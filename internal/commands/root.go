--- conflicted
+++ resolved
@@ -36,17 +36,9 @@
 
 	cmd.AddCommand(
 		newBuildInfoCmd(),
-<<<<<<< HEAD
-		newCompletionCmd(),
 		NewCryptoCmd(),
-		NewHashPasswordCmd(),
-		NewStorageCmd(),
-=======
-		newCertificatesCmd(),
 		newHashPasswordCmd(),
-		NewRSACmd(),
 		newStorageCmd(),
->>>>>>> 795ce8d9
 		newValidateConfigCmd(),
 		newAccessControlCommand(),
 	)
