--- conflicted
+++ resolved
@@ -22,11 +22,7 @@
 
 // NewRootCmd returns a new Root Cmd.
 func NewRootCmd() (cmd *cobra.Command) {
-<<<<<<< HEAD
-	ctx := NewCommandContext()
-=======
 	ctx := NewCmdCtx()
->>>>>>> cc1e58e0
 
 	version := utils.Version()
 
@@ -37,36 +33,21 @@
 		Example: cmdAutheliaExample,
 		Version: version,
 		Args:    cobra.NoArgs,
-<<<<<<< HEAD
-		PreRunE: ctx.ChainPreRunE(
-			ctx.ConfigEnsureExistsPreRunE,
-			ctx.ConfigLoadPreRunE,
-			ctx.ConfigValidateKeysPreRunE,
-			ctx.ConfigValidatePreRunE,
-			ctx.ConfigValidateLogPreRunE,
-=======
 		PreRunE: ctx.ChainRunE(
 			ctx.ConfigEnsureExistsRunE,
 			ctx.ConfigLoadRunE,
 			ctx.ConfigValidateKeysRunE,
 			ctx.ConfigValidateRunE,
 			ctx.ConfigValidateLogRunE,
->>>>>>> cc1e58e0
 		),
 		RunE: ctx.RootRunE,
 
 		DisableAutoGenTag: true,
 	}
 
-<<<<<<< HEAD
-	cmd.PersistentFlags().StringSliceP(cmdFlagNameConfig, "c", []string{"configuration.yml"}, "configuration files to load")
-	cmd.PersistentFlags().String(cmdFlagNameConfigDirectory, "", "path to a directory with yml/yaml files to load as part of the configuration")
-	cmd.PersistentFlags().StringSlice(cmdFlagNameConfigExpFilters, nil, "Applies filters in order to the configuration file before the YAML parser. Options are 'template', 'expand-env'")
-=======
 	cmd.PersistentFlags().StringSliceP(cmdFlagNameConfig, "c", []string{"configuration.yml"}, "configuration files or directories to load")
 
 	cmd.PersistentFlags().StringSlice(cmdFlagNameConfigExpFilters, nil, "list of filters to apply to all configuration files, for more information: authelia --help authelia filters")
->>>>>>> cc1e58e0
 
 	cmd.AddCommand(
 		newAccessControlCommand(ctx),
@@ -74,11 +55,8 @@
 		newCryptoCmd(ctx),
 		newStorageCmd(ctx),
 		newValidateConfigCmd(ctx),
-<<<<<<< HEAD
-=======
 
 		newHelpTopic("filters", "Help for the config filters", helpTopicConfigFilters),
->>>>>>> cc1e58e0
 	)
 
 	return cmd
@@ -95,11 +73,7 @@
 		ctx.log.Fatalf("Cannot initialize logger: %v", err)
 	}
 
-<<<<<<< HEAD
-	warns, errs := ctx.ProvidersLoad()
-=======
 	warns, errs := ctx.LoadProviders()
->>>>>>> cc1e58e0
 
 	if len(warns) != 0 {
 		for _, err = range warns {
@@ -116,23 +90,14 @@
 	}
 
 	doStartupChecks(ctx)
-<<<<<<< HEAD
+
+	ctx.cconfig = nil
 
 	runServices(ctx)
 
 	return nil
 }
 
-=======
-
-	ctx.cconfig = nil
-
-	runServices(ctx)
-
-	return nil
-}
-
->>>>>>> cc1e58e0
 //nolint:gocyclo // Complexity is required in this function.
 func runServices(ctx *CmdCtx) {
 	defer ctx.cancel()
