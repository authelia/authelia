package commands

import (
	"fmt"
	"strings"
	"syscall"

	"github.com/go-crypt/crypt"
	"github.com/spf13/cobra"
	"github.com/spf13/pflag"
	"golang.org/x/term"

	"github.com/authelia/authelia/v4/internal/authentication"
	"github.com/authelia/authelia/v4/internal/configuration"
	"github.com/authelia/authelia/v4/internal/configuration/schema"
	"github.com/authelia/authelia/v4/internal/configuration/validator"
	"github.com/authelia/authelia/v4/internal/utils"
)

func newHashPasswordCmd() (cmd *cobra.Command) {
	cmd = &cobra.Command{
		Use:     cmdUseHashPassword,
		Short:   cmdAutheliaHashPasswordShort,
		Long:    cmdAutheliaHashPasswordLong,
		Example: cmdAutheliaHashPasswordExample,
		Args:    cobra.MaximumNArgs(1),
		RunE:    cmdHashPasswordRunE,

		DisableAutoGenTag: true,
	}

	cmdFlagConfig(cmd)

	cmd.Flags().BoolP(cmdFlagNameSHA512, "z", false, fmt.Sprintf("use sha512 as the algorithm (changes iterations to %d, change with -i)", schema.DefaultPasswordConfig.SHA2Crypt.Iterations))
	cmd.Flags().IntP(cmdFlagNameIterations, "i", schema.DefaultPasswordConfig.Argon2.Iterations, "set the number of hashing iterations")
	cmd.Flags().IntP(cmdFlagNameMemory, "m", schema.DefaultPasswordConfig.Argon2.Memory, "[argon2id] set the amount of memory param (in MB)")
	cmd.Flags().IntP(cmdFlagNameParallelism, "p", schema.DefaultPasswordConfig.Argon2.Parallelism, "[argon2id] set the parallelism param")
	cmd.Flags().IntP("key-length", "k", schema.DefaultPasswordConfig.Argon2.KeyLength, "[argon2id] set the key length param")
	cmd.Flags().IntP("salt-length", "l", schema.DefaultPasswordConfig.Argon2.SaltLength, "set the auto-generated salt length")
	cmd.Flags().Bool(cmdFlagNameNoConfirm, false, "skip the password confirmation prompt")

	return cmd
}

func cmdHashPasswordRunE(cmd *cobra.Command, args []string) (err error) {
	var (
		flagsMap map[string]string
		sha512   bool
	)

	if sha512, err = cmd.Flags().GetBool(cmdFlagNameSHA512); err != nil {
		return err
	}

	switch {
	case sha512:
		flagsMap = map[string]string{
			cmdFlagNameIterations: prefixFilePassword + ".sha2crypt.iterations",
			"salt-length":         prefixFilePassword + ".sha2crypt.salt_length",
		}
	default:
		flagsMap = map[string]string{
			cmdFlagNameIterations:  prefixFilePassword + ".argon2.iterations",
			"key-length":           prefixFilePassword + ".argon2.key_length",
			"salt-length":          prefixFilePassword + ".argon2.salt_length",
			cmdFlagNameParallelism: prefixFilePassword + ".argon2.parallelism",
			cmdFlagNameMemory:      prefixFilePassword + ".argon2.memory",
		}
	}

	return cmdCryptoHashGenerateFinish(cmd, args, flagsMap)
}

func newCryptoHashCmd() (cmd *cobra.Command) {
	cmd = &cobra.Command{
		Use:     cmdUseHash,
		Short:   cmdAutheliaCryptoHashShort,
		Long:    cmdAutheliaCryptoHashLong,
		Example: cmdAutheliaCryptoHashExample,
		Args:    cobra.NoArgs,

		DisableAutoGenTag: true,
	}

	cmd.AddCommand(
		newCryptoHashValidateCmd(),
		newCryptoHashGenerateCmd(),
	)

	return cmd
}

func newCryptoHashGenerateCmd() (cmd *cobra.Command) {
	cmd = &cobra.Command{
		Use:     cmdUseGenerate,
		Short:   cmdAutheliaCryptoHashGenerateShort,
		Long:    cmdAutheliaCryptoHashGenerateLong,
		Example: cmdAutheliaCryptoHashGenerateExample,
		RunE: func(cmd *cobra.Command, args []string) error {
			return cmdCryptoHashGenerateFinish(cmd, args, map[string]string{})
		},

		DisableAutoGenTag: true,
	}

	cmdFlagConfig(cmd)
	cmdFlagPassword(cmd, true)

	for _, use := range []string{cmdUseHashArgon2, cmdUseHashSHA2Crypt, cmdUseHashPBKDF2, cmdUseHashBCrypt, cmdUseHashSCrypt} {
		cmd.AddCommand(newCryptoHashGenerateSubCmd(use))
	}

	return cmd
}

func newCryptoHashGenerateSubCmd(use string) (cmd *cobra.Command) {
	useFmt := fmtCryptoHashUse(use)

	cmd = &cobra.Command{
		Use:     use,
		Short:   fmt.Sprintf(fmtCmdAutheliaCryptoHashGenerateSubShort, useFmt),
		Long:    fmt.Sprintf(fmtCmdAutheliaCryptoHashGenerateSubLong, useFmt, useFmt),
		Example: fmt.Sprintf(fmtCmdAutheliaCryptoHashGenerateSubExample, use),
		Args:    cobra.NoArgs,
		RunE: func(cmd *cobra.Command, args []string) error {
			return nil
		},

		DisableAutoGenTag: true,
	}

	cmdFlagConfig(cmd)
	cmdFlagPassword(cmd, true)
	cmdFlagRandomPassword(cmd)

	switch use {
	case cmdUseHashArgon2:
		cmdFlagIterations(cmd, schema.DefaultPasswordConfig.Argon2.Iterations)
		cmdFlagParallelism(cmd, schema.DefaultPasswordConfig.Argon2.Parallelism)
		cmdFlagKeySize(cmd, schema.DefaultPasswordConfig.Argon2.KeyLength)
		cmdFlagSaltSize(cmd, schema.DefaultPasswordConfig.Argon2.SaltLength)

		cmd.Flags().StringP(cmdFlagNameVariant, "v", schema.DefaultPasswordConfig.Argon2.Variant, "variant, options are 'argon2id', 'argon2i', and 'argon2d'")
		cmd.Flags().IntP(cmdFlagNameMemory, "m", schema.DefaultPasswordConfig.Argon2.Memory, "memory in kibibytes")
		cmd.Flags().String(cmdFlagNameProfile, "", "profile to use, options are low-memory and recommended")

		cmd.RunE = cryptoHashGenerateArgon2RunE
	case cmdUseHashSHA2Crypt:
		cmdFlagIterations(cmd, schema.DefaultPasswordConfig.SHA2Crypt.Iterations)
		cmdFlagSaltSize(cmd, schema.DefaultPasswordConfig.SHA2Crypt.SaltLength)

		cmd.Flags().StringP(cmdFlagNameVariant, "v", schema.DefaultPasswordConfig.SHA2Crypt.Variant, "variant, options are sha256 and sha512")

		cmd.RunE = cryptoHashGenerateSHA2CryptRunE
	case cmdUseHashPBKDF2:
		cmdFlagIterations(cmd, schema.DefaultPasswordConfig.PBKDF2.Iterations)
		cmdFlagSaltSize(cmd, schema.DefaultPasswordConfig.PBKDF2.SaltLength)

		cmd.Flags().StringP(cmdFlagNameVariant, "v", schema.DefaultPasswordConfig.PBKDF2.Variant, "variant, options are 'sha1', 'sha224', 'sha256', 'sha384', and 'sha512'")

		cmd.RunE = cryptoHashGeneratePBKDF2RunE
	case cmdUseHashBCrypt:
		cmd.Flags().StringP(cmdFlagNameVariant, "v", schema.DefaultPasswordConfig.BCrypt.Variant, "variant, options are 'standard' and 'sha256'")
		cmd.Flags().IntP(cmdFlagNameCost, "i", schema.DefaultPasswordConfig.BCrypt.Cost, "hashing cost")

		cmd.RunE = cryptoHashGenerateBCryptRunE
	case cmdUseHashSCrypt:
		cmdFlagIterations(cmd, schema.DefaultPasswordConfig.SCrypt.Iterations)
		cmdFlagKeySize(cmd, schema.DefaultPasswordConfig.SCrypt.KeyLength)
		cmdFlagSaltSize(cmd, schema.DefaultPasswordConfig.SCrypt.SaltLength)
		cmdFlagParallelism(cmd, schema.DefaultPasswordConfig.SCrypt.Parallelism)

		cmd.Flags().IntP(cmdFlagNameBlockSize, "r", schema.DefaultPasswordConfig.SCrypt.BlockSize, "block size")

		cmd.RunE = cryptoHashGenerateSCryptRunE
	}

	return cmd
}

func cryptoHashGenerateArgon2RunE(cmd *cobra.Command, args []string) (err error) {
	flagsMap := map[string]string{
		cmdFlagNameVariant:     prefixFilePassword + ".argon2.variant",
		cmdFlagNameIterations:  prefixFilePassword + ".argon2.iterations",
		cmdFlagNameMemory:      prefixFilePassword + ".argon2.memory",
		cmdFlagNameParallelism: prefixFilePassword + ".argon2.parallelism",
		cmdFlagNameKeySize:     prefixFilePassword + ".argon2.key_length",
		cmdFlagNameSaltSize:    prefixFilePassword + ".argon2.salt_length",
	}

	return cmdCryptoHashGenerateFinish(cmd, args, flagsMap)
}

func cryptoHashGenerateSHA2CryptRunE(cmd *cobra.Command, args []string) (err error) {
	flagsMap := map[string]string{
		cmdFlagNameVariant:    prefixFilePassword + ".sha2crypt.variant",
		cmdFlagNameIterations: prefixFilePassword + ".sha2crypt.iterations",
		cmdFlagNameSaltSize:   prefixFilePassword + ".sha2crypt.salt_length",
	}

	return cmdCryptoHashGenerateFinish(cmd, args, flagsMap)
}

func cryptoHashGeneratePBKDF2RunE(cmd *cobra.Command, args []string) (err error) {
	flagsMap := map[string]string{
		cmdFlagNameVariant:    prefixFilePassword + ".pbkdf2.variant",
		cmdFlagNameIterations: prefixFilePassword + ".pbkdf2.iterations",
		cmdFlagNameKeySize:    prefixFilePassword + ".pbkdf2.key_length",
		cmdFlagNameSaltSize:   prefixFilePassword + ".pbkdf2.salt_length",
	}

	return cmdCryptoHashGenerateFinish(cmd, args, flagsMap)
}

func cryptoHashGenerateBCryptRunE(cmd *cobra.Command, args []string) (err error) {
	flagsMap := map[string]string{
		cmdFlagNameVariant: prefixFilePassword + ".bcrypt.variant",
		cmdFlagNameCost:    prefixFilePassword + ".bcrypt.cost",
	}

	return cmdCryptoHashGenerateFinish(cmd, args, flagsMap)
}

func cryptoHashGenerateSCryptRunE(cmd *cobra.Command, args []string) (err error) {
	flagsMap := map[string]string{
		cmdFlagNameIterations:  prefixFilePassword + ".scrypt.iterations",
		cmdFlagNameBlockSize:   prefixFilePassword + ".scrypt.block_size",
		cmdFlagNameParallelism: prefixFilePassword + ".scrypt.parallelism",
		cmdFlagNameKeySize:     prefixFilePassword + ".scrypt.key_length",
		cmdFlagNameSaltSize:    prefixFilePassword + ".scrypt.salt_length",
	}

	return cmdCryptoHashGenerateFinish(cmd, args, flagsMap)
}

func newCryptoHashValidateCmd() (cmd *cobra.Command) {
	cmd = &cobra.Command{
		Use:     fmt.Sprintf(cmdUseFmtValidate, cmdUseValidate),
		Short:   cmdAutheliaCryptoHashValidateShort,
		Long:    cmdAutheliaCryptoHashValidateLong,
		Example: cmdAutheliaCryptoHashValidateExample,
		Args:    cobra.ExactArgs(1),
		RunE: func(cmd *cobra.Command, args []string) (err error) {
			var (
				password string
				valid    bool
			)

			if password, _, err = cmdCryptoHashGetPassword(cmd, args, false, false); err != nil {
				return fmt.Errorf("error occurred trying to obtain the password: %w", err)
			}

			if len(password) == 0 {
				return fmt.Errorf("no password provided")
			}

			if valid, err = crypt.CheckPassword(password, args[0]); err != nil {
				return fmt.Errorf("error occurred trying to validate the password against the digest: %w", err)
			}

			switch {
			case valid:
				fmt.Println("The password matches the digest.")
			default:
				fmt.Println("The password does not match the digest.")
			}

			return nil
		},

		DisableAutoGenTag: true,
	}

	cmdFlagPassword(cmd, false)

	return cmd
}

func cmdCryptoHashGenerateFinish(cmd *cobra.Command, args []string, flagsMap map[string]string) (err error) {
	var (
		algorithm string
		configs   []string

		c schema.Password
	)

	if configs, err = cmd.Flags().GetStringSlice(cmdFlagNameConfig); err != nil {
		return err
	}

	// Skip config if the flag wasn't set and the default is non-existent.
	if !cmd.Flags().Changed(cmdFlagNameConfig) {
		configs = configFilterExisting(configs)
	}

	legacy := cmd.Use == cmdUseHashPassword

	switch {
	case cmd.Use == cmdUseGenerate:
		break
	case legacy:
		if sha512, _ := cmd.Flags().GetBool(cmdFlagNameSHA512); sha512 {
			algorithm = cmdUseHashSHA2Crypt
		} else {
			algorithm = cmdUseHashArgon2
		}
	default:
		algorithm = cmd.Use
	}

	if c, err = cmdCryptoHashGetConfig(algorithm, configs, cmd.Flags(), flagsMap); err != nil {
		return err
	}

	if legacy && algorithm == cmdUseHashArgon2 && cmd.Flags().Changed(cmdFlagNameMemory) {
		c.Argon2.Memory *= 1024
	}

	var (
		hash     crypt.Hash
		digest   crypt.Digest
		password string
		random   bool
	)

	if password, random, err = cmdCryptoHashGetPassword(cmd, args, legacy, !legacy); err != nil {
		return err
	}

	if len(password) == 0 {
		return fmt.Errorf("no password provided")
	}

	if hash, err = authentication.NewFileCryptoHashFromConfig(c); err != nil {
		return err
	}

	if digest, err = hash.Hash(password); err != nil {
		return err
	}

	if random {
		fmt.Printf("Random Password: %s\n", password)
	}

	fmt.Printf("Digest: %s\n", digest.Encode())

	return nil
}

func cmdCryptoHashGetConfig(algorithm string, configs []string, flags *pflag.FlagSet, flagsMap map[string]string) (c schema.Password, err error) {
	mapDefaults := map[string]interface{}{
		prefixFilePassword + ".algorithm":             schema.DefaultPasswordConfig.Algorithm,
		prefixFilePassword + ".argon2.variant":        schema.DefaultPasswordConfig.Argon2.Variant,
		prefixFilePassword + ".argon2.iterations":     schema.DefaultPasswordConfig.Argon2.Iterations,
		prefixFilePassword + ".argon2.memory":         schema.DefaultPasswordConfig.Argon2.Memory,
		prefixFilePassword + ".argon2.parallelism":    schema.DefaultPasswordConfig.Argon2.Parallelism,
		prefixFilePassword + ".argon2.key_length":     schema.DefaultPasswordConfig.Argon2.KeyLength,
		prefixFilePassword + ".argon2.salt_length":    schema.DefaultPasswordConfig.Argon2.SaltLength,
		prefixFilePassword + ".sha2crypt.variant":     schema.DefaultPasswordConfig.SHA2Crypt.Variant,
		prefixFilePassword + ".sha2crypt.iterations":  schema.DefaultPasswordConfig.SHA2Crypt.Iterations,
		prefixFilePassword + ".sha2crypt.salt_length": schema.DefaultPasswordConfig.SHA2Crypt.SaltLength,
		prefixFilePassword + ".pbkdf2.variant":        schema.DefaultPasswordConfig.PBKDF2.Variant,
		prefixFilePassword + ".pbkdf2.iterations":     schema.DefaultPasswordConfig.PBKDF2.Iterations,
		prefixFilePassword + ".pbkdf2.salt_length":    schema.DefaultPasswordConfig.PBKDF2.SaltLength,
		prefixFilePassword + ".bcrypt.variant":        schema.DefaultPasswordConfig.BCrypt.Variant,
		prefixFilePassword + ".bcrypt.cost":           schema.DefaultPasswordConfig.BCrypt.Cost,
		prefixFilePassword + ".scrypt.iterations":     schema.DefaultPasswordConfig.SCrypt.Iterations,
		prefixFilePassword + ".scrypt.block_size":     schema.DefaultPasswordConfig.SCrypt.BlockSize,
		prefixFilePassword + ".scrypt.parallelism":    schema.DefaultPasswordConfig.SCrypt.Parallelism,
		prefixFilePassword + ".scrypt.key_length":     schema.DefaultPasswordConfig.SCrypt.KeyLength,
		prefixFilePassword + ".scrypt.salt_length":    schema.DefaultPasswordConfig.SCrypt.SaltLength,
	}

	sources := configuration.NewDefaultSourcesWithDefaults(configs,
		configuration.DefaultEnvPrefix, configuration.DefaultEnvDelimiter,
		configuration.NewMapSource(mapDefaults),
		configuration.NewCommandLineSourceWithMapping(flags, flagsMap, false, false),
	)

	if algorithm != "" {
		alg := map[string]interface{}{prefixFilePassword + ".algorithm": algorithm}

		sources = append(sources, configuration.NewMapSource(alg))
	}

	val := schema.NewStructValidator()

	if _, err = configuration.LoadAdvanced(val, prefixFilePassword, &c, sources...); err != nil {
		return schema.Password{}, fmt.Errorf("error occurred loading configuration: %w", err)
	}

	validator.ValidatePasswordConfiguration(&c, val)

	errs := val.Errors()

	if len(errs) != 0 {
		for i, e := range errs {
			if i == 0 {
				err = e
				continue
			}

			err = fmt.Errorf("%v, %w", err, e)
		}

		return schema.Password{}, fmt.Errorf("errors occurred validating the password configuration: %w", err)
	}

	return c, nil
}

func cmdCryptoHashGetPassword(cmd *cobra.Command, args []string, useArgs, useRandom bool) (password string, random bool, err error) {
	if useRandom {
		if random, err = cmd.Flags().GetBool(cmdFlagNameRandom); err != nil {
			return
		}
	}

	switch {
	case random:
		var length int

		if length, err = cmd.Flags().GetInt(cmdFlagNameRandomLength); err != nil {
			return
		}

		password = utils.RandomString(length, utils.CharSetAlphaNumeric, true)

		return
	case cmd.Flags().Changed(cmdFlagNamePassword):
		password, err = cmd.Flags().GetString(cmdFlagNamePassword)

		return
	case useArgs && len(args) != 0:
		password, err = strings.Join(args, " "), nil

		return
	}

	var (
		data      []byte
		noConfirm bool
	)

	if data, err = hashReadPasswordWithPrompt("Enter Password: "); err != nil {
		err = fmt.Errorf("failed to read the password from the terminal: %w", err)

		return
	}

	password = string(data)

	if cmd.Use == fmt.Sprintf(cmdUseFmtValidate, cmdUseValidate) {
		fmt.Println("")

		return
	}

	if noConfirm, err = cmd.Flags().GetBool(cmdFlagNameNoConfirm); err == nil && !noConfirm {
		if data, err = hashReadPasswordWithPrompt("Confirm Password: "); err != nil {
			err = fmt.Errorf("failed to read the password from the terminal: %w", err)
			return
		}

		if password != string(data) {
			fmt.Println("")

			err = fmt.Errorf("the password did not match the confirmation password")

			return
		}
	}

	fmt.Println("")

	return
}

func hashReadPasswordWithPrompt(prompt string) (data []byte, err error) {
	fmt.Print(prompt)

<<<<<<< HEAD
	if data, err = term.ReadPassword(int(syscall.Stdin)); err != nil { 
=======
	if data, err = term.ReadPassword(int(syscall.Stdin)); err != nil { //nolint:unconvert,nolintlint
>>>>>>> 52102eea
		if err.Error() == "inappropriate ioctl for device" {
			return nil, fmt.Errorf("the terminal doesn't appear to be interactive either use the '--password' flag or use an interactive terminal: %w", err)
		}

		return nil, err
	}

	fmt.Println("")

	return data, nil
}

func cmdFlagConfig(cmd *cobra.Command) {
	cmd.Flags().StringSliceP(cmdFlagNameConfig, "c", []string{"configuration.yml"}, "configuration files to load")
}

func cmdFlagPassword(cmd *cobra.Command, noConfirm bool) {
	cmd.Flags().String(cmdFlagNamePassword, "", "manually supply the password rather than using the terminal prompt")

	if noConfirm {
		cmd.Flags().Bool(cmdFlagNameNoConfirm, false, "skip the password confirmation prompt")
	}
}

func cmdFlagRandomPassword(cmd *cobra.Command) {
	cmd.Flags().Bool(cmdFlagNameRandom, false, "uses a randomly generated password")
	cmd.Flags().Int(cmdFlagNameRandomLength, 72, "when using a randomly generated password it configures the length")
}

func cmdFlagIterations(cmd *cobra.Command, value int) {
	cmd.Flags().IntP(cmdFlagNameIterations, "i", value, "number of iterations")
}

func cmdFlagKeySize(cmd *cobra.Command, value int) {
	cmd.Flags().IntP(cmdFlagNameKeySize, "k", value, "key size in bytes")
}

func cmdFlagSaltSize(cmd *cobra.Command, value int) {
	cmd.Flags().IntP(cmdFlagNameSaltSize, "s", value, "salt size in bytes")
}

func cmdFlagParallelism(cmd *cobra.Command, value int) {
	cmd.Flags().IntP(cmdFlagNameParallelism, "p", value, "parallelism or threads")
}<|MERGE_RESOLUTION|>--- conflicted
+++ resolved
@@ -480,11 +480,7 @@
 func hashReadPasswordWithPrompt(prompt string) (data []byte, err error) {
 	fmt.Print(prompt)
 
-<<<<<<< HEAD
-	if data, err = term.ReadPassword(int(syscall.Stdin)); err != nil { 
-=======
 	if data, err = term.ReadPassword(int(syscall.Stdin)); err != nil { //nolint:unconvert,nolintlint
->>>>>>> 52102eea
 		if err.Error() == "inappropriate ioctl for device" {
 			return nil, fmt.Errorf("the terminal doesn't appear to be interactive either use the '--password' flag or use an interactive terminal: %w", err)
 		}
