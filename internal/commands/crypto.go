package commands

import (
	"crypto/ecdsa"
	"crypto/ed25519"
	"crypto/rand"
	"crypto/rsa"
	"crypto/x509"
	"fmt"
	"strings"
	"time"

	"github.com/spf13/cobra"

	"github.com/authelia/authelia/v4/internal/utils"
)

func newCryptoCmd(ctx *CmdCtx) (cmd *cobra.Command) {
	cmd = &cobra.Command{
		Use:     cmdUseCrypto,
		Short:   cmdAutheliaCryptoShort,
		Long:    cmdAutheliaCryptoLong,
		Example: cmdAutheliaCryptoExample,
		Args:    cobra.NoArgs,

		DisableAutoGenTag: true,
	}

	cmd.AddCommand(
		newCryptoRandCmd(ctx),
		newCryptoCertificateCmd(ctx),
		newCryptoHashCmd(ctx),
		newCryptoPairCmd(ctx),
	)

	return cmd
}

func newCryptoRandCmd(ctx *CmdCtx) (cmd *cobra.Command) {
	cmd = &cobra.Command{
		Use:     cmdUseRand,
		Short:   cmdAutheliaCryptoRandShort,
		Long:    cmdAutheliaCryptoRandLong,
		Example: cmdAutheliaCryptoRandExample,
		Args:    cobra.NoArgs,
		RunE:    ctx.CryptoRandRunE,

		DisableAutoGenTag: true,
	}

	cmd.Flags().StringP(cmdFlagNameCharSet, "x", cmdFlagValueCharSet, cmdFlagUsageCharset)
	cmd.Flags().String(cmdFlagNameCharacters, "", cmdFlagUsageCharacters)
	cmd.Flags().IntP(cmdFlagNameLength, "n", 72, cmdFlagUsageLength)

	return cmd
}

func newCryptoCertificateCmd(ctx *CmdCtx) (cmd *cobra.Command) {
	cmd = &cobra.Command{
		Use:     cmdUseCertificate,
		Short:   cmdAutheliaCryptoCertificateShort,
		Long:    cmdAutheliaCryptoCertificateLong,
		Example: cmdAutheliaCryptoCertificateExample,
		Args:    cobra.NoArgs,

		DisableAutoGenTag: true,
	}

	cmd.AddCommand(
		newCryptoCertificateSubCmd(ctx, cmdUseRSA),
		newCryptoCertificateSubCmd(ctx, cmdUseECDSA),
		newCryptoCertificateSubCmd(ctx, cmdUseEd25519),
	)

	return cmd
}

func newCryptoCertificateSubCmd(ctx *CmdCtx, use string) (cmd *cobra.Command) {
	useFmt := fmtCryptoCertificateUse(use)

	cmd = &cobra.Command{
		Use:     use,
		Short:   fmt.Sprintf(fmtCmdAutheliaCryptoCertificateSubShort, useFmt),
		Long:    fmt.Sprintf(fmtCmdAutheliaCryptoCertificateSubLong, useFmt, useFmt),
		Example: fmt.Sprintf(fmtCmdAutheliaCryptoCertificateSubExample, use),
		Args:    cobra.NoArgs,

		DisableAutoGenTag: true,
	}

	cmd.AddCommand(newCryptoGenerateCmd(ctx, cmdUseCertificate, use), newCryptoCertificateRequestCmd(ctx, use))

	return cmd
}

func newCryptoCertificateRequestCmd(ctx *CmdCtx, algorithm string) (cmd *cobra.Command) {
	cmd = &cobra.Command{
		Use:  cmdUseRequest,
		Args: cobra.NoArgs,
		RunE: ctx.CryptoCertificateRequestRunE,

		DisableAutoGenTag: true,
	}

	cmdFlagsCryptoPrivateKey(cmd)
	cmdFlagsCryptoCertificateCommon(cmd)
	cmdFlagsCryptoCertificateRequest(cmd)

	algorithmFmt := fmtCryptoCertificateUse(algorithm)

	cmd.Short = fmt.Sprintf(fmtCmdAutheliaCryptoCertificateGenerateRequestShort, algorithmFmt, cryptoCertCSROut)
	cmd.Long = fmt.Sprintf(fmtCmdAutheliaCryptoCertificateGenerateRequestLong, algorithmFmt, cryptoCertCSROut, algorithmFmt, cryptoCertCSROut)

	switch algorithm {
	case cmdUseRSA:
		cmd.Example = cmdAutheliaCryptoCertificateRSARequestExample

		cmdFlagsCryptoPrivateKeyRSA(cmd)
	case cmdUseECDSA:
		cmd.Example = cmdAutheliaCryptoCertificateECDSARequestExample

		cmdFlagsCryptoPrivateKeyECDSA(cmd)
	case cmdUseEd25519:
		cmd.Example = cmdAutheliaCryptoCertificateEd25519RequestExample

		cmdFlagsCryptoPrivateKeyEd25519(cmd)
	}

	return cmd
}

func newCryptoPairCmd(ctx *CmdCtx) (cmd *cobra.Command) {
	cmd = &cobra.Command{
		Use:     cmdUsePair,
		Short:   cmdAutheliaCryptoPairShort,
		Long:    cmdAutheliaCryptoPairLong,
		Example: cmdAutheliaCryptoPairExample,
		Args:    cobra.NoArgs,

		DisableAutoGenTag: true,
	}

	cmd.AddCommand(
		newCryptoPairSubCmd(ctx, cmdUseRSA),
		newCryptoPairSubCmd(ctx, cmdUseECDSA),
		newCryptoPairSubCmd(ctx, cmdUseEd25519),
	)

	return cmd
}

func newCryptoPairSubCmd(ctx *CmdCtx, use string) (cmd *cobra.Command) {
	var (
		example, useFmt string
	)

	useFmt = fmtCryptoCertificateUse(use)

	switch use {
	case cmdUseRSA:
		example = cmdAutheliaCryptoPairRSAExample
	case cmdUseECDSA:
		example = cmdAutheliaCryptoPairECDSAExample
	case cmdUseEd25519:
		example = cmdAutheliaCryptoPairEd25519Example
	}

	cmd = &cobra.Command{
		Use:     use,
		Short:   fmt.Sprintf(cmdAutheliaCryptoPairSubShort, useFmt),
		Long:    fmt.Sprintf(cmdAutheliaCryptoPairSubLong, useFmt, useFmt),
		Example: example,
		Args:    cobra.NoArgs,
		RunE:    ctx.CryptoGenerateRunE,

		DisableAutoGenTag: true,
	}

	cmd.AddCommand(newCryptoGenerateCmd(ctx, cmdUsePair, use))

	return cmd
}

func newCryptoGenerateCmd(ctx *CmdCtx, category, algorithm string) (cmd *cobra.Command) {
	cmd = &cobra.Command{
		Use:  cmdUseGenerate,
		Args: cobra.NoArgs,
		RunE: ctx.CryptoGenerateRunE,

		DisableAutoGenTag: true,
	}

	cmdFlagsCryptoPrivateKey(cmd)

	algorithmFmt := fmtCryptoCertificateUse(algorithm)

	switch category {
	case cmdUseCertificate:
		cmdFlagsCryptoCertificateCommon(cmd)
		cmdFlagsCryptoCertificateGenerate(cmd)

		cmd.Short = fmt.Sprintf(fmtCmdAutheliaCryptoCertificateGenerateRequestShort, algorithmFmt, cryptoCertPubCertOut)
		cmd.Long = fmt.Sprintf(fmtCmdAutheliaCryptoCertificateGenerateRequestLong, algorithmFmt, cryptoCertPubCertOut, algorithmFmt, cryptoCertPubCertOut)

		switch algorithm {
		case cmdUseRSA:
			cmd.Example = cmdAutheliaCryptoCertificateRSAGenerateExample

			cmdFlagsCryptoPrivateKeyRSA(cmd)
		case cmdUseECDSA:
			cmd.Example = cmdAutheliaCryptoCertificateECDSAGenerateExample

			cmdFlagsCryptoPrivateKeyECDSA(cmd)
		case cmdUseEd25519:
			cmd.Example = cmdAutheliaCryptoCertificateEd25519GenerateExample

			cmdFlagsCryptoPrivateKeyEd25519(cmd)
		}
	case cmdUsePair:
		cmdFlagsCryptoPairGenerate(cmd)

		cmd.Short = fmt.Sprintf(fmtCmdAutheliaCryptoPairGenerateShort, algorithmFmt)
		cmd.Long = fmt.Sprintf(fmtCmdAutheliaCryptoPairGenerateLong, algorithmFmt, algorithmFmt)

		switch algorithm {
		case cmdUseRSA:
			cmd.Example = cmdAutheliaCryptoPairRSAGenerateExample

			cmdFlagsCryptoPrivateKeyRSA(cmd)
		case cmdUseECDSA:
			cmd.Example = cmdAutheliaCryptoPairECDSAGenerateExample

			cmdFlagsCryptoPrivateKeyECDSA(cmd)
		case cmdUseEd25519:
			cmd.Example = cmdAutheliaCryptoPairEd25519GenerateExample

			cmdFlagsCryptoPrivateKeyEd25519(cmd)
		}
	}

	return cmd
}

<<<<<<< HEAD
=======
// CryptoRandRunE is the RunE for the authelia crypto rand command.
>>>>>>> cc1e58e0
func (ctx *CmdCtx) CryptoRandRunE(cmd *cobra.Command, args []string) (err error) {
	var (
		random string
	)

	if random, err = flagsGetRandomCharacters(cmd.Flags(), cmdFlagNameLength, cmdFlagNameCharSet, cmdFlagNameCharacters); err != nil {
		return err
	}

	fmt.Printf("Random Value: %s\n", random)

	return nil
}

<<<<<<< HEAD
=======
// CryptoGenerateRunE is the RunE for the authelia crypto [pair|certificate] [rsa|ecdsa|ed25519] commands.
>>>>>>> cc1e58e0
func (ctx *CmdCtx) CryptoGenerateRunE(cmd *cobra.Command, args []string) (err error) {
	var (
		privateKey any
	)

	if privateKey, err = cryptoGenPrivateKeyFromCmd(cmd); err != nil {
		return err
	}

	if cmd.Parent().Parent().Use == cmdUseCertificate {
		return ctx.CryptoCertificateGenerateRunE(cmd, args, privateKey)
	}

	return ctx.CryptoPairGenerateRunE(cmd, args, privateKey)
}

<<<<<<< HEAD
=======
// CryptoCertificateRequestRunE is the RunE for the authelia crypto certificate request command.
>>>>>>> cc1e58e0
func (ctx *CmdCtx) CryptoCertificateRequestRunE(cmd *cobra.Command, _ []string) (err error) {
	var (
		privateKey any
	)

	if privateKey, err = cryptoGenPrivateKeyFromCmd(cmd); err != nil {
		return err
	}

	var (
		template                *x509.CertificateRequest
		csr                     []byte
		privateKeyPath, csrPath string
	)

	if template, err = cryptoGetCSRFromCmd(cmd); err != nil {
		return err
	}

	b := strings.Builder{}

	b.WriteString("Generating Certificate Request\n\n")

	b.WriteString("Subject:\n")
	b.WriteString(fmt.Sprintf("\tCommon Name: %s, Organization: %s, Organizational Unit: %s\n", template.Subject.CommonName, template.Subject.Organization, template.Subject.OrganizationalUnit))
	b.WriteString(fmt.Sprintf("\tCountry: %v, Province: %v, Street Address: %v, Postal Code: %v, Locality: %v\n\n", template.Subject.Country, template.Subject.Province, template.Subject.StreetAddress, template.Subject.PostalCode, template.Subject.Locality))

	b.WriteString("Properties:\n")

	b.WriteString(fmt.Sprintf("\tSignature Algorithm: %s, Public Key Algorithm: %s", template.SignatureAlgorithm, template.PublicKeyAlgorithm))

	switch k := privateKey.(type) {
	case *rsa.PrivateKey:
		b.WriteString(fmt.Sprintf(", Bits: %d", k.N.BitLen()))
	case *ecdsa.PrivateKey:
		b.WriteString(fmt.Sprintf(", Elliptic Curve: %s", k.Curve.Params().Name))
	}

	b.WriteString(fmt.Sprintf("\n\tSubject Alternative Names: %s\n\n", strings.Join(cryptoSANsToString(template.DNSNames, template.IPAddresses), ", ")))

	if privateKeyPath, csrPath, err = cryptoGetWritePathsFromCmd(cmd); err != nil {
		return err
	}

	b.WriteString("Output Paths:\n")
	b.WriteString(fmt.Sprintf("\tPrivate Key: %s\n", privateKeyPath))
	b.WriteString(fmt.Sprintf("\tCertificate Request: %s\n\n", csrPath))

	fmt.Print(b.String())

	b.Reset()

	if csr, err = x509.CreateCertificateRequest(rand.Reader, template, privateKey); err != nil {
		return fmt.Errorf("failed to create certificate request: %w", err)
	}

	if privateKeyPath, csrPath, err = cryptoGetWritePathsFromCmd(cmd); err != nil {
		return err
	}

	if err = utils.WriteKeyToPEM(privateKey, privateKeyPath, false); err != nil {
		return err
	}

	if err = utils.WriteCertificateBytesToPEM(csr, csrPath, true); err != nil {
		return err
	}

	return nil
}

<<<<<<< HEAD
=======
// CryptoCertificateGenerateRunE is the RunE for the authelia crypto certificate [rsa|ecdsa|ed25519] commands.
>>>>>>> cc1e58e0
func (ctx *CmdCtx) CryptoCertificateGenerateRunE(cmd *cobra.Command, _ []string, privateKey any) (err error) {
	var (
		template, caCertificate, parent       *x509.Certificate
		publicKey, caPrivateKey, signatureKey any
	)

	if publicKey = utils.PublicKeyFromPrivateKey(privateKey); publicKey == nil {
		return fmt.Errorf("failed to obtain public key from private key")
	}

	if caPrivateKey, caCertificate, err = cryptoGetCAFromCmd(cmd); err != nil {
		return err
	}

	signatureKey = privateKey

	if caPrivateKey != nil {
		signatureKey = caPrivateKey
	}

	if template, err = cryptoGetCertificateFromCmd(cmd); err != nil {
		return err
	}

	b := strings.Builder{}

	b.WriteString("Generating Certificate\n\n")

	b.WriteString(fmt.Sprintf("\tSerial: %x\n\n", template.SerialNumber))

	switch caCertificate {
	case nil:
		parent = template

		b.WriteString("Signed By:\n\tSelf-Signed\n")
	default:
		parent = caCertificate

		b.WriteString(fmt.Sprintf("Signed By:\n\t%s\n", caCertificate.Subject.CommonName))
		b.WriteString(fmt.Sprintf("\tSerial: %x, Expires: %s\n", caCertificate.SerialNumber, caCertificate.NotAfter.Format(time.RFC3339)))
	}

	b.WriteString("\nSubject:\n")
	b.WriteString(fmt.Sprintf("\tCommon Name: %s, Organization: %s, Organizational Unit: %s\n", template.Subject.CommonName, template.Subject.Organization, template.Subject.OrganizationalUnit))
	b.WriteString(fmt.Sprintf("\tCountry: %v, Province: %v, Street Address: %v, Postal Code: %v, Locality: %v\n\n", template.Subject.Country, template.Subject.Province, template.Subject.StreetAddress, template.Subject.PostalCode, template.Subject.Locality))

	b.WriteString("Properties:\n")
	b.WriteString(fmt.Sprintf("\tNot Before: %s, Not After: %s\n", template.NotBefore.Format(time.RFC3339), template.NotAfter.Format(time.RFC3339)))

	b.WriteString(fmt.Sprintf("\tCA: %v, CSR: %v, Signature Algorithm: %s, Public Key Algorithm: %s", template.IsCA, false, template.SignatureAlgorithm, template.PublicKeyAlgorithm))

	switch k := privateKey.(type) {
	case *rsa.PrivateKey:
		b.WriteString(fmt.Sprintf(", Bits: %d", k.N.BitLen()))
	case *ecdsa.PrivateKey:
		b.WriteString(fmt.Sprintf(", Elliptic Curve: %s", k.Curve.Params().Name))
	}

	b.WriteString(fmt.Sprintf("\n\tSubject Alternative Names: %s\n\n", strings.Join(cryptoSANsToString(template.DNSNames, template.IPAddresses), ", ")))

	var (
		privateKeyPath, certificatePath string
		certificate                     []byte
	)

	if privateKeyPath, certificatePath, err = cryptoGetWritePathsFromCmd(cmd); err != nil {
		return err
	}

	b.WriteString("Output Paths:\n")
	b.WriteString(fmt.Sprintf("\tPrivate Key: %s\n", privateKeyPath))
	b.WriteString(fmt.Sprintf("\tCertificate: %s\n\n", certificatePath))

	fmt.Print(b.String())

	b.Reset()

	if certificate, err = x509.CreateCertificate(rand.Reader, template, parent, publicKey, signatureKey); err != nil {
		return fmt.Errorf("failed to create certificate: %w", err)
	}

	if err = utils.WriteKeyToPEM(privateKey, privateKeyPath, false); err != nil {
		return err
	}

	if err = utils.WriteCertificateBytesToPEM(certificate, certificatePath, false); err != nil {
		return err
	}

	return nil
}

<<<<<<< HEAD
=======
// CryptoPairGenerateRunE is the RunE for the authelia crypto pair [rsa|ecdsa|ed25519] commands.
>>>>>>> cc1e58e0
func (ctx *CmdCtx) CryptoPairGenerateRunE(cmd *cobra.Command, _ []string, privateKey any) (err error) {
	var (
		privateKeyPath, publicKeyPath string
		pkcs8                         bool
	)

	if pkcs8, err = cmd.Flags().GetBool(cmdFlagNamePKCS8); err != nil {
		return err
	}

	if privateKeyPath, publicKeyPath, err = cryptoGetWritePathsFromCmd(cmd); err != nil {
		return err
	}

	b := strings.Builder{}

	b.WriteString("Generating key pair\n\n")

	switch k := privateKey.(type) {
	case *rsa.PrivateKey:
		b.WriteString(fmt.Sprintf("\tAlgorithm: RSA-%d %d bits\n\n", k.Size(), k.N.BitLen()))
	case *ecdsa.PrivateKey:
		b.WriteString(fmt.Sprintf("\tAlgorithm: ECDSA Curve %s\n\n", k.Curve.Params().Name))
	case ed25519.PrivateKey:
		b.WriteString("\tAlgorithm: Ed25519\n\n")
	}

	b.WriteString("Output Paths:\n")
	b.WriteString(fmt.Sprintf("\tPrivate Key: %s\n", privateKeyPath))
	b.WriteString(fmt.Sprintf("\tPublic Key: %s\n\n", publicKeyPath))

	fmt.Print(b.String())

	b.Reset()

	if err = utils.WriteKeyToPEM(privateKey, privateKeyPath, pkcs8); err != nil {
		return err
	}

	var publicKey any

	if publicKey = utils.PublicKeyFromPrivateKey(privateKey); publicKey == nil {
		return fmt.Errorf("failed to obtain public key from private key")
	}

	if err = utils.WriteKeyToPEM(publicKey, publicKeyPath, pkcs8); err != nil {
		return err
	}

	return nil
}<|MERGE_RESOLUTION|>--- conflicted
+++ resolved
@@ -241,10 +241,7 @@
 	return cmd
 }
 
-<<<<<<< HEAD
-=======
 // CryptoRandRunE is the RunE for the authelia crypto rand command.
->>>>>>> cc1e58e0
 func (ctx *CmdCtx) CryptoRandRunE(cmd *cobra.Command, args []string) (err error) {
 	var (
 		random string
@@ -259,10 +256,7 @@
 	return nil
 }
 
-<<<<<<< HEAD
-=======
 // CryptoGenerateRunE is the RunE for the authelia crypto [pair|certificate] [rsa|ecdsa|ed25519] commands.
->>>>>>> cc1e58e0
 func (ctx *CmdCtx) CryptoGenerateRunE(cmd *cobra.Command, args []string) (err error) {
 	var (
 		privateKey any
@@ -279,10 +273,7 @@
 	return ctx.CryptoPairGenerateRunE(cmd, args, privateKey)
 }
 
-<<<<<<< HEAD
-=======
 // CryptoCertificateRequestRunE is the RunE for the authelia crypto certificate request command.
->>>>>>> cc1e58e0
 func (ctx *CmdCtx) CryptoCertificateRequestRunE(cmd *cobra.Command, _ []string) (err error) {
 	var (
 		privateKey any
@@ -354,10 +345,7 @@
 	return nil
 }
 
-<<<<<<< HEAD
-=======
 // CryptoCertificateGenerateRunE is the RunE for the authelia crypto certificate [rsa|ecdsa|ed25519] commands.
->>>>>>> cc1e58e0
 func (ctx *CmdCtx) CryptoCertificateGenerateRunE(cmd *cobra.Command, _ []string, privateKey any) (err error) {
 	var (
 		template, caCertificate, parent       *x509.Certificate
@@ -450,10 +438,7 @@
 	return nil
 }
 
-<<<<<<< HEAD
-=======
 // CryptoPairGenerateRunE is the RunE for the authelia crypto pair [rsa|ecdsa|ed25519] commands.
->>>>>>> cc1e58e0
 func (ctx *CmdCtx) CryptoPairGenerateRunE(cmd *cobra.Command, _ []string, privateKey any) (err error) {
 	var (
 		privateKeyPath, publicKeyPath string
