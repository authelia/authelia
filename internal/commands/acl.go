--- conflicted
+++ resolved
@@ -36,13 +36,8 @@
 		Short:   cmdAutheliaAccessControlCheckPolicyShort,
 		Long:    cmdAutheliaAccessControlCheckPolicyLong,
 		Example: cmdAutheliaAccessControlCheckPolicyExample,
-<<<<<<< HEAD
-		PreRunE: ctx.ChainPreRunE(
-			ctx.ConfigLoadPreRunE,
-=======
 		PreRunE: ctx.ChainRunE(
 			ctx.ConfigLoadRunE,
->>>>>>> cc1e58e0
 		),
 		RunE: ctx.AccessControlCheckRunE,
 
