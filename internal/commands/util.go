--- conflicted
+++ resolved
@@ -3,13 +3,10 @@
 import (
 	"errors"
 	"fmt"
-<<<<<<< HEAD
-=======
 	"io"
 	"os"
 	"path/filepath"
 	"strings"
->>>>>>> cc1e58e0
 	"syscall"
 
 	"github.com/spf13/cobra"
@@ -33,8 +30,6 @@
 	}
 }
 
-<<<<<<< HEAD
-=======
 func flagsGetUserIdentifiersGenerateOptions(flags *pflag.FlagSet) (users, services, sectors []string, err error) {
 	if users, err = flags.GetStringSlice(cmdFlagNameUsers); err != nil {
 		return nil, nil, nil, err
@@ -51,38 +46,6 @@
 	return users, services, sectors, nil
 }
 
-func flagsGetTOTPExportOptions(flags *pflag.FlagSet) (format, dir string, err error) {
-	if format, err = flags.GetString(cmdFlagNameFormat); err != nil {
-		return "", "", err
-	}
-
-	if dir, err = flags.GetString("dir"); err != nil {
-		return "", "", err
-	}
-
-	switch format {
-	case storageTOTPExportFormatCSV, storageTOTPExportFormatURI:
-		break
-	case storageTOTPExportFormatPNG:
-		if dir == "" {
-			dir = utils.RandomString(8, utils.CharSetAlphaNumeric, false)
-		}
-
-		if _, err = os.Stat(dir); !os.IsNotExist(err) {
-			return "", "", errors.New("output directory must not exist")
-		}
-
-		if err = os.MkdirAll(dir, 0700); err != nil {
-			return "", "", err
-		}
-	default:
-		return "", "", errors.New("format must be csv, uri, or png")
-	}
-
-	return format, dir, nil
-}
-
->>>>>>> cc1e58e0
 //nolint:gocyclo
 func flagsGetRandomCharacters(flags *pflag.FlagSet, flagNameLength, flagNameCharSet, flagNameCharacters string) (r string, err error) {
 	var (
