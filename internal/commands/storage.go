--- conflicted
+++ resolved
@@ -15,23 +15,13 @@
 		Short:   cmdAutheliaStorageShort,
 		Long:    cmdAutheliaStorageLong,
 		Example: cmdAutheliaStorageExample,
-<<<<<<< HEAD
-		PersistentPreRunE: ctx.ChainPreRunE(
-			ctx.ConfigStorageCommandLineConfigPersistentPreRunE,
-			ctx.ConfigLoadPreRunE,
-			ctx.ConfigValidateStoragePersistentPreRunE,
-			ctx.ProvidersLoadStoragePreRunE,
-		),
-		Args: cobra.NoArgs,
-=======
-		Args:    cobra.NoArgs,
 		PersistentPreRunE: ctx.ChainRunE(
 			ctx.ConfigStorageCommandLineConfigPersistentPreRunE,
 			ctx.ConfigLoadRunE,
 			ctx.ConfigValidateStoragePersistentPreRunE,
 			ctx.LoadProvidersStorageRunE,
 		),
->>>>>>> cc1e58e0
+		Args: cobra.NoArgs,
 
 		DisableAutoGenTag: true,
 	}
@@ -93,10 +83,7 @@
 		Long:    cmdAutheliaStorageEncryptionCheckLong,
 		Example: cmdAutheliaStorageEncryptionCheckExample,
 		RunE:    ctx.StorageSchemaEncryptionCheckRunE,
-<<<<<<< HEAD
-		Args:    cobra.NoArgs,
-=======
->>>>>>> cc1e58e0
+		Args:    cobra.NoArgs,
 
 		DisableAutoGenTag: true,
 	}
@@ -113,10 +100,7 @@
 		Long:    cmdAutheliaStorageEncryptionChangeKeyLong,
 		Example: cmdAutheliaStorageEncryptionChangeKeyExample,
 		RunE:    ctx.StorageSchemaEncryptionChangeKeyRunE,
-<<<<<<< HEAD
-		Args:    cobra.NoArgs,
-=======
->>>>>>> cc1e58e0
+		Args:    cobra.NoArgs,
 
 		DisableAutoGenTag: true,
 	}
@@ -140,11 +124,7 @@
 	cmd.AddCommand(
 		newStorageUserIdentifiersCmd(ctx),
 		newStorageUserTOTPCmd(ctx),
-<<<<<<< HEAD
 		newStorageUserWebauthnCmd(ctx),
-=======
-		newStorageUserWebAuthnCmd(ctx),
->>>>>>> cc1e58e0
 	)
 
 	return cmd
@@ -178,10 +158,7 @@
 		Long:    cmdAutheliaStorageUserIdentifiersExportLong,
 		Example: cmdAutheliaStorageUserIdentifiersExportExample,
 		RunE:    ctx.StorageUserIdentifiersExportRunE,
-<<<<<<< HEAD
-		Args:    cobra.NoArgs,
-=======
->>>>>>> cc1e58e0
+		Args:    cobra.NoArgs,
 
 		DisableAutoGenTag: true,
 	}
@@ -198,10 +175,7 @@
 		Long:    cmdAutheliaStorageUserIdentifiersImportLong,
 		Example: cmdAutheliaStorageUserIdentifiersImportExample,
 		RunE:    ctx.StorageUserIdentifiersImportRunE,
-<<<<<<< HEAD
 		Args:    cobra.ExactArgs(1),
-=======
->>>>>>> cc1e58e0
 
 		DisableAutoGenTag: true,
 	}
@@ -216,10 +190,7 @@
 		Long:    cmdAutheliaStorageUserIdentifiersGenerateLong,
 		Example: cmdAutheliaStorageUserIdentifiersGenerateExample,
 		RunE:    ctx.StorageUserIdentifiersGenerateRunE,
-<<<<<<< HEAD
-		Args:    cobra.NoArgs,
-=======
->>>>>>> cc1e58e0
+		Args:    cobra.NoArgs,
 
 		DisableAutoGenTag: true,
 	}
@@ -239,10 +210,6 @@
 		Example: cmdAutheliaStorageUserIdentifiersAddExample,
 		RunE:    ctx.StorageUserIdentifiersAddRunE,
 		Args:    cobra.ExactArgs(1),
-<<<<<<< HEAD
-=======
-		RunE:    ctx.StorageUserIdentifiersAddRunE,
->>>>>>> cc1e58e0
 
 		DisableAutoGenTag: true,
 	}
@@ -254,11 +221,7 @@
 	return cmd
 }
 
-<<<<<<< HEAD
 func newStorageUserWebauthnCmd(ctx *CmdCtx) (cmd *cobra.Command) {
-=======
-func newStorageUserWebAuthnCmd(ctx *CmdCtx) (cmd *cobra.Command) {
->>>>>>> cc1e58e0
 	cmd = &cobra.Command{
 		Use:     "webauthn",
 		Short:   cmdAutheliaStorageUserWebauthnShort,
@@ -270,21 +233,15 @@
 	}
 
 	cmd.AddCommand(
-<<<<<<< HEAD
 		newStorageUserWebauthnListCmd(ctx),
 		newStorageUserWebauthnDeleteCmd(ctx),
 		newStorageUserWebauthnExportCmd(ctx),
 		newStorageUserWebauthnImportCmd(ctx),
-=======
-		newStorageUserWebAuthnListCmd(ctx),
-		newStorageUserWebAuthnDeleteCmd(ctx),
->>>>>>> cc1e58e0
-	)
-
-	return cmd
-}
-
-<<<<<<< HEAD
+	)
+
+	return cmd
+}
+
 func newStorageUserWebauthnImportCmd(ctx *CmdCtx) (cmd *cobra.Command) {
 	cmd = &cobra.Command{
 		Use:     "import <filename>",
@@ -323,14 +280,6 @@
 		Short:   cmdAutheliaStorageUserWebauthnListShort,
 		Long:    cmdAutheliaStorageUserWebauthnListLong,
 		Example: cmdAutheliaStorageUserWebauthnListExample,
-=======
-func newStorageUserWebAuthnListCmd(ctx *CmdCtx) (cmd *cobra.Command) {
-	cmd = &cobra.Command{
-		Use:     "list [username]",
-		Short:   cmdAutheliaStorageUserWebAuthnListShort,
-		Long:    cmdAutheliaStorageUserWebAuthnListLong,
-		Example: cmdAutheliaStorageUserWebAuthnListExample,
->>>>>>> cc1e58e0
 		RunE:    ctx.StorageWebauthnListRunE,
 		Args:    cobra.MaximumNArgs(1),
 
@@ -340,21 +289,12 @@
 	return cmd
 }
 
-<<<<<<< HEAD
 func newStorageUserWebauthnDeleteCmd(ctx *CmdCtx) (cmd *cobra.Command) {
 	cmd = &cobra.Command{
 		Use:     "delete [username]",
 		Short:   cmdAutheliaStorageUserWebauthnDeleteShort,
 		Long:    cmdAutheliaStorageUserWebauthnDeleteLong,
 		Example: cmdAutheliaStorageUserWebauthnDeleteExample,
-=======
-func newStorageUserWebAuthnDeleteCmd(ctx *CmdCtx) (cmd *cobra.Command) {
-	cmd = &cobra.Command{
-		Use:     "delete [username]",
-		Short:   cmdAutheliaStorageUserWebAuthnDeleteShort,
-		Long:    cmdAutheliaStorageUserWebAuthnDeleteLong,
-		Example: cmdAutheliaStorageUserWebAuthnDeleteExample,
->>>>>>> cc1e58e0
 		RunE:    ctx.StorageWebauthnDeleteRunE,
 		Args:    cobra.MaximumNArgs(1),
 
@@ -383,10 +323,7 @@
 		newStorageUserTOTPGenerateCmd(ctx),
 		newStorageUserTOTPDeleteCmd(ctx),
 		newStorageUserTOTPExportCmd(ctx),
-<<<<<<< HEAD
 		newStorageUserTOTPImportCmd(ctx),
-=======
->>>>>>> cc1e58e0
 	)
 
 	return cmd
@@ -431,7 +368,6 @@
 	return cmd
 }
 
-<<<<<<< HEAD
 func newStorageUserTOTPImportCmd(ctx *CmdCtx) (cmd *cobra.Command) {
 	cmd = &cobra.Command{
 		Use:     "import <filename>",
@@ -447,8 +383,6 @@
 	return cmd
 }
 
-=======
->>>>>>> cc1e58e0
 func newStorageUserTOTPExportCmd(ctx *CmdCtx) (cmd *cobra.Command) {
 	cmd = &cobra.Command{
 		Use:     "export",
@@ -456,10 +390,7 @@
 		Long:    cmdAutheliaStorageUserTOTPExportLong,
 		Example: cmdAutheliaStorageUserTOTPExportExample,
 		RunE:    ctx.StorageTOTPExportRunE,
-<<<<<<< HEAD
-		Args:    cobra.NoArgs,
-=======
->>>>>>> cc1e58e0
+		Args:    cobra.NoArgs,
 
 		DisableAutoGenTag: true,
 	}
@@ -475,7 +406,6 @@
 	return cmd
 }
 
-<<<<<<< HEAD
 func newStorageUserTOTPExportURICmd(ctx *CmdCtx) (cmd *cobra.Command) {
 	cmd = &cobra.Command{
 		Use:     "uri",
@@ -525,8 +455,6 @@
 	return cmd
 }
 
-=======
->>>>>>> cc1e58e0
 func newStorageSchemaInfoCmd(ctx *CmdCtx) (cmd *cobra.Command) {
 	cmd = &cobra.Command{
 		Use:     "schema-info",
@@ -534,10 +462,7 @@
 		Long:    cmdAutheliaStorageSchemaInfoLong,
 		Example: cmdAutheliaStorageSchemaInfoExample,
 		RunE:    ctx.StorageSchemaInfoRunE,
-<<<<<<< HEAD
-		Args:    cobra.NoArgs,
-=======
->>>>>>> cc1e58e0
+		Args:    cobra.NoArgs,
 
 		DisableAutoGenTag: true,
 	}
@@ -574,10 +499,6 @@
 		Example: cmdAutheliaStorageMigrateHistoryExample,
 		RunE:    ctx.StorageMigrateHistoryRunE,
 		Args:    cobra.NoArgs,
-<<<<<<< HEAD
-=======
-		RunE:    ctx.StorageMigrateHistoryRunE,
->>>>>>> cc1e58e0
 
 		DisableAutoGenTag: true,
 	}
@@ -593,10 +514,6 @@
 		Example: cmdAutheliaStorageMigrateListUpExample,
 		RunE:    ctx.NewStorageMigrateListRunE(true),
 		Args:    cobra.NoArgs,
-<<<<<<< HEAD
-=======
-		RunE:    ctx.NewStorageMigrateListRunE(true),
->>>>>>> cc1e58e0
 
 		DisableAutoGenTag: true,
 	}
@@ -612,10 +529,6 @@
 		Example: cmdAutheliaStorageMigrateListDownExample,
 		RunE:    ctx.NewStorageMigrateListRunE(false),
 		Args:    cobra.NoArgs,
-<<<<<<< HEAD
-=======
-		RunE:    ctx.NewStorageMigrateListRunE(false),
->>>>>>> cc1e58e0
 
 		DisableAutoGenTag: true,
 	}
@@ -631,10 +544,6 @@
 		Example: cmdAutheliaStorageMigrateUpExample,
 		RunE:    ctx.NewStorageMigrationRunE(true),
 		Args:    cobra.NoArgs,
-<<<<<<< HEAD
-=======
-		RunE:    ctx.NewStorageMigrationRunE(true),
->>>>>>> cc1e58e0
 
 		DisableAutoGenTag: true,
 	}
@@ -652,10 +561,6 @@
 		Example: cmdAutheliaStorageMigrateDownExample,
 		RunE:    ctx.NewStorageMigrationRunE(false),
 		Args:    cobra.NoArgs,
-<<<<<<< HEAD
-=======
-		RunE:    ctx.NewStorageMigrationRunE(false),
->>>>>>> cc1e58e0
 
 		DisableAutoGenTag: true,
 	}
