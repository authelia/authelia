--- conflicted
+++ resolved
@@ -910,24 +910,17 @@
 	logMessageStartupCheckPerforming = "Performing Startup Check"
 	logMessageStartupCheckSuccess    = "Startup Check Completed Successfully"
 
-<<<<<<< HEAD
 	providerNameNTP              = "ntp"
 	providerNameStorage          = "storage"
 	providerNameUser             = "user"
 	providerNameNotification     = "notification"
+	providerNameExpressions      = "expressions"
 	providerNameWebAuthnMetaData = "webauthn-metadata"
 )
 
 const (
 	wordYes = "Yes"
 	wordNo  = "No"
-=======
-	providerNameNTP          = "ntp"
-	providerNameStorage      = "storage"
-	providerNameUser         = "user"
-	providerNameNotification = "notification"
-	providerNameExpressions  = "expressions"
->>>>>>> 684c8e21
 )
 
 const (
