package commands

import (
	"fmt"
	"runtime"

	"github.com/spf13/cobra"

	"github.com/authelia/authelia/v4/internal/utils"
)

func newBuildInfoCmd(ctx *CmdCtx) (cmd *cobra.Command) {
	cmd = &cobra.Command{
		Use:     "build-info",
		Short:   cmdAutheliaBuildInfoShort,
		Long:    cmdAutheliaBuildInfoLong,
		Example: cmdAutheliaBuildInfoExample,
		RunE:    ctx.BuildInfoRunE,
		Args:    cobra.NoArgs,

		DisableAutoGenTag: true,
	}

	return cmd
}

<<<<<<< HEAD
=======
// BuildInfoRunE is the RunE for the authelia build-info command.
>>>>>>> cc1e58e0
func (ctx *CmdCtx) BuildInfoRunE(_ *cobra.Command, _ []string) (err error) {
	_, err = fmt.Printf(fmtAutheliaBuild, utils.BuildTag, utils.BuildState, utils.BuildBranch, utils.BuildCommit,
		utils.BuildNumber, runtime.GOOS, runtime.GOARCH, utils.BuildDate, utils.BuildExtra)

	return err
}<|MERGE_RESOLUTION|>--- conflicted
+++ resolved
@@ -24,10 +24,7 @@
 	return cmd
 }
 
-<<<<<<< HEAD
-=======
 // BuildInfoRunE is the RunE for the authelia build-info command.
->>>>>>> cc1e58e0
 func (ctx *CmdCtx) BuildInfoRunE(_ *cobra.Command, _ []string) (err error) {
 	_, err = fmt.Printf(fmtAutheliaBuild, utils.BuildTag, utils.BuildState, utils.BuildBranch, utils.BuildCommit,
 		utils.BuildNumber, runtime.GOOS, runtime.GOARCH, utils.BuildDate, utils.BuildExtra)
