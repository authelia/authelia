package commands

import (
	"context"
	"errors"
	"fmt"
	"os"
	"strings"

	"github.com/spf13/cobra"

	"github.com/authelia/authelia/v4/internal/configuration"
	"github.com/authelia/authelia/v4/internal/configuration/schema"
	"github.com/authelia/authelia/v4/internal/configuration/validator"
	"github.com/authelia/authelia/v4/internal/models"
	"github.com/authelia/authelia/v4/internal/storage"
)

func storagePersistentPreRunE(cmd *cobra.Command, _ []string) (err error) {
	configs, err := cmd.Flags().GetStringSlice("config")
	if err != nil {
		return err
	}

	sources := make([]configuration.Source, 0, len(configs)+3)

	if cmd.Flags().Changed("config") {
		for _, configFile := range configs {
			if _, err := os.Stat(configFile); os.IsNotExist(err) {
				return fmt.Errorf("could not load the provided configuration file %s: %w", configFile, err)
			}

			sources = append(sources, configuration.NewYAMLFileSource(configFile))
		}
	} else {
		if _, err := os.Stat(configs[0]); err == nil {
			sources = append(sources, configuration.NewYAMLFileSource(configs[0]))
		}
	}

	mapping := map[string]string{
<<<<<<< HEAD
		"encryption-key":    "storage.encryption_key",
=======
>>>>>>> 94ffd278
		"sqlite.path":       "storage.local.path",
		"mysql.host":        "storage.mysql.host",
		"mysql.port":        "storage.mysql.port",
		"mysql.database":    "storage.mysql.database",
		"mysql.username":    "storage.mysql.username",
		"mysql.password":    "storage.mysql.password",
		"postgres.host":     "storage.postgres.host",
		"postgres.port":     "storage.postgres.port",
		"postgres.database": "storage.postgres.database",
		"postgres.username": "storage.postgres.username",
		"postgres.password": "storage.postgres.password",
		"postgres.schema":   "storage.postgres.schema",
	}

	sources = append(sources, configuration.NewEnvironmentSource(configuration.DefaultEnvPrefix, configuration.DefaultEnvDelimiter))
	sources = append(sources, configuration.NewSecretsSource(configuration.DefaultEnvPrefix, configuration.DefaultEnvDelimiter))
	sources = append(sources, configuration.NewCommandLineSourceWithMapping(cmd.Flags(), mapping, true, false))

	val := schema.NewStructValidator()

	config = &schema.Configuration{}

	_, err = configuration.LoadAdvanced(val, "storage", &config.Storage, sources...)
	if err != nil {
		return err
	}

	if val.HasErrors() {
		var finalErr error

		for i, err := range val.Errors() {
			if i == 0 {
				finalErr = err
				continue
			}

			finalErr = fmt.Errorf("%w, %v", finalErr, err)
		}

		return finalErr
	}

	validator.ValidateStorage(config.Storage, val)

	if val.HasErrors() {
		var finalErr error

		for i, err := range val.Errors() {
			if i == 0 {
				finalErr = err
				continue
			}

			finalErr = fmt.Errorf("%w, %v", finalErr, err)
		}

		return finalErr
	}

	return nil
}

<<<<<<< HEAD
func storageSchemaEncryptionChangeKeyRunE(cmd *cobra.Command, args []string) (err error) {
	var (
		provider storage.Provider
		ctx      = context.Background()
	)

	provider, err = getStorageProvider()
	if err != nil {
		return err
	}

	if err = checkStorageSchemaUpToDate(ctx, provider); err != nil {
		return err
	}

	version, err := provider.SchemaVersion(ctx)
	if err != nil {
		return err
	}

	if version <= 0 {
		return errors.New("schema version must be at least version 1 to change the encryption key")
	}

	key, err := cmd.Flags().GetString("new-encryption-key")
	if err != nil {
		return err
	}

	if key == "" {
		return errors.New("you must set the --new-encryption-key flag")
	}

	if len(key) < 20 {
		return errors.New("the encryption key must be at least 20 characters")
	}

	if err = provider.SchemaEncryptionChangeKey(ctx, key); err != nil {
		return err
	}

	fmt.Println("Completed the encryption key change. Please adjust your configuration to use the new key.")

	return nil
}

func storageExportTOTPConfigurationsRunE(cmd *cobra.Command, args []string) (err error) {
	var (
		provider storage.Provider
		ctx      = context.Background()
	)

	provider, err = getStorageProvider()
	if err != nil {
		return err
	}

	if err = checkStorageSchemaUpToDate(ctx, provider); err != nil {
		return err
	}

	format, err := cmd.Flags().GetString("format")
	if err != nil {
		return err
	}

	switch format {
	case storageExportFormatCSV, storageExportFormatURI:
		break
	default:
		return errors.New("format must be csv or uri")
	}

	limit := 10

	var configurations []models.TOTPConfiguration

	for page := 0; true; page++ {
		configurations, err = provider.LoadTOTPConfigurations(ctx, page, limit)
		if err != nil {
			return err
		}

		if page == 0 && format == storageExportFormatCSV {
			fmt.Printf("issuer,username,algorithm,digits,period,secret\n")
		}

		for _, c := range configurations {
			switch format {
			case storageExportFormatCSV:
				fmt.Printf("%s,%s,%s,%d,%d,%s\n", "Authelia", c.Username, c.Algorithm, c.Digits, c.Period, string(c.Secret))
			case storageExportFormatURI:
				fmt.Printf("otpauth://totp/%s:%s?secret=%s&issuer=%s&algorithm=%s&digits=%d&period=%d\n", "Authelia", c.Username, string(c.Secret), "Authelia", c.Algorithm, c.Digits, c.Period)
			}
		}

		if len(configurations) < limit {
			break
		}
	}

	return nil
}

func storageMigrateHistoryRunE(cmd *cobra.Command, args []string) (err error) {
=======
func storageMigrateHistoryRunE(_ *cobra.Command, _ []string) (err error) {
>>>>>>> 94ffd278
	var (
		provider storage.Provider
		ctx      = context.Background()
	)

	provider, err = getStorageProvider()
	if err != nil {
		return err
	}

	migrations, err := provider.SchemaMigrationHistory(ctx)
	if err != nil {
		return err
	}

	if len(migrations) == 0 {
		return errors.New("no migration history found which may indicate a broken schema")
	}

	fmt.Printf("Migration History:\n\nID\tDate\t\t\t\tBefore\tAfter\tAuthelia Version\n")

	for _, m := range migrations {
		fmt.Printf("%d\t%s\t%d\t%d\t%s\n", m.ID, m.Applied.Format("2006-01-02 15:04:05 -0700"), m.Before, m.After, m.Version)
	}

	return nil
}

func newStorageMigrateListRunE(up bool) func(cmd *cobra.Command, args []string) (err error) {
	return func(cmd *cobra.Command, args []string) (err error) {
		var (
			provider     storage.Provider
			ctx          = context.Background()
			migrations   []storage.SchemaMigration
			directionStr string
		)

		provider, err = getStorageProvider()
		if err != nil {
			return err
		}

		if up {
			migrations, err = provider.SchemaMigrationsUp(ctx, 0)
			directionStr = "Up"
		} else {
			migrations, err = provider.SchemaMigrationsDown(ctx, 0)
			directionStr = "Down"
		}

		if err != nil {
			if err.Error() == "cannot migrate to the same version as prior" {
				fmt.Printf("No %s migrations found\n", directionStr)

				return nil
			}

			return err
		}

		if len(migrations) == 0 {
			fmt.Printf("Storage Schema Migration List (%s)\n\nNo Migrations Available\n", directionStr)
		} else {
			fmt.Printf("Storage Schema Migration List (%s)\n\nVersion\t\tDescription\n", directionStr)

			for _, migration := range migrations {
				fmt.Printf("%d\t\t%s\n", migration.Version, migration.Name)
			}
		}

		return nil
	}
}

func newStorageMigrationRunE(up bool) func(cmd *cobra.Command, args []string) (err error) {
	return func(cmd *cobra.Command, args []string) (err error) {
		var (
			provider storage.Provider
			ctx      = context.Background()
		)

		provider, err = getStorageProvider()
		if err != nil {
			return err
		}

		target, err := cmd.Flags().GetInt("target")
		if err != nil {
			return err
		}

		switch {
		case up:
			switch cmd.Flags().Changed("target") {
			case true:
				return provider.SchemaMigrate(ctx, true, target)
			default:
				return provider.SchemaMigrate(ctx, true, storage.SchemaLatest)
			}
		default:
			if !cmd.Flags().Changed("target") {
				return errors.New("must set target")
			}

			if err = storageMigrateDownConfirmDestroy(cmd); err != nil {
				return err
			}

			pre1, err := cmd.Flags().GetBool("pre1")
			if err != nil {
				return err
			}

			switch {
			case pre1:
				return provider.SchemaMigrate(ctx, false, -1)
			default:
				return provider.SchemaMigrate(ctx, false, target)
			}
		}
	}
}

func storageMigrateDownConfirmDestroy(cmd *cobra.Command) (err error) {
	destroy, err := cmd.Flags().GetBool("destroy-data")
	if err != nil {
		return err
	}

	if !destroy {
		fmt.Printf("Schema Down Migrations may DESTROY data, type 'DESTROY' and press return to continue: ")

		var text string

		_, _ = fmt.Scanln(&text)

		if text != "DESTROY" {
			return errors.New("cancelling down migration due to user not accepting data destruction")
		}
	}

	return nil
}

func storageSchemaInfoRunE(_ *cobra.Command, _ []string) (err error) {
	var (
		provider   storage.Provider
		ctx        = context.Background()
		upgradeStr string
		tablesStr  string
	)

	provider, err = getStorageProvider()
	if err != nil {
		return err
	}

	version, err := provider.SchemaVersion(ctx)
	if err != nil && err.Error() != "unknown schema state" {
		return err
	}

	tables, err := provider.SchemaTables(ctx)
	if err != nil {
		return err
	}

	if len(tables) == 0 {
		tablesStr = "N/A"
	} else {
		tablesStr = strings.Join(tables, ", ")
	}

	latest, err := provider.SchemaLatestVersion()
	if err != nil {
		return err
	}

	if latest > version {
		upgradeStr = fmt.Sprintf("yes - version %d", latest)
	} else {
		upgradeStr = "no"
	}

	fmt.Printf("Schema Version: %s\nSchema Upgrade Available: %s\nSchema Tables: %s\n", storage.SchemaVersionToString(version), upgradeStr, tablesStr)

	return nil
}

func checkStorageSchemaUpToDate(ctx context.Context, provider storage.Provider) (err error) {
	version, err := provider.SchemaVersion(ctx)
	if err != nil {
		return err
	}

	latest, err := provider.SchemaLatestVersion()
	if err != nil {
		return err
	}

	if version != latest {
		return fmt.Errorf("schema is version %d which is outdated please migrate to version %d in order to use this command or use an older binary", version, latest)
	}

	return nil
}<|MERGE_RESOLUTION|>--- conflicted
+++ resolved
@@ -39,10 +39,7 @@
 	}
 
 	mapping := map[string]string{
-<<<<<<< HEAD
 		"encryption-key":    "storage.encryption_key",
-=======
->>>>>>> 94ffd278
 		"sqlite.path":       "storage.local.path",
 		"mysql.host":        "storage.mysql.host",
 		"mysql.port":        "storage.mysql.port",
@@ -105,7 +102,6 @@
 	return nil
 }
 
-<<<<<<< HEAD
 func storageSchemaEncryptionChangeKeyRunE(cmd *cobra.Command, args []string) (err error) {
 	var (
 		provider storage.Provider
@@ -210,10 +206,7 @@
 	return nil
 }
 
-func storageMigrateHistoryRunE(cmd *cobra.Command, args []string) (err error) {
-=======
 func storageMigrateHistoryRunE(_ *cobra.Command, _ []string) (err error) {
->>>>>>> 94ffd278
 	var (
 		provider storage.Provider
 		ctx      = context.Background()
