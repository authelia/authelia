--- conflicted
+++ resolved
@@ -33,15 +33,8 @@
 	}
 }
 
-<<<<<<< HEAD
-// InitializeLogger configures the default loggers stack levels, formatting, and the output destinations.
-func InitializeLogger(config schema.Log, log bool) error {
-	setLevelStr(config.Level, log)
-
-=======
 // InitializeLogger configures the default logger similar to ConfigureLogger but also configures the stack levels hook.
-func InitializeLogger(config schema.LogConfiguration, log bool) (err error) {
->>>>>>> 7a893fc8
+func InitializeLogger(config schema.Log, log bool) (err error) {
 	var callerLevels []logrus.Level
 
 	stackLevels := []logrus.Level{logrus.PanicLevel, logrus.FatalLevel, logrus.ErrorLevel}
@@ -52,7 +45,7 @@
 }
 
 // ConfigureLogger configures the default loggers level, formatting, and the output destinations.
-func ConfigureLogger(config schema.LogConfiguration, log bool) (err error) {
+func ConfigureLogger(config schema.Log, log bool) (err error) {
 	setLevelStr(config.Level, log)
 
 	switch config.Format {
