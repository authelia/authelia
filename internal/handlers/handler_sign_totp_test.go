package handlers

import (
	"encoding/json"
	"regexp"
	"testing"

	"github.com/golang/mock/gomock"
	"github.com/stretchr/testify/require"
	"github.com/stretchr/testify/suite"
	"github.com/tstranex/u2f"

	"github.com/authelia/authelia/v4/internal/mocks"
	"github.com/authelia/authelia/v4/internal/models"
	"github.com/authelia/authelia/v4/internal/regulation"
	"github.com/authelia/authelia/v4/internal/session"
)

type HandlerSignTOTPSuite struct {
	suite.Suite

	mock *mocks.MockAutheliaCtx
}

func (s *HandlerSignTOTPSuite) SetupTest() {
	s.mock = mocks.NewMockAutheliaCtx(s.T())
	userSession := s.mock.Ctx.GetSession()
	userSession.Username = testUsername
	userSession.U2FChallenge = &u2f.Challenge{}
	userSession.U2FRegistration = &session.U2FRegistration{}
	err := s.mock.Ctx.SaveSession(userSession)
	require.NoError(s.T(), err)
}

func (s *HandlerSignTOTPSuite) TearDownTest() {
	s.mock.Close()
}

func (s *HandlerSignTOTPSuite) TestShouldRedirectUserToDefaultURL() {
	config := models.TOTPConfiguration{ID: 1, Username: "john", Digits: 6, Secret: []byte("secret"), Period: 30, Algorithm: "SHA1"}

	s.mock.StorageMock.EXPECT().
		LoadTOTPConfiguration(s.mock.Ctx, gomock.Any()).
		Return(&config, nil)

<<<<<<< HEAD
	s.mock.TOTPMock.EXPECT().Validate(gomock.Eq("abc"), gomock.Eq(&config)).Return(true, nil)
=======
	s.mock.StorageProviderMock.
		EXPECT().
		AppendAuthenticationLog(s.mock.Ctx, gomock.Eq(models.AuthenticationAttempt{
			Username:   "john",
			Successful: true,
			Banned:     false,
			Time:       s.mock.Clock.Now(),
			Type:       regulation.AuthTypeTOTP,
			RemoteIP:   models.NewIPAddressFromString("0.0.0.0"),
		}))

	verifier.EXPECT().
		Verify(gomock.Eq(&config), gomock.Eq("abc")).
		Return(true, nil)
>>>>>>> 9ceee6c6

	s.mock.Ctx.Configuration.DefaultRedirectionURL = testRedirectionURL

	bodyBytes, err := json.Marshal(signTOTPRequestBody{
		Token: "abc",
	})
	s.Require().NoError(err)
	s.mock.Ctx.Request.SetBody(bodyBytes)

	SecondFactorTOTPPost(s.mock.Ctx)
	s.mock.Assert200OK(s.T(), redirectResponse{
		Redirect: testRedirectionURL,
	})
}

func (s *HandlerSignTOTPSuite) TestShouldNotReturnRedirectURL() {
	config := models.TOTPConfiguration{ID: 1, Username: "john", Digits: 6, Secret: []byte("secret"), Period: 30, Algorithm: "SHA1"}

	s.mock.StorageMock.EXPECT().
		LoadTOTPConfiguration(s.mock.Ctx, gomock.Any()).
		Return(&config, nil)

<<<<<<< HEAD
	s.mock.TOTPMock.EXPECT().Validate(gomock.Eq("abc"), gomock.Eq(&config)).Return(true, nil)
=======
	s.mock.StorageProviderMock.
		EXPECT().
		AppendAuthenticationLog(s.mock.Ctx, gomock.Eq(models.AuthenticationAttempt{
			Username:   "john",
			Successful: true,
			Banned:     false,
			Time:       s.mock.Clock.Now(),
			Type:       regulation.AuthTypeTOTP,
			RemoteIP:   models.NewIPAddressFromString("0.0.0.0"),
		}))

	verifier.EXPECT().
		Verify(gomock.Eq(&config), gomock.Eq("abc")).
		Return(true, nil)
>>>>>>> 9ceee6c6

	bodyBytes, err := json.Marshal(signTOTPRequestBody{
		Token: "abc",
	})
	s.Require().NoError(err)
	s.mock.Ctx.Request.SetBody(bodyBytes)

	SecondFactorTOTPPost(s.mock.Ctx)
	s.mock.Assert200OK(s.T(), nil)
}

func (s *HandlerSignTOTPSuite) TestShouldRedirectUserToSafeTargetURL() {
	config := models.TOTPConfiguration{ID: 1, Username: "john", Digits: 6, Secret: []byte("secret"), Period: 30, Algorithm: "SHA1"}

	s.mock.StorageMock.EXPECT().
		LoadTOTPConfiguration(s.mock.Ctx, gomock.Any()).
		Return(&config, nil)

<<<<<<< HEAD
	s.mock.TOTPMock.EXPECT().Validate(gomock.Eq("abc"), gomock.Eq(&config)).Return(true, nil)
=======
	s.mock.StorageProviderMock.
		EXPECT().
		AppendAuthenticationLog(s.mock.Ctx, gomock.Eq(models.AuthenticationAttempt{
			Username:   "john",
			Successful: true,
			Banned:     false,
			Time:       s.mock.Clock.Now(),
			Type:       regulation.AuthTypeTOTP,
			RemoteIP:   models.NewIPAddressFromString("0.0.0.0"),
		}))

	verifier.EXPECT().
		Verify(gomock.Eq(&config), gomock.Eq("abc")).
		Return(true, nil)
>>>>>>> 9ceee6c6

	bodyBytes, err := json.Marshal(signTOTPRequestBody{
		Token:     "abc",
		TargetURL: "https://mydomain.local",
	})
	s.Require().NoError(err)
	s.mock.Ctx.Request.SetBody(bodyBytes)

	SecondFactorTOTPPost(s.mock.Ctx)
	s.mock.Assert200OK(s.T(), redirectResponse{
		Redirect: "https://mydomain.local",
	})
}

func (s *HandlerSignTOTPSuite) TestShouldNotRedirectToUnsafeURL() {
	s.mock.StorageMock.EXPECT().
		LoadTOTPConfiguration(s.mock.Ctx, gomock.Any()).
		Return(&models.TOTPConfiguration{Secret: []byte("secret")}, nil)

<<<<<<< HEAD
	s.mock.TOTPMock.EXPECT().
		Validate(gomock.Eq("abc"), gomock.Eq(&models.TOTPConfiguration{Secret: []byte("secret")})).
=======
	s.mock.StorageProviderMock.
		EXPECT().
		AppendAuthenticationLog(s.mock.Ctx, gomock.Eq(models.AuthenticationAttempt{
			Username:   "john",
			Successful: true,
			Banned:     false,
			Time:       s.mock.Clock.Now(),
			Type:       regulation.AuthTypeTOTP,
			RemoteIP:   models.NewIPAddressFromString("0.0.0.0"),
		}))

	verifier.EXPECT().
		Verify(gomock.Eq(&models.TOTPConfiguration{Secret: []byte("secret")}), gomock.Eq("abc")).
>>>>>>> 9ceee6c6
		Return(true, nil)

	bodyBytes, err := json.Marshal(signTOTPRequestBody{
		Token:     "abc",
		TargetURL: "http://mydomain.local",
	})

	s.Require().NoError(err)
	s.mock.Ctx.Request.SetBody(bodyBytes)

	SecondFactorTOTPPost(s.mock.Ctx)
	s.mock.Assert200OK(s.T(), nil)
}

func (s *HandlerSignTOTPSuite) TestShouldRegenerateSessionForPreventingSessionFixation() {
	config := models.TOTPConfiguration{ID: 1, Username: "john", Digits: 6, Secret: []byte("secret"), Period: 30, Algorithm: "SHA1"}

	s.mock.StorageMock.EXPECT().
		LoadTOTPConfiguration(s.mock.Ctx, gomock.Any()).
		Return(&config, nil)

<<<<<<< HEAD
	s.mock.TOTPMock.EXPECT().
		Validate(gomock.Eq("abc"), gomock.Eq(&config)).
=======
	s.mock.StorageProviderMock.
		EXPECT().
		AppendAuthenticationLog(s.mock.Ctx, gomock.Eq(models.AuthenticationAttempt{
			Username:   "john",
			Successful: true,
			Banned:     false,
			Time:       s.mock.Clock.Now(),
			Type:       regulation.AuthTypeTOTP,
			RemoteIP:   models.NewIPAddressFromString("0.0.0.0"),
		}))

	verifier.EXPECT().
		Verify(gomock.Eq(&config), gomock.Eq("abc")).
>>>>>>> 9ceee6c6
		Return(true, nil)

	bodyBytes, err := json.Marshal(signTOTPRequestBody{
		Token: "abc",
	})
	s.Require().NoError(err)
	s.mock.Ctx.Request.SetBody(bodyBytes)

	r := regexp.MustCompile("^authelia_session=(.*); path=")
	res := r.FindAllStringSubmatch(string(s.mock.Ctx.Response.Header.PeekCookie("authelia_session")), -1)

	SecondFactorTOTPPost(s.mock.Ctx)
	s.mock.Assert200OK(s.T(), nil)

	s.Assert().NotEqual(
		res[0][1],
		string(s.mock.Ctx.Request.Header.Cookie("authelia_session")))
}

func TestRunHandlerSignTOTPSuite(t *testing.T) {
	suite.Run(t, new(HandlerSignTOTPSuite))
}<|MERGE_RESOLUTION|>--- conflicted
+++ resolved
@@ -43,24 +43,18 @@
 		LoadTOTPConfiguration(s.mock.Ctx, gomock.Any()).
 		Return(&config, nil)
 
-<<<<<<< HEAD
+	s.mock.StorageMock.
+		EXPECT().
+		AppendAuthenticationLog(s.mock.Ctx, gomock.Eq(models.AuthenticationAttempt{
+			Username:   "john",
+			Successful: true,
+			Banned:     false,
+			Time:       s.mock.Clock.Now(),
+			Type:       regulation.AuthTypeTOTP,
+			RemoteIP:   models.NewIPAddressFromString("0.0.0.0"),
+		}))
+
 	s.mock.TOTPMock.EXPECT().Validate(gomock.Eq("abc"), gomock.Eq(&config)).Return(true, nil)
-=======
-	s.mock.StorageProviderMock.
-		EXPECT().
-		AppendAuthenticationLog(s.mock.Ctx, gomock.Eq(models.AuthenticationAttempt{
-			Username:   "john",
-			Successful: true,
-			Banned:     false,
-			Time:       s.mock.Clock.Now(),
-			Type:       regulation.AuthTypeTOTP,
-			RemoteIP:   models.NewIPAddressFromString("0.0.0.0"),
-		}))
-
-	verifier.EXPECT().
-		Verify(gomock.Eq(&config), gomock.Eq("abc")).
-		Return(true, nil)
->>>>>>> 9ceee6c6
 
 	s.mock.Ctx.Configuration.DefaultRedirectionURL = testRedirectionURL
 
@@ -83,24 +77,18 @@
 		LoadTOTPConfiguration(s.mock.Ctx, gomock.Any()).
 		Return(&config, nil)
 
-<<<<<<< HEAD
+	s.mock.StorageMock.
+		EXPECT().
+		AppendAuthenticationLog(s.mock.Ctx, gomock.Eq(models.AuthenticationAttempt{
+			Username:   "john",
+			Successful: true,
+			Banned:     false,
+			Time:       s.mock.Clock.Now(),
+			Type:       regulation.AuthTypeTOTP,
+			RemoteIP:   models.NewIPAddressFromString("0.0.0.0"),
+		}))
+
 	s.mock.TOTPMock.EXPECT().Validate(gomock.Eq("abc"), gomock.Eq(&config)).Return(true, nil)
-=======
-	s.mock.StorageProviderMock.
-		EXPECT().
-		AppendAuthenticationLog(s.mock.Ctx, gomock.Eq(models.AuthenticationAttempt{
-			Username:   "john",
-			Successful: true,
-			Banned:     false,
-			Time:       s.mock.Clock.Now(),
-			Type:       regulation.AuthTypeTOTP,
-			RemoteIP:   models.NewIPAddressFromString("0.0.0.0"),
-		}))
-
-	verifier.EXPECT().
-		Verify(gomock.Eq(&config), gomock.Eq("abc")).
-		Return(true, nil)
->>>>>>> 9ceee6c6
 
 	bodyBytes, err := json.Marshal(signTOTPRequestBody{
 		Token: "abc",
@@ -119,24 +107,18 @@
 		LoadTOTPConfiguration(s.mock.Ctx, gomock.Any()).
 		Return(&config, nil)
 
-<<<<<<< HEAD
+	s.mock.StorageMock.
+		EXPECT().
+		AppendAuthenticationLog(s.mock.Ctx, gomock.Eq(models.AuthenticationAttempt{
+			Username:   "john",
+			Successful: true,
+			Banned:     false,
+			Time:       s.mock.Clock.Now(),
+			Type:       regulation.AuthTypeTOTP,
+			RemoteIP:   models.NewIPAddressFromString("0.0.0.0"),
+		}))
+
 	s.mock.TOTPMock.EXPECT().Validate(gomock.Eq("abc"), gomock.Eq(&config)).Return(true, nil)
-=======
-	s.mock.StorageProviderMock.
-		EXPECT().
-		AppendAuthenticationLog(s.mock.Ctx, gomock.Eq(models.AuthenticationAttempt{
-			Username:   "john",
-			Successful: true,
-			Banned:     false,
-			Time:       s.mock.Clock.Now(),
-			Type:       regulation.AuthTypeTOTP,
-			RemoteIP:   models.NewIPAddressFromString("0.0.0.0"),
-		}))
-
-	verifier.EXPECT().
-		Verify(gomock.Eq(&config), gomock.Eq("abc")).
-		Return(true, nil)
->>>>>>> 9ceee6c6
 
 	bodyBytes, err := json.Marshal(signTOTPRequestBody{
 		Token:     "abc",
@@ -156,24 +138,19 @@
 		LoadTOTPConfiguration(s.mock.Ctx, gomock.Any()).
 		Return(&models.TOTPConfiguration{Secret: []byte("secret")}, nil)
 
-<<<<<<< HEAD
+	s.mock.StorageMock.
+		EXPECT().
+		AppendAuthenticationLog(s.mock.Ctx, gomock.Eq(models.AuthenticationAttempt{
+			Username:   "john",
+			Successful: true,
+			Banned:     false,
+			Time:       s.mock.Clock.Now(),
+			Type:       regulation.AuthTypeTOTP,
+			RemoteIP:   models.NewIPAddressFromString("0.0.0.0"),
+		}))
+
 	s.mock.TOTPMock.EXPECT().
 		Validate(gomock.Eq("abc"), gomock.Eq(&models.TOTPConfiguration{Secret: []byte("secret")})).
-=======
-	s.mock.StorageProviderMock.
-		EXPECT().
-		AppendAuthenticationLog(s.mock.Ctx, gomock.Eq(models.AuthenticationAttempt{
-			Username:   "john",
-			Successful: true,
-			Banned:     false,
-			Time:       s.mock.Clock.Now(),
-			Type:       regulation.AuthTypeTOTP,
-			RemoteIP:   models.NewIPAddressFromString("0.0.0.0"),
-		}))
-
-	verifier.EXPECT().
-		Verify(gomock.Eq(&models.TOTPConfiguration{Secret: []byte("secret")}), gomock.Eq("abc")).
->>>>>>> 9ceee6c6
 		Return(true, nil)
 
 	bodyBytes, err := json.Marshal(signTOTPRequestBody{
@@ -195,24 +172,19 @@
 		LoadTOTPConfiguration(s.mock.Ctx, gomock.Any()).
 		Return(&config, nil)
 
-<<<<<<< HEAD
+	s.mock.StorageMock.
+		EXPECT().
+		AppendAuthenticationLog(s.mock.Ctx, gomock.Eq(models.AuthenticationAttempt{
+			Username:   "john",
+			Successful: true,
+			Banned:     false,
+			Time:       s.mock.Clock.Now(),
+			Type:       regulation.AuthTypeTOTP,
+			RemoteIP:   models.NewIPAddressFromString("0.0.0.0"),
+		}))
+
 	s.mock.TOTPMock.EXPECT().
 		Validate(gomock.Eq("abc"), gomock.Eq(&config)).
-=======
-	s.mock.StorageProviderMock.
-		EXPECT().
-		AppendAuthenticationLog(s.mock.Ctx, gomock.Eq(models.AuthenticationAttempt{
-			Username:   "john",
-			Successful: true,
-			Banned:     false,
-			Time:       s.mock.Clock.Now(),
-			Type:       regulation.AuthTypeTOTP,
-			RemoteIP:   models.NewIPAddressFromString("0.0.0.0"),
-		}))
-
-	verifier.EXPECT().
-		Verify(gomock.Eq(&config), gomock.Eq("abc")).
->>>>>>> 9ceee6c6
 		Return(true, nil)
 
 	bodyBytes, err := json.Marshal(signTOTPRequestBody{
