--- conflicted
+++ resolved
@@ -16,26 +16,26 @@
 	"github.com/authelia/authelia/v4/internal/storage"
 )
 
-// WebauthnRegistrationPUT returns the attestation challenge from the server.
-func WebauthnRegistrationPUT(ctx *middlewares.AutheliaCtx) {
+// WebAuthnRegistrationPUT returns the attestation challenge from the server.
+func WebAuthnRegistrationPUT(ctx *middlewares.AutheliaCtx) {
 	var (
 		w           *webauthn.WebAuthn
 		user        *model.WebAuthnUser
 		userSession session.UserSession
-		bodyJSON    bodyRegisterWebauthnPUTRequest
+		bodyJSON    bodyRegisterWebAuthnPUTRequest
 		err         error
 	)
 
 	if userSession, err = ctx.GetSession(); err != nil {
-		ctx.Logger.WithError(err).Errorf("Error occurred retrieving session for %s registration challenge", regulation.AuthTypeWebauthn)
-
-		respondUnauthorized(ctx, messageUnableToRegisterSecurityKey)
-
-		return
-	}
-
-	if w, err = newWebauthn(ctx); err != nil {
-		ctx.Logger.Errorf("Unable to create provider to generate %s registration challenge for user '%s': %+v", regulation.AuthTypeWebauthn, userSession.Username, err)
+		ctx.Logger.WithError(err).Errorf("Error occurred retrieving session for %s registration challenge", regulation.AuthTypeWebAuthn)
+
+		respondUnauthorized(ctx, messageUnableToRegisterSecurityKey)
+
+		return
+	}
+
+	if w, err = newWebAuthn(ctx); err != nil {
+		ctx.Logger.Errorf("Unable to create provider to generate %s registration challenge for user '%s': %+v", regulation.AuthTypeWebAuthn, userSession.Username, err)
 
 		respondUnauthorized(ctx, messageUnableToRegisterSecurityKey)
 
@@ -43,7 +43,7 @@
 	}
 
 	if err = json.Unmarshal(ctx.PostBody(), &bodyJSON); err != nil {
-		ctx.Logger.Errorf("Unable to parse %s registration request PUT data for user '%s': %+v", regulation.AuthTypeWebauthn, userSession.Username, err)
+		ctx.Logger.Errorf("Unable to parse %s registration request PUT data for user '%s': %+v", regulation.AuthTypeWebAuthn, userSession.Username, err)
 
 		respondUnauthorized(ctx, messageUnableToRegisterSecurityKey)
 
@@ -51,16 +51,16 @@
 	}
 
 	if length := len(bodyJSON.Description); length == 0 || length > 64 {
-		ctx.Logger.Errorf("Failed to validate the user chosen display name for during %s registration for user '%s': the value has a length of %d but must be between 1 and 64", regulation.AuthTypeWebauthn, userSession.Username, length)
-
-		respondUnauthorized(ctx, messageUnableToRegisterSecurityKey)
-
-		return
-	}
-
-	devices, err := ctx.Providers.StorageProvider.LoadWebauthnDevicesByUsername(ctx, w.Config.RPID, userSession.Username)
-	if err != nil && err != storage.ErrNoWebauthnDevice {
-		ctx.Logger.Errorf("Unable to load existing %s devices for user '%s': %+v", regulation.AuthTypeWebauthn, userSession.Username, err)
+		ctx.Logger.Errorf("Failed to validate the user chosen display name for during %s registration for user '%s': the value has a length of %d but must be between 1 and 64", regulation.AuthTypeWebAuthn, userSession.Username, length)
+
+		respondUnauthorized(ctx, messageUnableToRegisterSecurityKey)
+
+		return
+	}
+
+	devices, err := ctx.Providers.StorageProvider.LoadWebAuthnDevicesByUsername(ctx, w.Config.RPID, userSession.Username)
+	if err != nil && err != storage.ErrNoWebAuthnDevice {
+		ctx.Logger.Errorf("Unable to load existing %s devices for user '%s': %+v", regulation.AuthTypeWebAuthn, userSession.Username, err)
 
 		respondUnauthorized(ctx, messageUnableToRegisterSecurityKey)
 
@@ -69,7 +69,7 @@
 
 	for _, device := range devices {
 		if strings.EqualFold(device.Description, bodyJSON.Description) {
-			ctx.Logger.Errorf("Unable to generate %s registration challenge: device for for user '%s' with display name '%s' already exists", regulation.AuthTypeWebauthn, userSession.Username, bodyJSON.Description)
+			ctx.Logger.Errorf("Unable to generate %s registration challenge: device for for user '%s' with display name '%s' already exists", regulation.AuthTypeWebAuthn, userSession.Username, bodyJSON.Description)
 
 			ctx.SetStatusCode(fasthttp.StatusConflict)
 			ctx.SetJSONError(messageSecurityKeyDuplicateName)
@@ -78,8 +78,8 @@
 		}
 	}
 
-	if user, err = getWebauthnUserByRPID(ctx, userSession.Username, userSession.DisplayName, w.Config.RPID); err != nil {
-		ctx.Logger.Errorf("Unable to load %s devices for registration challenge for user '%s': %+v", regulation.AuthTypeWebauthn, userSession.Username, err)
+	if user, err = getWebAuthnUserByRPID(ctx, userSession.Username, userSession.DisplayName, w.Config.RPID); err != nil {
+		ctx.Logger.Errorf("Unable to load %s devices for registration challenge for user '%s': %+v", regulation.AuthTypeWebAuthn, userSession.Username, err)
 
 		respondUnauthorized(ctx, messageUnableToRegisterSecurityKey)
 
@@ -96,22 +96,22 @@
 		webauthn.WithResidentKeyRequirement(protocol.ResidentKeyRequirementDiscouraged),
 	}
 
-	data := session.Webauthn{
+	data := session.WebAuthn{
 		Description: bodyJSON.Description,
 	}
 
 	if creation, data.SessionData, err = w.BeginRegistration(user, opts...); err != nil {
-		ctx.Logger.Errorf("Unable to create %s registration challenge for user '%s': %+v", regulation.AuthTypeWebauthn, userSession.Username, err)
-
-		respondUnauthorized(ctx, messageUnableToRegisterSecurityKey)
-
-		return
-	}
-
-	userSession.Webauthn = &data
+		ctx.Logger.Errorf("Unable to create %s registration challenge for user '%s': %+v", regulation.AuthTypeWebAuthn, userSession.Username, err)
+
+		respondUnauthorized(ctx, messageUnableToRegisterSecurityKey)
+
+		return
+	}
+
+	userSession.WebAuthn = &data
 
 	if err = ctx.SaveSession(userSession); err != nil {
-		ctx.Logger.Errorf(logFmtErrSessionSave, "registration challenge", regulation.AuthTypeWebauthn, userSession.Username, err)
+		ctx.Logger.Errorf(logFmtErrSessionSave, "registration challenge", regulation.AuthTypeWebAuthn, userSession.Username, err)
 
 		respondUnauthorized(ctx, messageUnableToRegisterSecurityKey)
 
@@ -119,7 +119,7 @@
 	}
 
 	if err = ctx.SetJSONBody(creation); err != nil {
-		ctx.Logger.Errorf(logFmtErrWriteResponseBody, regulation.AuthTypeWebauthn, userSession.Username, err)
+		ctx.Logger.Errorf(logFmtErrWriteResponseBody, regulation.AuthTypeWebAuthn, userSession.Username, err)
 
 		respondUnauthorized(ctx, messageUnableToRegisterSecurityKey)
 
@@ -127,8 +127,8 @@
 	}
 }
 
-// WebauthnRegistrationPOST processes the attestation challenge response from the client.
-func WebauthnRegistrationPOST(ctx *middlewares.AutheliaCtx) {
+// WebAuthnRegistrationPOST processes the attestation challenge response from the client.
+func WebAuthnRegistrationPOST(ctx *middlewares.AutheliaCtx) {
 	var (
 		err  error
 		w    *webauthn.WebAuthn
@@ -142,23 +142,23 @@
 	)
 
 	if userSession, err = ctx.GetSession(); err != nil {
-		ctx.Logger.WithError(err).Errorf("Error occurred retrieving session for %s registration response", regulation.AuthTypeWebauthn)
-
-		respondUnauthorized(ctx, messageUnableToRegisterSecurityKey)
-
-		return
-	}
-
-	if userSession.Webauthn == nil || userSession.Webauthn.SessionData == nil {
-		ctx.Logger.Errorf("Webauthn session data is not present in order to handle %s registration for user '%s'. This could indicate a user trying to POST to the wrong endpoint, or the session data is not present for the browser they used.", regulation.AuthTypeWebauthn, userSession.Username)
-
-		respondUnauthorized(ctx, messageUnableToRegisterSecurityKey)
-
-		return
-	}
-
-	if w, err = newWebauthn(ctx); err != nil {
-		ctx.Logger.Errorf("Unable to configure %s during registration for user '%s': %+v", regulation.AuthTypeWebauthn, userSession.Username, err)
+		ctx.Logger.WithError(err).Errorf("Error occurred retrieving session for %s registration response", regulation.AuthTypeWebAuthn)
+
+		respondUnauthorized(ctx, messageUnableToRegisterSecurityKey)
+
+		return
+	}
+
+	if userSession.WebAuthn == nil || userSession.WebAuthn.SessionData == nil {
+		ctx.Logger.Errorf("WebAuthn session data is not present in order to handle %s registration for user '%s'. This could indicate a user trying to POST to the wrong endpoint, or the session data is not present for the browser they used.", regulation.AuthTypeWebAuthn, userSession.Username)
+
+		respondUnauthorized(ctx, messageUnableToRegisterSecurityKey)
+
+		return
+	}
+
+	if w, err = newWebAuthn(ctx); err != nil {
+		ctx.Logger.Errorf("Unable to configure %s during registration for user '%s': %+v", regulation.AuthTypeWebAuthn, userSession.Username, err)
 
 		respondUnauthorized(ctx, messageUnableToRegisterSecurityKey)
 
@@ -168,9 +168,9 @@
 	if response, err = protocol.ParseCredentialCreationResponseBody(bytes.NewReader(ctx.PostBody())); err != nil {
 		switch e := err.(type) {
 		case *protocol.Error:
-			ctx.Logger.Errorf("Unable to parse %s registration for user '%s': %+v (%s)", regulation.AuthTypeWebauthn, userSession.Username, err, e.DevInfo)
+			ctx.Logger.Errorf("Unable to parse %s registration for user '%s': %+v (%s)", regulation.AuthTypeWebAuthn, userSession.Username, err, e.DevInfo)
 		default:
-			ctx.Logger.Errorf("Unable to parse %s registration for user '%s': %+v", regulation.AuthTypeWebauthn, userSession.Username, err)
+			ctx.Logger.Errorf("Unable to parse %s registration for user '%s': %+v", regulation.AuthTypeWebAuthn, userSession.Username, err)
 		}
 
 		respondUnauthorized(ctx, messageUnableToRegisterSecurityKey)
@@ -178,20 +178,20 @@
 		return
 	}
 
-	if user, err = getWebauthnUserByRPID(ctx, userSession.Username, userSession.DisplayName, w.Config.RPID); err != nil {
-		ctx.Logger.Errorf("Unable to load %s user details for registration for user '%s': %+v", regulation.AuthTypeWebauthn, userSession.Username, err)
-
-		respondUnauthorized(ctx, messageUnableToRegisterSecurityKey)
-
-		return
-	}
-
-	if credential, err = w.CreateCredential(user, *userSession.Webauthn.SessionData, response); err != nil {
+	if user, err = getWebAuthnUserByRPID(ctx, userSession.Username, userSession.DisplayName, w.Config.RPID); err != nil {
+		ctx.Logger.Errorf("Unable to load %s user details for registration for user '%s': %+v", regulation.AuthTypeWebAuthn, userSession.Username, err)
+
+		respondUnauthorized(ctx, messageUnableToRegisterSecurityKey)
+
+		return
+	}
+
+	if credential, err = w.CreateCredential(user, *userSession.WebAuthn.SessionData, response); err != nil {
 		switch e := err.(type) {
 		case *protocol.Error:
-			ctx.Logger.Errorf("Unable to create %s credential for user '%s': %+v (%s)", regulation.AuthTypeWebauthn, userSession.Username, err, e.DevInfo)
+			ctx.Logger.Errorf("Unable to create %s credential for user '%s': %+v (%s)", regulation.AuthTypeWebAuthn, userSession.Username, err, e.DevInfo)
 		default:
-			ctx.Logger.Errorf("Unable to create %s credential for user '%s': %+v", regulation.AuthTypeWebauthn, userSession.Username, err)
+			ctx.Logger.Errorf("Unable to create %s credential for user '%s': %+v", regulation.AuthTypeWebAuthn, userSession.Username, err)
 		}
 
 		respondUnauthorized(ctx, messageUnableToRegisterSecurityKey)
@@ -199,30 +199,26 @@
 		return
 	}
 
-<<<<<<< HEAD
-	device := model.NewWebauthnDeviceFromCredential(w.Config.RPID, userSession.Username, userSession.Webauthn.Description, credential)
+	device := model.NewWebAuthnDeviceFromCredential(w.Config.RPID, userSession.Username, userSession.WebAuthn.Description, credential)
 
 	device.Discoverable = webauthnCredentialCreationIsDiscoverable(ctx, response)
-=======
-	device := model.NewWebAuthnDeviceFromCredential(w.Config.RPID, userSession.Username, "Primary", credential)
->>>>>>> 0312defc
-
-	if err = ctx.Providers.StorageProvider.SaveWebauthnDevice(ctx, device); err != nil {
-		ctx.Logger.Errorf("Unable to save %s device registration for user '%s': %+v", regulation.AuthTypeWebauthn, userSession.Username, err)
-
-		respondUnauthorized(ctx, messageUnableToRegisterSecurityKey)
-
-		return
-	}
-
-	userSession.Webauthn = nil
+
+	if err = ctx.Providers.StorageProvider.SaveWebAuthnDevice(ctx, device); err != nil {
+		ctx.Logger.Errorf("Unable to save %s device registration for user '%s': %+v", regulation.AuthTypeWebAuthn, userSession.Username, err)
+
+		respondUnauthorized(ctx, messageUnableToRegisterSecurityKey)
+
+		return
+	}
+
+	userSession.WebAuthn = nil
 
 	if err = ctx.SaveSession(userSession); err != nil {
-		ctx.Logger.Errorf(logFmtErrSessionSave, "removal of the registration challenge", regulation.AuthTypeWebauthn, userSession.Username, err)
+		ctx.Logger.Errorf(logFmtErrSessionSave, "removal of the registration challenge", regulation.AuthTypeWebAuthn, userSession.Username, err)
 	}
 
 	ctx.ReplyOK()
 	ctx.SetStatusCode(fasthttp.StatusCreated)
 
-	ctxLogEvent(ctx, userSession.Username, "Second Factor Method Added", map[string]any{"Action": "Second Factor Method Added", "Category": "Webauthn Credential", "Credential Description": device.Description})
+	ctxLogEvent(ctx, userSession.Username, "Second Factor Method Added", map[string]any{"Action": "Second Factor Method Added", "Category": "WebAuthn Credential", "Credential Description": device.Description})
 }