--- conflicted
+++ resolved
@@ -34,6 +34,7 @@
 }
 
 func (s *FirstFactorSuite) TestShouldFailIfBodyIsNil() {
+
 	FirstFactorPost(firstFactorSuiteDefaultConfig)(s.mock.Ctx)
 
 	// No body
@@ -46,6 +47,7 @@
 	s.mock.Ctx.Request.SetBodyString(`{
 		"username": "test"
 	}`)
+
 	FirstFactorPost(firstFactorSuiteDefaultConfig)(s.mock.Ctx)
 
 	assert.Equal(s.T(), "Unable to validate body: password: non zero value required", s.mock.Hook.LastEntry().Message)
@@ -71,6 +73,7 @@
 		"password": "hello",
 		"keepMeLoggedIn": true
 	}`)
+
 	FirstFactorPost(firstFactorSuiteDefaultConfig)(s.mock.Ctx)
 
 	assert.Equal(s.T(), "Error while checking password for user test: Failed", s.mock.Hook.LastEntry().Message)
@@ -121,6 +124,7 @@
 		"password": "hello",
 		"keepMeLoggedIn": true
 	}`)
+
 	FirstFactorPost(firstFactorSuiteDefaultConfig)(s.mock.Ctx)
 
 	assert.Equal(s.T(), "Error while retrieving details from user test: Failed", s.mock.Hook.LastEntry().Message)
@@ -143,6 +147,7 @@
 		"password": "hello",
 		"keepMeLoggedIn": true
 	}`)
+
 	FirstFactorPost(firstFactorSuiteDefaultConfig)(s.mock.Ctx)
 
 	assert.Equal(s.T(), "Unable to mark authentication: failed", s.mock.Hook.LastEntry().Message)
@@ -174,6 +179,7 @@
 		"password": "hello",
 		"keepMeLoggedIn": true
 	}`)
+
 	FirstFactorPost(firstFactorSuiteDefaultConfig)(s.mock.Ctx)
 
 	// Respond with 200.
@@ -214,6 +220,7 @@
 		"password": "hello",
 		"keepMeLoggedIn": false
 	}`)
+
 	FirstFactorPost(firstFactorSuiteDefaultConfig)(s.mock.Ctx)
 
 	// Respond with 200.
@@ -346,12 +353,8 @@
 		"keepMeLoggedIn": false,
 		"targetURL": "http://notsafe.local"
 	}`)
-<<<<<<< HEAD
-	FirstFactorPost(firstFactorSuiteDefaultConfig)(s.mock.Ctx)
-=======
-
-	FirstFactorPost(s.mock.Ctx)
->>>>>>> 4db5807b
+
+	FirstFactorPost(firstFactorSuiteDefaultConfig)(s.mock.Ctx)
 
 	// Respond with 200.
 	s.mock.Assert200OK(s.T(), redirectResponse{Redirect: "https://default.local"})
@@ -370,12 +373,8 @@
 		"password": "hello",
 		"keepMeLoggedIn": false
 	}`)
-<<<<<<< HEAD
-	FirstFactorPost(firstFactorSuiteDefaultConfig)(s.mock.Ctx)
-=======
-
-	FirstFactorPost(s.mock.Ctx)
->>>>>>> 4db5807b
+
+	FirstFactorPost(firstFactorSuiteDefaultConfig)(s.mock.Ctx)
 
 	// Respond with 200.
 	s.mock.Assert200OK(s.T(), nil)
@@ -404,12 +403,8 @@
 		"password": "hello",
 		"keepMeLoggedIn": false
 	}`)
-<<<<<<< HEAD
-	FirstFactorPost(firstFactorSuiteDefaultConfig)(s.mock.Ctx)
-=======
-
-	FirstFactorPost(s.mock.Ctx)
->>>>>>> 4db5807b
+
+	FirstFactorPost(firstFactorSuiteDefaultConfig)(s.mock.Ctx)
 
 	// Respond with 200.
 	s.mock.Assert200OK(s.T(), nil)
