package handlers

import (
	"fmt"

	"github.com/authelia/authelia/v4/internal/authentication"
	"github.com/authelia/authelia/v4/internal/middlewares"
	"github.com/authelia/authelia/v4/internal/utils"
)

// CheckSafeRedirectionPOST handler checking whether the redirection to a given URL provided in body is safe.
func CheckSafeRedirectionPOST(ctx *middlewares.AutheliaCtx) {
	userSession := ctx.GetSession()

	if userSession.AuthenticationLevel == authentication.NotAuthenticated {
		ctx.ReplyUnauthorized()
		return
	}

	var reqBody checkURIWithinDomainRequestBody

	err := ctx.ParseBody(&reqBody)
	if err != nil {
		ctx.Error(fmt.Errorf("unable to parse request body: %w", err), messageOperationFailed)
		return
	}

<<<<<<< HEAD
	safe, err := utils.IsRedirectionURISafe(reqBody.URI, ctx.Configuration.Session.Domains)
=======
	safe, err := utils.IsURIStringSafeRedirection(reqBody.URI, ctx.Configuration.Session.Domain)
>>>>>>> 6cc182de
	if err != nil {
		ctx.Error(fmt.Errorf("unable to determine if uri %s is safe to redirect to: %w", reqBody.URI, err), messageOperationFailed)
		return
	}

	err = ctx.SetJSONBody(checkURIWithinDomainResponseBody{
		OK: safe,
	})
	if err != nil {
		ctx.Error(fmt.Errorf("unable to create response body: %w", err), messageOperationFailed)
		return
	}
}<|MERGE_RESOLUTION|>--- conflicted
+++ resolved
@@ -25,11 +25,7 @@
 		return
 	}
 
-<<<<<<< HEAD
-	safe, err := utils.IsRedirectionURISafe(reqBody.URI, ctx.Configuration.Session.Domains)
-=======
 	safe, err := utils.IsURIStringSafeRedirection(reqBody.URI, ctx.Configuration.Session.Domain)
->>>>>>> 6cc182de
 	if err != nil {
 		ctx.Error(fmt.Errorf("unable to determine if uri %s is safe to redirect to: %w", reqBody.URI, err), messageOperationFailed)
 		return
