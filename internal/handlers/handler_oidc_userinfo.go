package handlers

import (
	"fmt"
	"net/http"
	"time"

	"github.com/google/uuid"
	"github.com/ory/fosite"
	"github.com/ory/fosite/token/jwt"
	"github.com/pkg/errors"

	"github.com/authelia/authelia/v4/internal/middlewares"
	"github.com/authelia/authelia/v4/internal/oidc"
)

<<<<<<< HEAD
// OpenIDConnectUserinfo handles GET/POST requests to the OpenID Connect 1.0 UserInfo endpoint.
//
// https://openid.net/specs/openid-connect-core-1_0.html#UserInfo
func OpenIDConnectUserinfo(ctx *middlewares.AutheliaCtx, rw http.ResponseWriter, req *http.Request) {
	session := newOpenIDSession("")
=======
func oidcUserinfo(ctx *middlewares.AutheliaCtx, rw http.ResponseWriter, req *http.Request) {
	var (
		tokenType fosite.TokenType
		requester fosite.AccessRequester
		client    *oidc.InternalClient
		err       error
	)
>>>>>>> cc69d254

	oidcSession := oidc.NewSession()

	if tokenType, requester, err = ctx.Providers.OpenIDConnect.Fosite.IntrospectToken(
		req.Context(), fosite.AccessTokenFromRequest(req), fosite.AccessToken, oidcSession); err != nil {
		rfc := fosite.ErrorToRFC6749Error(err)

		ctx.Logger.Errorf("UserInfo Request failed with error: %+v", rfc)

		if rfc.StatusCode() == http.StatusUnauthorized {
			rw.Header().Set("WWW-Authenticate", fmt.Sprintf(`Bearer error="%s",error_description="%s"`, rfc.ErrorField, rfc.GetDescription()))
		}

		ctx.Providers.OpenIDConnect.WriteError(rw, req, err)

		return
	}

	clientID := requester.GetClient().GetID()

	if tokenType != fosite.AccessToken {
		ctx.Logger.Errorf("UserInfo Request with id '%s' on client with id '%s' failed with error: bearer authorization failed as the token is not an access_token", requester.GetID(), client.GetID())

		errStr := "Only access tokens are allowed in the authorization header."
		rw.Header().Set("WWW-Authenticate", fmt.Sprintf(`Bearer error="invalid_token",error_description="%s"`, errStr))
		ctx.Providers.OpenIDConnect.WriteErrorCode(rw, req, http.StatusUnauthorized, errors.New(errStr))

		return
	}

	if client, err = ctx.Providers.OpenIDConnect.Store.GetInternalClient(clientID); err != nil {
		ctx.Providers.OpenIDConnect.WriteError(rw, req, errors.WithStack(fosite.ErrServerError.WithHint("Unable to assert type of client")))

		return
	}

	claims := requester.GetSession().(*oidc.OpenIDSession).IDTokenClaims().ToMap()
	delete(claims, "jti")
	delete(claims, "sid")
	delete(claims, "at_hash")
	delete(claims, "c_hash")
	delete(claims, "exp")
	delete(claims, "nonce")

	audience, ok := claims["aud"].([]string)

	if !ok || len(audience) == 0 {
		audience = []string{client.GetID()}
	} else {
		found := false

		for _, aud := range audience {
			if aud == clientID {
				found = true
				break
			}
		}

		if found {
			audience = append(audience, clientID)
		}
	}

	claims["aud"] = audience

	var (
		keyID, token string
	)

	ctx.Logger.Tracef("UserInfo Response with id '%s' on client with id '%s' is being sent with the following claims: %+v", requester.GetID(), clientID, claims)

	switch client.UserinfoSigningAlgorithm {
	case "RS256":
		claims["jti"] = uuid.New()
		claims["iat"] = time.Now().Unix()

		if keyID, err = ctx.Providers.OpenIDConnect.KeyManager.Strategy().GetPublicKeyID(req.Context()); err != nil {
			ctx.Providers.OpenIDConnect.WriteError(rw, req, fosite.ErrServerError.WithHintf("Could not find the active JWK."))

			return
		}

		headers := &jwt.Headers{
			Extra: map[string]interface{}{"kid": keyID},
		}

		if token, _, err = ctx.Providers.OpenIDConnect.KeyManager.Strategy().Generate(req.Context(), claims, headers); err != nil {
			ctx.Providers.OpenIDConnect.WriteError(rw, req, err)

			return
		}

		rw.Header().Set("Content-Type", "application/jwt")
		_, _ = rw.Write([]byte(token))
	case "none", "":
		ctx.Providers.OpenIDConnect.Write(rw, req, claims)
	default:
		ctx.Providers.OpenIDConnect.WriteError(rw, req, errors.WithStack(fosite.ErrServerError.WithHintf("Unsupported UserInfo signing algorithm '%s'.", client.UserinfoSigningAlgorithm)))
	}
}<|MERGE_RESOLUTION|>--- conflicted
+++ resolved
@@ -14,21 +14,16 @@
 	"github.com/authelia/authelia/v4/internal/oidc"
 )
 
-<<<<<<< HEAD
 // OpenIDConnectUserinfo handles GET/POST requests to the OpenID Connect 1.0 UserInfo endpoint.
 //
 // https://openid.net/specs/openid-connect-core-1_0.html#UserInfo
 func OpenIDConnectUserinfo(ctx *middlewares.AutheliaCtx, rw http.ResponseWriter, req *http.Request) {
-	session := newOpenIDSession("")
-=======
-func oidcUserinfo(ctx *middlewares.AutheliaCtx, rw http.ResponseWriter, req *http.Request) {
 	var (
 		tokenType fosite.TokenType
 		requester fosite.AccessRequester
 		client    *oidc.InternalClient
 		err       error
 	)
->>>>>>> cc69d254
 
 	oidcSession := oidc.NewSession()
 
