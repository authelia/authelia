package handlers

import (
	"fmt"
	"net/url"

	"github.com/valyala/fasthttp"

	"github.com/authelia/authelia/internal/authorization"
	"github.com/authelia/authelia/internal/middlewares"
	"github.com/authelia/authelia/internal/utils"
)

// handleOIDCWorkflowResponse handle the redirection upon authentication in the OIDC workflow.
func handleOIDCWorkflowResponse(ctx *middlewares.AutheliaCtx) {
	userSession := ctx.GetSession()

	if !authorization.IsAuthLevelSufficient(userSession.AuthenticationLevel, userSession.OIDCWorkflowSession.RequiredAuthorizationLevel) {
		ctx.Logger.Warn("OIDC requires 2FA, cannot be redirected yet")
		ctx.ReplyOK()

		return
	}

	uri, err := ctx.ForwardedProtoHost()
	if err != nil {
		ctx.Logger.Errorf("%v", err)
		handleAuthenticationUnauthorized(ctx, fmt.Errorf("Unable to get forward facing URI"), messageAuthenticationFailed)

		return
	}

	if isConsentMissing(
		userSession.OIDCWorkflowSession,
		userSession.OIDCWorkflowSession.RequestedScopes,
		userSession.OIDCWorkflowSession.RequestedAudience) {
		err := ctx.SetJSONBody(redirectResponse{Redirect: fmt.Sprintf("%s/consent", uri)})

		if err != nil {
			ctx.Logger.Errorf("Unable to set default redirection URL in body: %s", err)
		}
	} else {
		err := ctx.SetJSONBody(redirectResponse{Redirect: userSession.OIDCWorkflowSession.AuthURI})
		if err != nil {
			ctx.Logger.Errorf("Unable to set default redirection URL in body: %s", err)
		}
	}
}

// Handle1FAResponse handle the redirection upon 1FA authentication.
func Handle1FAResponse(ctx *middlewares.AutheliaCtx, targetURI, requestMethod string, username string, groups []string) {
	if targetURI == "" {
		if !ctx.Providers.Authorizer.IsSecondFactorEnabled() && ctx.Configuration.DefaultRedirectionURL != "" {
			err := ctx.SetJSONBody(redirectResponse{Redirect: ctx.Configuration.DefaultRedirectionURL})
			if err != nil {
				ctx.Logger.Errorf("Unable to set default redirection URL in body: %s", err)
			}
		} else {
			ctx.ReplyOK()
		}

		return
	}

	targetURL, err := url.ParseRequestURI(targetURI)
	if err != nil {
		ctx.Error(fmt.Errorf("Unable to parse target URL %s: %s", targetURI, err), messageAuthenticationFailed)
		return
	}

	requiredLevel := ctx.Providers.Authorizer.GetRequiredLevel(
		authorization.Subject{
			Username: username,
			Groups:   groups,
			IP:       ctx.RemoteIP(),
		},
		authorization.NewObject(targetURL, requestMethod))

	ctx.Logger.Debugf("Required level for the URL %s is %d", targetURI, requiredLevel)

	if requiredLevel == authorization.TwoFactor {
		ctx.Logger.Warnf("%s requires 2FA, cannot be redirected yet", targetURI)
		ctx.ReplyOK()

		return
	}

	safeRedirection := utils.IsRedirectionSafe(*targetURL, ctx.Configuration.Session.Domain)

	if !safeRedirection {
		if !ctx.Providers.Authorizer.IsSecondFactorEnabled() && ctx.Configuration.DefaultRedirectionURL != "" {
			err := ctx.SetJSONBody(redirectResponse{Redirect: ctx.Configuration.DefaultRedirectionURL})
			if err != nil {
				ctx.Logger.Errorf("Unable to set default redirection URL in body: %s", err)
			}
		} else {
			ctx.ReplyOK()
		}

		return
	}

	ctx.Logger.Debugf("Redirection URL %s is safe", targetURI)
	err = ctx.SetJSONBody(redirectResponse{Redirect: targetURI})

	if err != nil {
		ctx.Logger.Errorf("Unable to set redirection URL in body: %s", err)
	}
}

// Handle2FAResponse handle the redirection upon 2FA authentication.
func Handle2FAResponse(ctx *middlewares.AutheliaCtx, targetURI string) {
	if targetURI == "" {
		if ctx.Configuration.DefaultRedirectionURL != "" {
			err := ctx.SetJSONBody(redirectResponse{Redirect: ctx.Configuration.DefaultRedirectionURL})
			if err != nil {
				ctx.Logger.Errorf("Unable to set default redirection URL in body: %s", err)
			}
		} else {
			ctx.ReplyOK()
		}

		return
	}

	valid, err := utils.IsRedirectionURISafe(targetURI, ctx.Configuration.Session.Domain)

	if err != nil {
<<<<<<< HEAD
		ctx.Error(fmt.Errorf("Unable to check target URL: %s", err), mfaValidationFailedMessage)
=======
		ctx.Error(fmt.Errorf("Unable to parse target URL: %s", err), messageMFAValidationFailed)
>>>>>>> 03274c17
		return
	}

	if valid {
		ctx.Logger.Debugf("Redirection URL %s is safe", targetURI)
		err := ctx.SetJSONBody(redirectResponse{Redirect: targetURI})

		if err != nil {
			ctx.Logger.Errorf("Unable to set redirection URL in body: %s", err)
		}
	} else {
		ctx.ReplyOK()
	}
}

// handleAuthenticationUnauthorized provides harmonized response codes for 1FA.
func handleAuthenticationUnauthorized(ctx *middlewares.AutheliaCtx, err error, message string) {
	ctx.SetStatusCode(fasthttp.StatusUnauthorized)
	ctx.Error(err, message)
}<|MERGE_RESOLUTION|>--- conflicted
+++ resolved
@@ -126,11 +126,7 @@
 	valid, err := utils.IsRedirectionURISafe(targetURI, ctx.Configuration.Session.Domain)
 
 	if err != nil {
-<<<<<<< HEAD
-		ctx.Error(fmt.Errorf("Unable to check target URL: %s", err), mfaValidationFailedMessage)
-=======
-		ctx.Error(fmt.Errorf("Unable to parse target URL: %s", err), messageMFAValidationFailed)
->>>>>>> 03274c17
+		ctx.Error(fmt.Errorf("Unable to check target URL: %s", err), messageMFAValidationFailed)
 		return
 	}
 
