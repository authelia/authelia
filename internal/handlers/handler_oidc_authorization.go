package handlers

import (
	"errors"
	"fmt"
	"net/http"
	"strings"
	"time"

	"github.com/ory/fosite"

<<<<<<< HEAD
	"github.com/authelia/authelia/v4/internal/authorization"
	"github.com/authelia/authelia/v4/internal/logging"
=======
>>>>>>> 105eaec0
	"github.com/authelia/authelia/v4/internal/middlewares"
	"github.com/authelia/authelia/v4/internal/model"
	"github.com/authelia/authelia/v4/internal/oidc"
	"github.com/authelia/authelia/v4/internal/session"
)

func oidcAuthorization(ctx *middlewares.AutheliaCtx, rw http.ResponseWriter, r *http.Request) {
	var (
		requester fosite.AuthorizeRequester
		responder fosite.AuthorizeResponder
		client    *oidc.InternalClient
		authTime  time.Time
		issuer    string
		err       error
	)

	if requester, err = ctx.Providers.OpenIDConnect.Fosite.NewAuthorizeRequest(ctx, r); err != nil {
		rfc := fosite.ErrorToRFC6749Error(err)

		ctx.Logger.Errorf("Authorization Request failed with error: %+v", rfc)

		ctx.Providers.OpenIDConnect.Fosite.WriteAuthorizeError(rw, requester, err)

		return
	}

	clientID := requester.GetClient().GetID()

	ctx.Logger.Debugf("Authorization Request with id '%s' on client with id '%s' is being processed", requester.GetID(), clientID)

	if client, err = ctx.Providers.OpenIDConnect.Store.GetInternalClient(clientID); err != nil {
		if errors.Is(err, fosite.ErrNotFound) {
			ctx.Logger.Errorf("Authorization Request with id '%s' on client with id '%s' could not be processed: client was not found", requester.GetID(), clientID)
		} else {
			ctx.Logger.Errorf("Authorization Request with id '%s' on client with id '%s' could not be processed: failed to find client: %+v", requester.GetID(), clientID, err)
		}

		ctx.Providers.OpenIDConnect.Fosite.WriteAuthorizeError(rw, requester, err)

		return
	}

	if issuer, err = ctx.ExternalRootURL(); err != nil {
		ctx.Logger.Errorf("Authorization Request with id '%s' on client with id '%s' could not be processed: error occurred determining issuer: %+v", requester.GetID(), clientID, err)

		ctx.Providers.OpenIDConnect.Fosite.WriteAuthorizeError(rw, requester, fosite.ErrServerError.WithHint("Could not determine issuer."))

		return
	}

	userSession := ctx.GetSession()

	requestedScopes := requester.GetRequestedScopes()
	requestedAudience := requester.GetRequestedAudience()

	isAuthInsufficient := !client.IsAuthenticationLevelSufficient(userSession.AuthenticationLevel)

	if isAuthInsufficient || (isConsentMissing(userSession.OIDCWorkflowSession, requestedScopes, requestedAudience)) {
		oidcAuthorizeHandleAuthorizationOrConsentInsufficient(ctx, userSession, client, isAuthInsufficient, rw, r, requester, issuer)

		return
	}

	extraClaims := oidcGrantRequests(requester, requestedScopes, requestedAudience, &userSession)

	workflowCreated := time.Unix(userSession.OIDCWorkflowSession.CreatedTimestamp, 0)

	userSession.OIDCWorkflowSession = nil

	if err = ctx.SaveSession(userSession); err != nil {
		ctx.Logger.Errorf("Authorization Request with id '%s' on client with id '%s' could not be processed: error occurred saving session: %+v", requester.GetID(), client.GetID(), err)

		ctx.Providers.OpenIDConnect.Fosite.WriteAuthorizeError(rw, requester, fosite.ErrServerError.WithHint("Could not save the session."))

		return
	}

	if authTime, err = userSession.AuthenticatedTime(client.Policy); err != nil {
		ctx.Logger.Errorf("Authorization Request with id '%s' on client with id '%s' could not be processed: error occurred checking authentication time: %+v", requester.GetID(), client.GetID(), err)

		ctx.Providers.OpenIDConnect.Fosite.WriteAuthorizeError(rw, requester, fosite.ErrServerError.WithHint("Could not obtain the authentication time."))

		return
	}

<<<<<<< HEAD
	response, err := ctx.Providers.OpenIDConnect.Fosite.NewAuthorizeResponse(ctx, ar, &oidc.OpenIDSession{
		DefaultSession: &openid.DefaultSession{
			Claims: &jwt.IDTokenClaims{
				Subject:                         userSession.Username,
				Issuer:                          issuer,
				AuthTime:                        authTime,
				RequestedAt:                     workflowCreated,
				IssuedAt:                        time.Now(),
				Nonce:                           ar.GetRequestForm().Get("nonce"),
				Audience:                        ar.GetGrantedAudience(),
				AuthenticationMethodsReferences: userSession.AuthenticationMethodRefs.MarshalRFC8176(),
				Extra:                           extraClaims,
			},
			Headers: &jwt.Headers{
				Extra: map[string]interface{}{
					"kid": ctx.Providers.OpenIDConnect.KeyManager.GetActiveKeyID(),
				},
			},
			Subject:  userSession.Username,
			Username: userSession.Username,
		},
		ClientID: clientID,
	})
	if err != nil {
		ctx.Logger.Errorf("Error occurred in NewAuthorizeResponse: %+v", err)
		ctx.Providers.OpenIDConnect.Fosite.WriteAuthorizeError(rw, ar, err)
=======
	ctx.Logger.Debugf("Authorization Request with id '%s' on client with id '%s' was successfully processed, proceeding to build Authorization Response", requester.GetID(), clientID)

	subject := userSession.Username
	oidcSession := oidc.NewSessionWithAuthorizeRequest(issuer, ctx.Providers.OpenIDConnect.KeyManager.GetActiveKeyID(),
		subject, userSession.Username, extraClaims, authTime, workflowCreated, requester)

	ctx.Logger.Tracef("Authorization Request with id '%s' on client with id '%s' creating session for Authorization Response for subject '%s' with username '%s' with claims: %+v",
		requester.GetID(), oidcSession.ClientID, oidcSession.Subject, oidcSession.Username, oidcSession.Claims)
	ctx.Logger.Tracef("Authorization Request with id '%s' on client with id '%s' creating session for Authorization Response for subject '%s' with username '%s' with headers: %+v",
		requester.GetID(), oidcSession.ClientID, oidcSession.Subject, oidcSession.Username, oidcSession.Headers)

	if responder, err = ctx.Providers.OpenIDConnect.Fosite.NewAuthorizeResponse(ctx, requester, oidcSession); err != nil {
		rfc := fosite.ErrorToRFC6749Error(err)

		ctx.Logger.Errorf("Authorization Response for Request with id '%s' on client with id '%s' could not be created: %+v", requester.GetID(), clientID, rfc)

		ctx.Providers.OpenIDConnect.Fosite.WriteAuthorizeError(rw, requester, err)
>>>>>>> 105eaec0

		return
	}

	ctx.Providers.OpenIDConnect.Fosite.WriteAuthorizeResponse(rw, requester, responder)
}

func oidcAuthorizeHandleAuthorizationOrConsentInsufficient(
	ctx *middlewares.AutheliaCtx, userSession session.UserSession, client *oidc.InternalClient, isAuthInsufficient bool,
	rw http.ResponseWriter, r *http.Request,
	requester fosite.AuthorizeRequester, issuer string) {
	redirectURL := fmt.Sprintf("%s%s", issuer, string(ctx.Request.RequestURI()))

	ctx.Logger.Debugf("Authorization Request with id '%s' on client with id '%s' requires user '%s' provides consent for scopes '%s'",
		requester.GetID(), client.GetID(), userSession.Username, strings.Join(requester.GetRequestedScopes(), "', '"))

<<<<<<< HEAD
	userSession.OIDCWorkflowSession = &model.OIDCWorkflowSession{
		ClientID:          client.ID,
		RequestedScopes:   ar.GetRequestedScopes(),
		RequestedAudience: ar.GetRequestedAudience(),
		AuthURI:           redirectURL,
		TargetURI:         ar.GetRedirectURI().String(),
		Require2FA:        client.Policy == authorization.TwoFactor,
		CreatedTimestamp:  time.Now().Unix(),
=======
	userSession.OIDCWorkflowSession = &session.OIDCWorkflowSession{
		ClientID:                   client.GetID(),
		RequestedScopes:            requester.GetRequestedScopes(),
		RequestedAudience:          requester.GetRequestedAudience(),
		AuthURI:                    redirectURL,
		TargetURI:                  requester.GetRedirectURI().String(),
		RequiredAuthorizationLevel: client.Policy,
		CreatedTimestamp:           time.Now().Unix(),
>>>>>>> 105eaec0
	}

	if err := ctx.SaveSession(userSession); err != nil {
		ctx.Logger.Errorf("Authorization Request with id '%s' on client with id '%s' could not be processed: error occurred saving session for consent: %+v", requester.GetID(), client.GetID(), err)

		ctx.Providers.OpenIDConnect.Fosite.WriteAuthorizeError(rw, requester, fosite.ErrServerError.WithHint("Could not save the session."))

		return
	}

	if isAuthInsufficient {
		http.Redirect(rw, r, issuer, http.StatusFound)
	} else {
		http.Redirect(rw, r, fmt.Sprintf("%s/consent", issuer), http.StatusFound)
	}
}<|MERGE_RESOLUTION|>--- conflicted
+++ resolved
@@ -9,11 +9,7 @@
 
 	"github.com/ory/fosite"
 
-<<<<<<< HEAD
 	"github.com/authelia/authelia/v4/internal/authorization"
-	"github.com/authelia/authelia/v4/internal/logging"
-=======
->>>>>>> 105eaec0
 	"github.com/authelia/authelia/v4/internal/middlewares"
 	"github.com/authelia/authelia/v4/internal/model"
 	"github.com/authelia/authelia/v4/internal/oidc"
@@ -99,39 +95,11 @@
 		return
 	}
 
-<<<<<<< HEAD
-	response, err := ctx.Providers.OpenIDConnect.Fosite.NewAuthorizeResponse(ctx, ar, &oidc.OpenIDSession{
-		DefaultSession: &openid.DefaultSession{
-			Claims: &jwt.IDTokenClaims{
-				Subject:                         userSession.Username,
-				Issuer:                          issuer,
-				AuthTime:                        authTime,
-				RequestedAt:                     workflowCreated,
-				IssuedAt:                        time.Now(),
-				Nonce:                           ar.GetRequestForm().Get("nonce"),
-				Audience:                        ar.GetGrantedAudience(),
-				AuthenticationMethodsReferences: userSession.AuthenticationMethodRefs.MarshalRFC8176(),
-				Extra:                           extraClaims,
-			},
-			Headers: &jwt.Headers{
-				Extra: map[string]interface{}{
-					"kid": ctx.Providers.OpenIDConnect.KeyManager.GetActiveKeyID(),
-				},
-			},
-			Subject:  userSession.Username,
-			Username: userSession.Username,
-		},
-		ClientID: clientID,
-	})
-	if err != nil {
-		ctx.Logger.Errorf("Error occurred in NewAuthorizeResponse: %+v", err)
-		ctx.Providers.OpenIDConnect.Fosite.WriteAuthorizeError(rw, ar, err)
-=======
 	ctx.Logger.Debugf("Authorization Request with id '%s' on client with id '%s' was successfully processed, proceeding to build Authorization Response", requester.GetID(), clientID)
 
 	subject := userSession.Username
 	oidcSession := oidc.NewSessionWithAuthorizeRequest(issuer, ctx.Providers.OpenIDConnect.KeyManager.GetActiveKeyID(),
-		subject, userSession.Username, extraClaims, authTime, workflowCreated, requester)
+		subject, userSession.Username, userSession.AuthenticationMethodRefs.MarshalRFC8176(), extraClaims, authTime, workflowCreated, requester)
 
 	ctx.Logger.Tracef("Authorization Request with id '%s' on client with id '%s' creating session for Authorization Response for subject '%s' with username '%s' with claims: %+v",
 		requester.GetID(), oidcSession.ClientID, oidcSession.Subject, oidcSession.Username, oidcSession.Claims)
@@ -144,7 +112,6 @@
 		ctx.Logger.Errorf("Authorization Response for Request with id '%s' on client with id '%s' could not be created: %+v", requester.GetID(), clientID, rfc)
 
 		ctx.Providers.OpenIDConnect.Fosite.WriteAuthorizeError(rw, requester, err)
->>>>>>> 105eaec0
 
 		return
 	}
@@ -161,25 +128,14 @@
 	ctx.Logger.Debugf("Authorization Request with id '%s' on client with id '%s' requires user '%s' provides consent for scopes '%s'",
 		requester.GetID(), client.GetID(), userSession.Username, strings.Join(requester.GetRequestedScopes(), "', '"))
 
-<<<<<<< HEAD
 	userSession.OIDCWorkflowSession = &model.OIDCWorkflowSession{
-		ClientID:          client.ID,
-		RequestedScopes:   ar.GetRequestedScopes(),
-		RequestedAudience: ar.GetRequestedAudience(),
+		ClientID:          client.GetID(),
+		RequestedScopes:   requester.GetRequestedScopes(),
+		RequestedAudience: requester.GetRequestedAudience(),
 		AuthURI:           redirectURL,
-		TargetURI:         ar.GetRedirectURI().String(),
+		TargetURI:         requester.GetRedirectURI().String(),
 		Require2FA:        client.Policy == authorization.TwoFactor,
 		CreatedTimestamp:  time.Now().Unix(),
-=======
-	userSession.OIDCWorkflowSession = &session.OIDCWorkflowSession{
-		ClientID:                   client.GetID(),
-		RequestedScopes:            requester.GetRequestedScopes(),
-		RequestedAudience:          requester.GetRequestedAudience(),
-		AuthURI:                    redirectURL,
-		TargetURI:                  requester.GetRedirectURI().String(),
-		RequiredAuthorizationLevel: client.Policy,
-		CreatedTimestamp:           time.Now().Unix(),
->>>>>>> 105eaec0
 	}
 
 	if err := ctx.SaveSession(userSession); err != nil {
