package handlers

import (
	"errors"
	"fmt"
	"net/http"
	"strings"
	"time"

	"github.com/google/uuid"
	"github.com/ory/fosite"

	"github.com/authelia/authelia/v4/internal/authorization"
	"github.com/authelia/authelia/v4/internal/middlewares"
	"github.com/authelia/authelia/v4/internal/model"
	"github.com/authelia/authelia/v4/internal/oidc"
	"github.com/authelia/authelia/v4/internal/session"
)

func oidcAuthorization(ctx *middlewares.AutheliaCtx, rw http.ResponseWriter, r *http.Request) {
	var (
		requester fosite.AuthorizeRequester
		responder fosite.AuthorizeResponder
		client    *oidc.Client
		authTime  time.Time
		issuer    string
		err       error
	)

	if requester, err = ctx.Providers.OpenIDConnect.Fosite.NewAuthorizeRequest(ctx, r); err != nil {
		rfc := fosite.ErrorToRFC6749Error(err)

		ctx.Logger.Errorf("Authorization Request failed with error: %+v", rfc)

		ctx.Providers.OpenIDConnect.Fosite.WriteAuthorizeError(rw, requester, err)

		return
	}

	clientID := requester.GetClient().GetID()

	ctx.Logger.Debugf("Authorization Request with id '%s' on client with id '%s' is being processed", requester.GetID(), clientID)

	if client, err = ctx.Providers.OpenIDConnect.Store.GetFullClient(clientID); err != nil {
		if errors.Is(err, fosite.ErrNotFound) {
			ctx.Logger.Errorf("Authorization Request with id '%s' on client with id '%s' could not be processed: client was not found", requester.GetID(), clientID)
		} else {
			ctx.Logger.Errorf("Authorization Request with id '%s' on client with id '%s' could not be processed: failed to find client: %+v", requester.GetID(), clientID, err)
		}

		ctx.Providers.OpenIDConnect.Fosite.WriteAuthorizeError(rw, requester, err)

		return
	}

	if issuer, err = ctx.ExternalRootURL(); err != nil {
		ctx.Logger.Errorf("Authorization Request with id '%s' on client with id '%s' could not be processed: error occurred determining issuer: %+v", requester.GetID(), clientID, err)

		ctx.Providers.OpenIDConnect.Fosite.WriteAuthorizeError(rw, requester, fosite.ErrServerError.WithHint("Could not determine issuer."))

		return
	}

	userSession := ctx.GetSession()

	var subject uuid.UUID

	if subject, err = ctx.Providers.OpenIDConnect.Store.GetSubject(ctx, client.GetSectorID(), userSession.Username); err != nil {
		ctx.Logger.Errorf("Authorization Request with id '%s' on client with id '%s' could not be processed: error occurred retrieving subject for user '%s': %+v", requester.GetID(), client.GetID(), userSession.Username, err)

		ctx.Providers.OpenIDConnect.Fosite.WriteAuthorizeError(rw, requester, fosite.ErrServerError.WithHint("Could not retrieve the subject."))

		return
	}

	var (
		consent *model.OAuth2ConsentSession
		handled bool
	)

	if handled, consent = handleOIDCAuthorizeConsent(ctx, issuer, client, userSession, subject, rw, r, requester); handled {
		return
	}

	extraClaims := oidcGrantRequests(requester, consent, &userSession)

	if authTime, err = userSession.AuthenticatedTime(client.Policy); err != nil {
		ctx.Logger.Errorf("Authorization Request with id '%s' on client with id '%s' could not be processed: error occurred checking authentication time: %+v", requester.GetID(), client.GetID(), err)

		ctx.Providers.OpenIDConnect.Fosite.WriteAuthorizeError(rw, requester, fosite.ErrServerError.WithHint("Could not obtain the authentication time."))

		return
	}

	ctx.Logger.Debugf("Authorization Request with id '%s' on client with id '%s' was successfully processed, proceeding to build Authorization Response", requester.GetID(), clientID)

	oidcSession := oidc.NewSessionWithAuthorizeRequest(issuer, ctx.Providers.OpenIDConnect.KeyManager.GetActiveKeyID(),
<<<<<<< HEAD
		subject.String(), userSession.Username, extraClaims, authTime, consent, requester)
=======
		subject, userSession.Username, userSession.AuthenticationMethodRefs.MarshalRFC8176(), extraClaims, authTime, workflowCreated, requester)
>>>>>>> 01165063

	ctx.Logger.Tracef("Authorization Request with id '%s' on client with id '%s' creating session for Authorization Response for subject '%s' with username '%s' with claims: %+v",
		requester.GetID(), oidcSession.ClientID, oidcSession.Subject, oidcSession.Username, oidcSession.Claims)
	ctx.Logger.Tracef("Authorization Request with id '%s' on client with id '%s' creating session for Authorization Response for subject '%s' with username '%s' with headers: %+v",
		requester.GetID(), oidcSession.ClientID, oidcSession.Subject, oidcSession.Username, oidcSession.Headers)

	if responder, err = ctx.Providers.OpenIDConnect.Fosite.NewAuthorizeResponse(ctx, requester, oidcSession); err != nil {
		rfc := fosite.ErrorToRFC6749Error(err)

		ctx.Logger.Errorf("Authorization Response for Request with id '%s' on client with id '%s' could not be created: %+v", requester.GetID(), clientID, rfc)

		ctx.Providers.OpenIDConnect.Fosite.WriteAuthorizeError(rw, requester, err)

		return
	}

	if err = ctx.Providers.StorageProvider.SaveOAuth2ConsentSessionGranted(ctx, consent.ID); err != nil {
		ctx.Logger.Errorf("Authorization Request with id '%s' on client with id '%s' could not be processed: error occurred saving consent session: %+v", requester.GetID(), client.GetID(), err)

		ctx.Providers.OpenIDConnect.Fosite.WriteAuthorizeError(rw, requester, fosite.ErrServerError.WithHint("Could not save the session."))

		return
	}

	ctx.Providers.OpenIDConnect.Fosite.WriteAuthorizeResponse(rw, requester, responder)
}

<<<<<<< HEAD
func handleOIDCAuthorizeConsent(ctx *middlewares.AutheliaCtx, rootURI string, client *oidc.Client,
	userSession session.UserSession, subject uuid.UUID,
	rw http.ResponseWriter, r *http.Request, requester fosite.AuthorizeRequester) (handled bool, consent *model.OAuth2ConsentSession) {
	var (
		err error
	)
=======
func oidcAuthorizeHandleAuthorizationOrConsentInsufficient(
	ctx *middlewares.AutheliaCtx, userSession session.UserSession, client *oidc.InternalClient, isAuthInsufficient bool,
	rw http.ResponseWriter, r *http.Request,
	requester fosite.AuthorizeRequester, issuer string) {
	redirectURL := fmt.Sprintf("%s%s", issuer, string(ctx.Request.RequestURI()))

	ctx.Logger.Debugf("Authorization Request with id '%s' on client with id '%s' requires user '%s' provides consent for scopes '%s'",
		requester.GetID(), client.GetID(), userSession.Username, strings.Join(requester.GetRequestedScopes(), "', '"))

	userSession.OIDCWorkflowSession = &model.OIDCWorkflowSession{
		ClientID:          client.GetID(),
		RequestedScopes:   requester.GetRequestedScopes(),
		RequestedAudience: requester.GetRequestedAudience(),
		AuthURI:           redirectURL,
		TargetURI:         requester.GetRedirectURI().String(),
		Require2FA:        client.Policy == authorization.TwoFactor,
		CreatedTimestamp:  time.Now().Unix(),
	}
>>>>>>> 01165063

	if userSession.ConsentChallengeID != nil {
		if consent, err = ctx.Providers.StorageProvider.LoadOAuth2ConsentSessionByChallengeID(ctx, *userSession.ConsentChallengeID); err != nil {
			ctx.Logger.Errorf("Authorization Request with id '%s' on client with id '%s' could not be processed: error occurred during consent session lookup: %+v", requester.GetID(), requester.GetClient().GetID(), err)

			ctx.Providers.OpenIDConnect.Fosite.WriteAuthorizeError(rw, requester, fosite.ErrServerError.WithHint("Failed to lookup consent session."))

			userSession.ConsentChallengeID = nil

			if err = ctx.SaveSession(userSession); err != nil {
				ctx.Logger.Errorf("Authorization Request with id '%s' on client with id '%s' could not be processed: error occurred unlinking consent session challenge id: %+v", requester.GetID(), requester.GetClient().GetID(), err)
			}

			return true, nil
		}

		if consent.Responded() {
			userSession.ConsentChallengeID = nil

			if err = ctx.SaveSession(userSession); err != nil {
				ctx.Logger.Errorf("Authorization Request with id '%s' on client with id '%s' could not be processed: error occurred saving session: %+v", requester.GetID(), client.GetID(), err)

				ctx.Providers.OpenIDConnect.Fosite.WriteAuthorizeError(rw, requester, fosite.ErrServerError.WithHint("Could not save the session."))

				return true, nil
			}

			if consent.Granted {
				ctx.Logger.Errorf("Authorization Request with id '%s' on client with id '%s' could not be processed: this consent session with challenge id '%s' was already granted", requester.GetID(), client.GetID(), consent.ChallengeID.String())

				ctx.Providers.OpenIDConnect.Fosite.WriteAuthorizeError(rw, requester, fosite.ErrServerError.WithHint("Authorization already granted."))

				return true, nil
			}

			ctx.Logger.Debugf("Authorization Request with id '%s' loaded consent session with id '%d' and challenge id '%s' for client id '%s' and subject '%s' and scopes '%s'", requester.GetID(), consent.ID, consent.ChallengeID.String(), client.GetID(), consent.Subject.String(), strings.Join(requester.GetRequestedScopes(), " "))

			if consent.IsDenied() {
				ctx.Logger.Warnf("Authorization Request with id '%s' and challenge id '%s' for client id '%s' and subject '%s' and scopes '%s' was not denied by the user durng the consent session", requester.GetID(), consent.ChallengeID.String(), client.GetID(), consent.Subject.String(), strings.Join(requester.GetRequestedScopes(), " "))

				ctx.Providers.OpenIDConnect.Fosite.WriteAuthorizeError(rw, requester, fosite.ErrAccessDenied)

				return true, nil
			}

			return false, consent
		}
	} else {
		// TODO: Change this to lookup multiple consents and loop through them to ensure the scopes/audience match.
		if consent, err = ctx.Providers.StorageProvider.LoadOAuth2ConsentSessionBySignature(ctx, client.GetID(), subject,
			model.StringSlicePipeDelimited(requester.GetRequestedScopes())); err != nil {
			ctx.Logger.Errorf("Authorization Request with id '%s' on client with id '%s' had error looking up previous consent sessions: %+v", requester.GetID(), requester.GetClient().GetID(), err)
		}

		if consent != nil && consent.CanGrant() {
			return false, consent
		}

		if consent, err = model.NewOAuth2ConsentSession(subject, requester); err != nil {
			ctx.Logger.Errorf("Authorization Request with id '%s' on client with id '%s' could not be processed: error occurred generating consent: %+v", requester.GetID(), requester.GetClient().GetID(), err)

			ctx.Providers.OpenIDConnect.Fosite.WriteAuthorizeError(rw, requester, fosite.ErrServerError.WithHint("Could not generate the consent session."))

			return true, nil
		}

		if err = ctx.Providers.StorageProvider.SaveOAuth2ConsentSession(ctx, consent); err != nil {
			ctx.Logger.Errorf("Authorization Request with id '%s' on client with id '%s' could not be processed: error occurred saving consent session: %+v", requester.GetID(), client.GetID(), err)

			ctx.Providers.OpenIDConnect.Fosite.WriteAuthorizeError(rw, requester, fosite.ErrServerError.WithHint("Could not save the consent session."))

			return true, nil
		}

		userSession.ConsentChallengeID = &consent.ChallengeID

		if err = ctx.SaveSession(userSession); err != nil {
			ctx.Logger.Errorf("Authorization Request with id '%s' on client with id '%s' could not be processed: error occurred saving user session for consent: %+v", requester.GetID(), client.GetID(), err)

			ctx.Providers.OpenIDConnect.Fosite.WriteAuthorizeError(rw, requester, fosite.ErrServerError.WithHint("Could not save the user session."))

			return true, nil
		}
	}

	if client.IsAuthenticationLevelSufficient(userSession.AuthenticationLevel) {
		http.Redirect(rw, r, fmt.Sprintf("%s/consent", rootURI), http.StatusFound)
	} else {
		http.Redirect(rw, r, rootURI, http.StatusFound)
	}

	return true, consent
}<|MERGE_RESOLUTION|>--- conflicted
+++ resolved
@@ -10,7 +10,6 @@
 	"github.com/google/uuid"
 	"github.com/ory/fosite"
 
-	"github.com/authelia/authelia/v4/internal/authorization"
 	"github.com/authelia/authelia/v4/internal/middlewares"
 	"github.com/authelia/authelia/v4/internal/model"
 	"github.com/authelia/authelia/v4/internal/oidc"
@@ -95,11 +94,7 @@
 	ctx.Logger.Debugf("Authorization Request with id '%s' on client with id '%s' was successfully processed, proceeding to build Authorization Response", requester.GetID(), clientID)
 
 	oidcSession := oidc.NewSessionWithAuthorizeRequest(issuer, ctx.Providers.OpenIDConnect.KeyManager.GetActiveKeyID(),
-<<<<<<< HEAD
-		subject.String(), userSession.Username, extraClaims, authTime, consent, requester)
-=======
-		subject, userSession.Username, userSession.AuthenticationMethodRefs.MarshalRFC8176(), extraClaims, authTime, workflowCreated, requester)
->>>>>>> 01165063
+		subject.String(), userSession.Username, userSession.AuthenticationMethodRefs.MarshalRFC8176(), extraClaims, authTime, consent, requester)
 
 	ctx.Logger.Tracef("Authorization Request with id '%s' on client with id '%s' creating session for Authorization Response for subject '%s' with username '%s' with claims: %+v",
 		requester.GetID(), oidcSession.ClientID, oidcSession.Subject, oidcSession.Username, oidcSession.Claims)
@@ -127,33 +122,12 @@
 	ctx.Providers.OpenIDConnect.Fosite.WriteAuthorizeResponse(rw, requester, responder)
 }
 
-<<<<<<< HEAD
 func handleOIDCAuthorizeConsent(ctx *middlewares.AutheliaCtx, rootURI string, client *oidc.Client,
 	userSession session.UserSession, subject uuid.UUID,
 	rw http.ResponseWriter, r *http.Request, requester fosite.AuthorizeRequester) (handled bool, consent *model.OAuth2ConsentSession) {
 	var (
 		err error
 	)
-=======
-func oidcAuthorizeHandleAuthorizationOrConsentInsufficient(
-	ctx *middlewares.AutheliaCtx, userSession session.UserSession, client *oidc.InternalClient, isAuthInsufficient bool,
-	rw http.ResponseWriter, r *http.Request,
-	requester fosite.AuthorizeRequester, issuer string) {
-	redirectURL := fmt.Sprintf("%s%s", issuer, string(ctx.Request.RequestURI()))
-
-	ctx.Logger.Debugf("Authorization Request with id '%s' on client with id '%s' requires user '%s' provides consent for scopes '%s'",
-		requester.GetID(), client.GetID(), userSession.Username, strings.Join(requester.GetRequestedScopes(), "', '"))
-
-	userSession.OIDCWorkflowSession = &model.OIDCWorkflowSession{
-		ClientID:          client.GetID(),
-		RequestedScopes:   requester.GetRequestedScopes(),
-		RequestedAudience: requester.GetRequestedAudience(),
-		AuthURI:           redirectURL,
-		TargetURI:         requester.GetRedirectURI().String(),
-		Require2FA:        client.Policy == authorization.TwoFactor,
-		CreatedTimestamp:  time.Now().Unix(),
-	}
->>>>>>> 01165063
 
 	if userSession.ConsentChallengeID != nil {
 		if consent, err = ctx.Providers.StorageProvider.LoadOAuth2ConsentSessionByChallengeID(ctx, *userSession.ConsentChallengeID); err != nil {
