--- conflicted
+++ resolved
@@ -107,45 +107,6 @@
 	ctx.Providers.OpenIDConnect.Fosite.WriteAuthorizeResponse(rw, ar, response)
 }
 
-<<<<<<< HEAD
-func oidcGrantRequests(ar fosite.AuthorizeRequester, scopes, audiences []string, userSession *session.UserSession) (extraClaims map[string]interface{}) {
-	extraClaims = map[string]interface{}{}
-
-	extraClaims[oidc.ClaimPreferredUsername] = userSession.Username
-
-	for _, scope := range scopes {
-		ar.GrantScope(scope)
-
-		switch scope {
-		case oidc.ScopeGroups:
-			extraClaims[oidc.ClaimGroups] = userSession.Groups
-		case oidc.ScopeProfile:
-			extraClaims[oidc.ClaimDisplayName] = userSession.DisplayName
-		case oidc.ScopeEmail:
-			if len(userSession.Emails) != 0 {
-				extraClaims[oidc.ClaimEmail] = userSession.Emails[0]
-				if len(userSession.Emails) > 1 {
-					extraClaims[oidc.ClaimAltEmails] = userSession.Emails[1:]
-				}
-				// TODO (james-d-elliott): actually verify emails and record that information.
-				extraClaims[oidc.ClaimEmailVerified] = true
-			}
-		}
-	}
-
-	for _, audience := range audiences {
-		ar.GrantAudience(audience)
-	}
-
-	if !utils.IsStringInSlice(ar.GetClient().GetID(), ar.GetGrantedAudience()) {
-		ar.GrantAudience(ar.GetClient().GetID())
-	}
-
-	return extraClaims
-}
-
-=======
->>>>>>> db046b2d
 func oidcAuthorizeHandleAuthorizationOrConsentInsufficient(
 	ctx *middlewares.AutheliaCtx, userSession session.UserSession, client *oidc.InternalClient, isAuthInsufficient bool,
 	rw http.ResponseWriter, r *http.Request,
