--- conflicted
+++ resolved
@@ -19,13 +19,6 @@
 	"github.com/authelia/authelia/v4/internal/utils"
 )
 
-<<<<<<< HEAD
-=======
-func isSchemeWSS(url *url.URL) bool {
-	return url.Scheme == "wss"
-}
-
->>>>>>> 98604dc7
 // parseBasicAuth parses an HTTP Basic Authentication string.
 // "Basic QWxhZGRpbjpvcGVuIHNlc2FtZQ==" returns ("Aladdin", "open sesame", true).
 func parseBasicAuth(header []byte, auth string) (username, password string, err error) {
@@ -49,13 +42,8 @@
 }
 
 // isTargetURLAuthorized check whether the given user is authorized to access the resource.
-<<<<<<< HEAD
-func isTargetURLAuthorized(authorizer *authorization.Authorizer, targetURL url.URL,
+func isTargetURLAuthorized(authorizer *authorization.Authorizer, targetURL *url.URL,
 	username string, userGroups []string, clientIP net.IP, method []byte, authLevel authentication.Level) AuthzResult {
-=======
-func isTargetURLAuthorized(authorizer *authorization.Authorizer, targetURL *url.URL,
-	username string, userGroups []string, clientIP net.IP, method []byte, authLevel authentication.Level) authorizationMatching {
->>>>>>> 98604dc7
 	hasSubject, level := authorizer.GetRequiredLevel(
 		authorization.Subject{
 			Username: username,
@@ -430,15 +418,9 @@
 		case AuthzResultForbidden:
 			ctx.Logger.Infof("Access to %s is forbidden to user %s", targetURL.String(), username)
 			ctx.ReplyForbidden()
-<<<<<<< HEAD
 		case AuthzResultUnauthorized:
-			handleUnauthorized(ctx, targetURL, isBasicAuth, username, method)
+			handleUnauthorized(ctx, targetURL, cookieDomain, isBasicAuth, username, method)
 		case AuthzResultAuthorized:
-=======
-		case NotAuthorized:
-			handleUnauthorized(ctx, targetURL, cookieDomain, isBasicAuth, username, method)
-		case Authorized:
->>>>>>> 98604dc7
 			setForwardedHeaders(&ctx.Response.Header, username, name, groups, emails)
 		}
 
