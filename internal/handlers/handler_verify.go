--- conflicted
+++ resolved
@@ -107,11 +107,7 @@
 	switch {
 	case level == authorization.Bypass:
 		return Authorized
-<<<<<<< HEAD
-	case username != "" && level == authorization.Denied:
-=======
 	case level == authorization.Denied && username != "":
->>>>>>> 50f12bc4
 		// If the user is not anonymous, it means that we went through
 		// all the rules related to that user and knowing who he is we can
 		// deduce the access is forbidden
@@ -119,20 +115,9 @@
 		// could not be granted the rights to access the resource. Consequently
 		// for anonymous users we send Unauthorized instead of Forbidden
 		return Forbidden
-<<<<<<< HEAD
-	default:
-		if level == authorization.OneFactor &&
-			authLevel >= authentication.OneFactor {
-			return Authorized
-		} else if level == authorization.TwoFactor &&
-			authLevel >= authentication.TwoFactor {
-			return Authorized
-		}
-=======
 	case level == authorization.OneFactor && authLevel >= authentication.OneFactor,
 		level == authorization.TwoFactor && authLevel >= authentication.TwoFactor:
 		return Authorized
->>>>>>> 50f12bc4
 	}
 
 	return NotAuthorized
