--- conflicted
+++ resolved
@@ -198,6 +198,7 @@
 		ctx.Logger.Infof("Access to %s is not authorized to user %s, sending 401 response with basic auth header", targetURL.String(), friendlyUsername)
 		ctx.ReplyUnauthorized()
 		ctx.Response.Header.SetBytesKV(headerWWWAuthenticate, headerWWWAuthenticateValueBasic)
+
 		return
 	}
 
@@ -242,7 +243,6 @@
 	}
 }
 
-<<<<<<< HEAD
 func getRedirectionURL(rd, rm string, targetURL *url.URL) (redirectionURL *url.URL, err error) {
 	if rd == "" {
 		return nil, nil
@@ -269,12 +269,8 @@
 	return redirectionURL, nil
 }
 
-func updateActivityTimestamp(ctx *middlewares.AutheliaCtx, isBasicAuth bool, username string) error {
-	if isBasicAuth || username == "" {
-=======
 func updateActivityTimestamp(ctx *middlewares.AutheliaCtx, isBasicAuth bool) error {
 	if isBasicAuth {
->>>>>>> f55082d4
 		return nil
 	}
 
