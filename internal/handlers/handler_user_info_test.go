--- conflicted
+++ resolved
@@ -35,58 +35,10 @@
 	s.mock.Close()
 }
 
-<<<<<<< HEAD
-func setPreferencesExpectations(preferences UserInfo, provider *storage.MockProvider) {
-	provider.
-		EXPECT().
-		LoadPreferred2FAMethod(gomock.Eq("john")).
-		Return(preferences.Method, nil)
-
-	if preferences.HasU2F {
-		u2fData := []byte("abc")
-		provider.
-			EXPECT().
-			LoadU2FDeviceHandle(gomock.Eq("john")).
-			Return(u2fData, u2fData, nil)
-	} else {
-		provider.
-			EXPECT().
-			LoadU2FDeviceHandle(gomock.Eq("john")).
-			Return(nil, nil, storage.ErrNoU2FDeviceHandle)
-	}
-
-	if preferences.HasTOTP {
-		totpSecret := "secret"
-		provider.
-			EXPECT().
-			LoadTOTPSecret(gomock.Eq("john")).
-			Return(totpSecret, nil)
-	} else {
-		provider.
-			EXPECT().
-			LoadTOTPSecret(gomock.Eq("john")).
-			Return("", storage.ErrNoTOTPSecret)
-	}
-
-	if preferences.HasDuo {
-		device := "5JCW25UW4YZ6B12DVFLA"
-		method := "push"
-		provider.
-			EXPECT().
-			LoadPreferredDuoDevice(gomock.Eq("john")).
-			Return(device, method, nil)
-	} else {
-		provider.
-			EXPECT().
-			LoadPreferredDuoDevice(gomock.Eq("john")).
-			Return("", "", storage.ErrNoDuoDevice)
-	}
-=======
 type expectedResponse struct {
 	db  models.UserInfo
 	api *models.UserInfo
 	err error
->>>>>>> 9ceee6c6
 }
 
 func TestMethodSetToU2F(t *testing.T) {
@@ -114,24 +66,6 @@
 			err: nil,
 		},
 		{
-<<<<<<< HEAD
-			Method:  "u2f",
-			HasU2F:  true,
-			HasTOTP: true,
-			HasDuo:  false,
-		},
-		{
-			Method:  "u2f",
-			HasU2F:  true,
-			HasTOTP: false,
-			HasDuo:  false,
-		},
-		{
-			Method:  "mobile_push",
-			HasU2F:  false,
-			HasTOTP: false,
-			HasDuo:  true,
-=======
 			db: models.UserInfo{
 				Method:  "mobile_push",
 				HasU2F:  false,
@@ -146,7 +80,6 @@
 		{
 			db:  models.UserInfo{},
 			err: errors.New("invalid thing"),
->>>>>>> 9ceee6c6
 		},
 	}
 
@@ -179,22 +112,9 @@
 
 			mock.GetResponseData(t, &actualPreferences)
 
-<<<<<<< HEAD
-		t.Run("registered totp", func(t *testing.T) {
-			assert.Equal(t, expectedPreferences.HasTOTP, actualPreferences.HasTOTP)
-		})
-
-		t.Run("registered duo", func(t *testing.T) {
-			assert.Equal(t, expectedPreferences.HasDuo, actualPreferences.HasDuo)
-		})
-		mock.Close()
-	}
-}
-=======
 			t.Run("expected method", func(t *testing.T) {
 				assert.Equal(t, resp.api.Method, actualPreferences.Method)
 			})
->>>>>>> 9ceee6c6
 
 			t.Run("registered u2f", func(t *testing.T) {
 				assert.Equal(t, resp.api.HasU2F, actualPreferences.HasU2F)
@@ -210,32 +130,18 @@
 
 			errResponse := mock.GetResponseError(t)
 
-<<<<<<< HEAD
-	s.mock.StorageProviderMock.
-		EXPECT().
-		LoadPreferredDuoDevice(gomock.Eq("john")).
-		Return("", "", storage.ErrNoDuoDevice)
-
-	UserInfoGet(s.mock.Ctx)
-	s.mock.Assert200OK(s.T(), UserInfo{Method: "totp"})
-=======
 			assert.Equal(t, "KO", errResponse.Status)
 			assert.Equal(t, "Operation failed.", errResponse.Message)
 		}
 
 		mock.Close()
 	}
->>>>>>> 9ceee6c6
 }
 
 func (s *FetchSuite) TestShouldReturnError500WhenStorageFailsToLoad() {
 	s.mock.StorageProviderMock.EXPECT().
 		LoadUserInfo(s.mock.Ctx, gomock.Eq("john")).
 		Return(models.UserInfo{}, fmt.Errorf("failure"))
-
-	s.mock.StorageProviderMock.
-		EXPECT().
-		LoadPreferredDuoDevice(gomock.Eq("john"))
 
 	UserInfoGet(s.mock.Ctx)
 
