--- conflicted
+++ resolved
@@ -12,12 +12,8 @@
 	"github.com/authelia/authelia/v4/internal/utils"
 )
 
-<<<<<<< HEAD
-func oidcConsent(ctx *middlewares.AutheliaCtx) {
-=======
 // OpenIDConnectConsentGET handles requests to provide consent for OpenID Connect.
 func OpenIDConnectConsentGET(ctx *middlewares.AutheliaCtx) {
->>>>>>> 0a970aef
 	userSession, consent, client, handled := oidcConsentGetSessionsAndClient(ctx)
 	if handled {
 		return
@@ -35,12 +31,8 @@
 	}
 }
 
-<<<<<<< HEAD
-func oidcConsentPOST(ctx *middlewares.AutheliaCtx) {
-=======
 // OpenIDConnectConsentPOST handles consent responses for OpenID Connect.
 func OpenIDConnectConsentPOST(ctx *middlewares.AutheliaCtx) {
->>>>>>> 0a970aef
 	var (
 		body oidc.ConsentPostRequestBody
 		err  error
@@ -87,7 +79,6 @@
 			return
 		}
 
-<<<<<<< HEAD
 		if body.PreConfigure {
 			if client.ConsentDuration == nil {
 				ctx.Logger.Warnf("Consent session with challenge id '%s' for user '%s': consent pre-configuration was requested and was ignored because it is not permitted on this client", consent.ChallengeID.String(), userSession.Username)
@@ -99,8 +90,6 @@
 			}
 		}
 
-=======
->>>>>>> 0a970aef
 		consent.GrantedScopes = consent.RequestedScopes
 		consent.GrantedAudience = consent.RequestedAudience
 
@@ -110,11 +99,7 @@
 	case reject:
 		authorized = false
 	default:
-<<<<<<< HEAD
 		ctx.Logger.Warnf("User '%s' tried to reply to consent with an unexpected verb '%s'", userSession.Username, body.AcceptOrReject)
-=======
-		ctx.Logger.Warnf("User '%s' tried to reply to consent with an unexpected verb", userSession.Username)
->>>>>>> 0a970aef
 		ctx.ReplyBadRequest()
 
 		return
@@ -128,7 +113,6 @@
 	}
 
 	response := oidc.ConsentPostResponseBody{RedirectURI: fmt.Sprintf("%s%s?%s", externalRootURL, oidc.AuthorizationPath, consent.Form)}
-<<<<<<< HEAD
 
 	if err = ctx.SetJSONBody(response); err != nil {
 		ctx.Error(fmt.Errorf("unable to set JSON body in response"), "Operation failed")
@@ -142,21 +126,6 @@
 
 	userSession = ctx.GetSession()
 
-=======
-
-	if err = ctx.SetJSONBody(response); err != nil {
-		ctx.Error(fmt.Errorf("unable to set JSON body in response"), "Operation failed")
-	}
-}
-
-func oidcConsentGetSessionsAndClient(ctx *middlewares.AutheliaCtx) (userSession session.UserSession, consent *model.OAuth2ConsentSession, client *oidc.Client, handled bool) {
-	var (
-		err error
-	)
-
-	userSession = ctx.GetSession()
-
->>>>>>> 0a970aef
 	if userSession.ConsentChallengeID == nil {
 		ctx.Logger.Errorf("Cannot consent for user '%s' when OIDC consent session has not been initiated", userSession.Username)
 		ctx.ReplyForbidden()
