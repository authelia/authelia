--- conflicted
+++ resolved
@@ -18,12 +18,7 @@
 	}
 
 	if !client.IsAuthenticationLevelSufficient(userSession.AuthenticationLevel) {
-<<<<<<< HEAD
 		ctx.Logger.Errorf("Unable to perform consent without sufficient authentication for user '%s' and client id '%s'", userSession.Username, consent.ClientID)
-		ctx.Logger.Debugf("Insufficient permissions to give consent %d -> %d", userSession.AuthenticationLevel, client.Policy)
-=======
-		ctx.Logger.Debugf("Insufficient permissions to give consent during GET current level: %d, require 2FA: %t", userSession.AuthenticationLevel, userSession.OIDCWorkflowSession.Require2FA)
->>>>>>> 01165063
 		ctx.ReplyForbidden()
 
 		return
@@ -53,11 +48,7 @@
 	}
 
 	if !client.IsAuthenticationLevelSufficient(userSession.AuthenticationLevel) {
-<<<<<<< HEAD
-		ctx.Logger.Debugf("Insufficient permissions to give consent v1 %d -> %d", userSession.AuthenticationLevel, client.Policy)
-=======
-		ctx.Logger.Debugf("Insufficient permissions to give consent during POST current level: %d, require 2FA: %t", userSession.AuthenticationLevel, userSession.OIDCWorkflowSession.Require2FA)
->>>>>>> 01165063
+		ctx.Logger.Debugf("Insufficient permissions to give consent during POST current level: %d, require 2FA: %d", userSession.AuthenticationLevel, client.Policy)
 		ctx.ReplyForbidden()
 
 		return
