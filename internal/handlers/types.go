package handlers

import (
	"github.com/tstranex/u2f"

	"github.com/authelia/authelia/v4/internal/authentication"
)

// MethodList is the list of available methods.
type MethodList = []string

type authorizationMatching int

<<<<<<< HEAD
// configurationBody the content returned by the configuration endpoint.
type configurationBody struct {
	AvailableMethods    MethodList `json:"available_methods"`
	SecondFactorEnabled bool       `json:"second_factor_enabled"` // whether second factor is enabled or not.
=======
// UserInfo is the model of user info and second factor preferences.
type UserInfo struct {
	// The users display name.
	DisplayName string `json:"display_name"`

	// The preferred 2FA method.
	Method string `json:"method" valid:"required"`

	// True if a security key has been registered.
	HasU2F bool `json:"has_u2f" valid:"required"`

	// True if a TOTP device has been registered.
	HasTOTP bool `json:"has_totp" valid:"required"`

	// True if a Duo device and method has been enrolled.
	HasDuo bool `json:"has_duo" valid:"required"`
>>>>>>> 01b77384
}

// signTOTPRequestBody model of the request body received by TOTP authentication endpoint.
type signTOTPRequestBody struct {
	Token     string `json:"token" valid:"required"`
	TargetURL string `json:"targetURL"`
}

// signU2FRequestBody model of the request body of U2F authentication endpoint.
type signU2FRequestBody struct {
	SignResponse u2f.SignResponse `json:"signResponse"`
	TargetURL    string           `json:"targetURL"`
}

type signDuoRequestBody struct {
	TargetURL string `json:"targetURL"`
	Passcode  string `json:"passcode"`
}

// preferred2FAMethodBody the selected 2FA method.
type preferred2FAMethodBody struct {
	Method string `json:"method" valid:"required"`
}

// firstFactorRequestBody represents the JSON body received by the endpoint.
type firstFactorRequestBody struct {
	Username       string `json:"username" valid:"required"`
	Password       string `json:"password" valid:"required"`
	TargetURL      string `json:"targetURL"`
	RequestMethod  string `json:"requestMethod"`
	KeepMeLoggedIn *bool  `json:"keepMeLoggedIn"`
	// KeepMeLoggedIn: Cannot require this field because of https://github.com/asaskevich/govalidator/pull/329
	// TODO(c.michaud): add required validation once the above PR is merged.
}

// checkURIWithinDomainRequestBody represents the JSON body received by the endpoint checking if an URI is within
// the configured domain.
type checkURIWithinDomainRequestBody struct {
	URI string `json:"uri"`
}

type checkURIWithinDomainResponseBody struct {
	OK bool `json:"ok"`
}

// redirectResponse represent the response sent by the first factor endpoint
// when a redirection URL has been provided.
type redirectResponse struct {
	Redirect string `json:"redirect"`
}

// TOTPKeyResponse is the model of response that is sent to the client up successful identity verification.
type TOTPKeyResponse struct {
	Base32Secret string `json:"base32_secret"`
	OTPAuthURL   string `json:"otpauth_url"`
}

// DuoDeviceBody the selected Duo device and method.
type DuoDeviceBody struct {
	Device string `json:"device" valid:"required"`
	Method string `json:"method" valid:"required"`
}

// DuoDevice represents Duo devices and methods.
type DuoDevice struct {
	Device       string   `json:"device"`
	DisplayName  string   `json:"display_name"`
	Capabilities []string `json:"capabilities"`
}

// DuoDevicesResponse represents all available user devices and methods as well as an optional enrollment url.
type DuoDevicesResponse struct {
	Result    string      `json:"result" valid:"required"`
	Devices   []DuoDevice `json:"devices,omitempty"`
	EnrollURL string      `json:"enroll_url,omitempty"`
}

// DuoSignResponse represents a result of the preauth and or auth call with further optional info.
type DuoSignResponse struct {
	Result    string      `json:"result" valid:"required"`
	Devices   []DuoDevice `json:"devices,omitempty"`
	Redirect  string      `json:"redirect,omitempty"`
	EnrollURL string      `json:"enroll_url,omitempty"`
}

// StateResponse represents the response sent by the state endpoint.
type StateResponse struct {
	Username              string               `json:"username"`
	AuthenticationLevel   authentication.Level `json:"authentication_level"`
	DefaultRedirectionURL string               `json:"default_redirection_url"`
}

// resetPasswordStep1RequestBody model of the reset password (step1) request body.
type resetPasswordStep1RequestBody struct {
	Username string `json:"username"`
}

// resetPasswordStep2RequestBody model of the reset password (step2) request body.
type resetPasswordStep2RequestBody struct {
	Password string `json:"password"`
}<|MERGE_RESOLUTION|>--- conflicted
+++ resolved
@@ -11,29 +11,10 @@
 
 type authorizationMatching int
 
-<<<<<<< HEAD
 // configurationBody the content returned by the configuration endpoint.
 type configurationBody struct {
 	AvailableMethods    MethodList `json:"available_methods"`
 	SecondFactorEnabled bool       `json:"second_factor_enabled"` // whether second factor is enabled or not.
-=======
-// UserInfo is the model of user info and second factor preferences.
-type UserInfo struct {
-	// The users display name.
-	DisplayName string `json:"display_name"`
-
-	// The preferred 2FA method.
-	Method string `json:"method" valid:"required"`
-
-	// True if a security key has been registered.
-	HasU2F bool `json:"has_u2f" valid:"required"`
-
-	// True if a TOTP device has been registered.
-	HasTOTP bool `json:"has_totp" valid:"required"`
-
-	// True if a Duo device and method has been enrolled.
-	HasDuo bool `json:"has_duo" valid:"required"`
->>>>>>> 01b77384
 }
 
 // signTOTPRequestBody model of the request body received by TOTP authentication endpoint.
