--- conflicted
+++ resolved
@@ -1,15 +1,4 @@
 package oidc
-
-// Scope strings.
-const (
-	ScopeProfile = "profile"
-	ScopeEmail   = "email"
-	ScopeGroups  = "groups"
-)
-
-<<<<<<< HEAD
-=======
-var audienceDescriptions = map[string]string{}
 
 // Scope strings.
 const (
@@ -19,7 +8,6 @@
 	ScopeGroups  = "groups"
 )
 
->>>>>>> db046b2d
 // Claim strings.
 const (
 	ClaimGroups            = "groups"
