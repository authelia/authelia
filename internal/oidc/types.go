package oidc

import (
	"context"
	"net/url"
	"time"

	"github.com/go-crypt/crypt/algorithm"
	"github.com/golang-jwt/jwt/v5"
	"github.com/ory/fosite"
	"github.com/ory/fosite/handler/openid"
	fjwt "github.com/ory/fosite/token/jwt"
	"github.com/ory/herodot"
	"gopkg.in/square/go-jose.v2"

	"github.com/authelia/authelia/v4/internal/authentication"
	"github.com/authelia/authelia/v4/internal/authorization"
	"github.com/authelia/authelia/v4/internal/configuration/schema"
	"github.com/authelia/authelia/v4/internal/model"
	"github.com/authelia/authelia/v4/internal/storage"
	"github.com/authelia/authelia/v4/internal/utils"
)

// NewSession creates a new empty OpenIDSession struct.
func NewSession() (session *Session) {
	return &Session{
		DefaultSession: &openid.DefaultSession{
			Claims: &fjwt.IDTokenClaims{
				Extra: map[string]any{},
			},
			Headers: &fjwt.Headers{
				Extra: map[string]any{},
			},
		},
		Extra: map[string]any{},
	}
}

// NewSessionWithAuthorizeRequest uses details from an AuthorizeRequester to generate an OpenIDSession.
<<<<<<< HEAD
func NewSessionWithAuthorizeRequest(issuer *url.URL, kid, username string, amr []string, extra map[string]any,
=======
func NewSessionWithAuthorizeRequest(ctx Context, issuer *url.URL, kid, username string, amr []string, extra map[string]any,
>>>>>>> 0e8361ab
	authTime time.Time, consent *model.OAuth2ConsentSession, requester fosite.AuthorizeRequester) (session *Session) {
	if extra == nil {
		extra = map[string]any{}
	}

	session = &Session{
		DefaultSession: &openid.DefaultSession{
			Claims: &fjwt.IDTokenClaims{
				Subject:     consent.Subject.UUID.String(),
				Issuer:      issuer.String(),
				AuthTime:    authTime,
				RequestedAt: consent.RequestedAt,
				IssuedAt:    ctx.GetClock().Now().UTC(),
				Nonce:       requester.GetRequestForm().Get(ClaimNonce),
				Audience:    requester.GetGrantedAudience(),
				Extra:       extra,

				AuthenticationMethodsReferences: amr,
			},
			Headers: &fjwt.Headers{
				Extra: map[string]any{
					JWTHeaderKeyIdentifier: kid,
				},
			},
			Subject:  consent.Subject.UUID.String(),
			Username: username,
		},
		ChallengeID:           model.NullUUID(consent.ChallengeID),
		KID:                   kid,
		ClientID:              requester.GetClient().GetID(),
		ExcludeNotBeforeClaim: false,
		AllowedTopLevelClaims: nil,
		Extra:                 map[string]any{},
	}

	// Ensure required audience value of the client_id exists.
	if !utils.IsStringInSlice(requester.GetClient().GetID(), session.Claims.Audience) {
		session.Claims.Audience = append(session.Claims.Audience, requester.GetClient().GetID())
	}

	session.Claims.Add(ClaimAuthorizedParty, session.ClientID)
	session.Claims.Add(ClaimClientIdentifier, session.ClientID)

	return session
}

// PopulateClientCredentialsFlowSessionWithAccessRequest is used to configure a session when performing a client credentials grant.
func PopulateClientCredentialsFlowSessionWithAccessRequest(ctx Context, request fosite.AccessRequester, session *Session, funcGetKID func(ctx context.Context, kid, alg string) string) (err error) {
	var (
		issuer *url.URL
		client Client
		ok     bool
	)

	if issuer, err = ctx.IssuerURL(); err != nil {
		return fosite.ErrServerError.WithWrap(err).WithDebugf("Failed to determine the issuer with error: %s.", err.Error())
	}

	if client, ok = request.GetClient().(Client); !ok {
		return fosite.ErrServerError.WithDebugf("Failed to get the client for the request.")
	}

	session.Subject = ""
	session.Claims.Subject = client.GetID()
	session.ClientID = client.GetID()
	session.DefaultSession.Claims.Issuer = issuer.String()
	session.DefaultSession.Claims.IssuedAt = ctx.GetClock().Now().UTC()
	session.DefaultSession.Claims.RequestedAt = ctx.GetClock().Now().UTC()

	return nil
}

// OpenIDConnectProvider for OpenID Connect.
type OpenIDConnectProvider struct {
	fosite.OAuth2Provider
	*herodot.JSONWriter
	*Store
	*Config

	KeyManager *KeyManager

	discovery OpenIDConnectWellKnownConfiguration
}

// Store is Authelia's internal representation of the fosite.Storage interface. It maps the following
// interfaces to the storage.Provider interface:
// fosite.Storage, fosite.ClientManager, storage.Transactional, oauth2.AuthorizeCodeStorage, oauth2.AccessTokenStorage,
// oauth2.RefreshTokenStorage, oauth2.TokenRevocationStorage, pkce.PKCERequestStorage,
// openid.OpenIDConnectRequestStorage, and partially implements rfc7523.RFC7523KeyStorage.
type Store struct {
	provider storage.Provider
	clients  map[string]Client
}

// BaseClient is the base for all clients.
type BaseClient struct {
	ID               string
	Description      string
	Secret           *schema.PasswordDigest
	SectorIdentifier string
	Public           bool

	EnforcePAR bool

	EnforcePKCE                bool
	EnforcePKCEChallengeMethod bool
	PKCEChallengeMethod        string

	Audience      []string
	Scopes        []string
	RedirectURIs  []string
	GrantTypes    []string
	ResponseTypes []string
	ResponseModes []fosite.ResponseModeType

	Lifespans schema.OpenIDConnectLifespan

	AuthorizationSignedResponseAlg   string
	AuthorizationSignedResponseKeyID string
	IDTokenSignedResponseAlg         string
	IDTokenSignedResponseKeyID       string
	AccessTokenSignedResponseAlg     string
	AccessTokenSignedResponseKeyID   string
	UserinfoSignedResponseAlg        string
	UserinfoSignedResponseKeyID      string
	IntrospectionSignedResponseAlg   string
	IntrospectionSignedResponseKeyID string

	RefreshFlowIgnoreOriginalGrantedScopes bool

	AuthorizationPolicy ClientAuthorizationPolicy

	ConsentPolicy ClientConsentPolicy
}

// FullClient is the client with comprehensive supported features.
type FullClient struct {
	*BaseClient

	RequestURIs                 []string
	JSONWebKeys                 *jose.JSONWebKeySet
	JSONWebKeysURI              string
	RequestObjectSigningAlg     string
	TokenEndpointAuthMethod     string
	TokenEndpointAuthSigningAlg string
}

// Client represents the internal client definitions.
type Client interface {
	fosite.Client
	fosite.ResponseModeClient
	RefreshFlowScopeClient

	GetDescription() (description string)
	GetSecret() (secret algorithm.Digest)
	GetSectorIdentifier() (sector string)
	GetConsentResponseBody(consent *model.OAuth2ConsentSession) (body ConsentGetResponseBody)

	GetAuthorizationSignedResponseAlg() (alg string)
	GetAuthorizationSignedResponseKeyID() (kid string)

	GetIDTokenSignedResponseAlg() (alg string)
	GetIDTokenSignedResponseKeyID() (kid string)

	GetAccessTokenSignedResponseAlg() (alg string)
	GetAccessTokenSignedResponseKeyID() (kid string)
	GetJWTProfileOAuthAccessTokensEnabled() bool

	GetUserinfoSignedResponseAlg() (alg string)
	GetUserinfoSignedResponseKeyID() (kid string)

	GetIntrospectionSignedResponseAlg() (alg string)
	GetIntrospectionSignedResponseKeyID() (kid string)

	GetPAREnforcement() (enforce bool)
	GetPKCEEnforcement() (enforce bool)
	GetPKCEChallengeMethodEnforcement() (enforce bool)
	GetPKCEChallengeMethod() (method string)

	ValidatePKCEPolicy(r fosite.Requester) (err error)
	ValidatePARPolicy(r fosite.Requester, prefix string) (err error)
	ValidateResponseModePolicy(r fosite.AuthorizeRequester) (err error)

	GetConsentPolicy() ClientConsentPolicy
	IsAuthenticationLevelSufficient(level authentication.Level, subject authorization.Subject) (sufficient bool)
	GetAuthorizationPolicyRequiredLevel(subject authorization.Subject) (level authorization.Level)
	GetAuthorizationPolicy() (policy ClientAuthorizationPolicy)

	GetEffectiveLifespan(gt fosite.GrantType, tt fosite.TokenType, fallback time.Duration) (lifespan time.Duration)
}

// RefreshFlowScopeClient is a client which can be customized to ignore scopes that were not originally granted.
type RefreshFlowScopeClient interface {
	fosite.Client

	GetRefreshFlowIgnoreOriginalGrantedScopes(ctx context.Context) (ignoreOriginalGrantedScopes bool)
}

// Context represents the context implementation that is used by some OpenID Connect 1.0 implementations.
type Context interface {
	context.Context

	RootURL() (issuerURL *url.URL)
	IssuerURL() (issuerURL *url.URL, err error)
	GetClock() utils.Clock
	GetJWTWithTimeFuncOption() jwt.ParserOption
}

// ClientRequesterResponder is a fosite.Requster or fosite.Responder with a GetClient method.
type ClientRequesterResponder interface {
	GetClient() fosite.Client
}

// IDTokenClaimsSession is a session which can return the IDTokenClaims type.
type IDTokenClaimsSession interface {
	GetIDTokenClaims() *fjwt.IDTokenClaims
}

// Configurator is an internal extension to the fosite.Configurator.
type Configurator interface {
	fosite.Configurator

	AuthorizationServerIssuerIdentificationProvider
	JWTSecuredResponseModeProvider
}

// AuthorizationServerIssuerIdentificationProvider provides OAuth 2.0 Authorization Server Issuer Identification related methods.
type AuthorizationServerIssuerIdentificationProvider interface {
	GetAuthorizationServerIdentificationIssuer(ctx context.Context) (issuer string)
}

// JWTSecuredResponseModeProvider provides JARM related methods.
type JWTSecuredResponseModeProvider interface {
	GetJWTSecuredAuthorizeResponseModeLifespan(ctx context.Context) (lifespan time.Duration)
	GetJWTSecuredAuthorizeResponseModeSigner(ctx context.Context) (signer fjwt.Signer)
	GetJWTSecuredAuthorizeResponseModeIssuer(ctx context.Context) (issuer string)
}

// IDTokenSessionContainer is similar to the oauth2.JWTSessionContainer to facilitate obtaining the headers as appropriate.
type IDTokenSessionContainer interface {
	IDTokenHeaders() *fjwt.Headers
	IDTokenClaims() *fjwt.IDTokenClaims
}

// ConsentGetResponseBody schema of the response body of the consent GET endpoint.
type ConsentGetResponseBody struct {
	ClientID          string   `json:"client_id"`
	ClientDescription string   `json:"client_description"`
	Scopes            []string `json:"scopes"`
	Audience          []string `json:"audience"`
	PreConfiguration  bool     `json:"pre_configuration"`
}

// ConsentPostRequestBody schema of the request body of the consent POST endpoint.
type ConsentPostRequestBody struct {
	ConsentID    string `json:"id"`
	ClientID     string `json:"client_id"`
	Consent      bool   `json:"consent"`
	PreConfigure bool   `json:"pre_configure"`
}

// ConsentPostResponseBody schema of the response body of the consent POST endpoint.
type ConsentPostResponseBody struct {
	RedirectURI string `json:"redirect_uri"`
}

/*
CommonDiscoveryOptions represents the discovery options used in both OAuth 2.0 and OpenID Connect.
See Also:

	OpenID Connect Discovery: https://openid.net/specs/openid-connect-discovery-1_0.html#ProviderMetadata
	OAuth 2.0 Discovery: https://datatracker.ietf.org/doc/html/draft-ietf-oauth-discovery-10#section-2
*/
type CommonDiscoveryOptions struct {
	/*
		REQUIRED. URL using the https scheme with no query or fragment component that the OP asserts as its Issuer
		Identifier. If Issuer discovery is supported (see Section 2), this value MUST be identical to the issuer value
		returned by WebFinger. This also MUST be identical to the iss Claim value in ID Tokens issued from this Issuer.
	*/
	Issuer string `json:"issuer"`

	/*
		REQUIRED. URL of the OP's JSON Web Key Set [JWK] document. This contains the signing key(s) the RP uses to
		validate signatures from the OP. The JWK Set MAY also contain the Server's encryption key(s), which are used by
		RPs to encrypt requests to the Server. When both signing and encryption keys are made available, a use (Key Use)
		parameter value is REQUIRED for all keys in the referenced JWK Set to indicate each key's intended usage.
		Although some algorithms allow the same key to be used for both signatures and encryption, doing so is NOT
		RECOMMENDED, as it is less secure. The JWK x5c parameter MAY be used to provide X.509 representations of keys
		provided. When used, the bare key values MUST still be present and MUST match those in the certificate.
	*/
	JWKSURI string `json:"jwks_uri,omitempty"`

	/*
		REQUIRED. URL of the OP's OAuth 2.0 Authorization Endpoint [OpenID.Core].
		See Also:
			OpenID.Core: https://openid.net/specs/openid-connect-core-1_0.html
	*/
	AuthorizationEndpoint string `json:"authorization_endpoint"`

	/*
		URL of the OP's OAuth 2.0 Token Endpoint [OpenID.Core]. This is REQUIRED unless only the Implicit Flow is used.
		See Also:
			OpenID.Core: https://openid.net/specs/openid-connect-core-1_0.html
	*/
	TokenEndpoint string `json:"token_endpoint,omitempty"`

	/*
		REQUIRED. JSON array containing a list of the Subject Identifier types that this OP supports. Valid types
		include pairwise and public.
	*/
	SubjectTypesSupported []string `json:"subject_types_supported"`

	/*
		REQUIRED. JSON array containing a list of the OAuth 2.0 response_type values that this OP supports. Dynamic
		OpenID Providers MUST support the code, id_token, and the token id_token Response Type values.
	*/
	ResponseTypesSupported []string `json:"response_types_supported"`

	/*
		OPTIONAL. JSON array containing a list of the OAuth 2.0 Grant Type values that this OP supports. Dynamic OpenID
		Providers MUST support the authorization_code and implicit Grant Type values and MAY support other Grant Types.
		If omitted, the default value is ["authorization_code", "implicit"].
	*/
	GrantTypesSupported []string `json:"grant_types_supported,omitempty"`

	/*
		OPTIONAL. JSON array containing a list of the OAuth 2.0 response_mode values that this OP supports, as specified
		in OAuth 2.0 Multiple Response Type Encoding Practices [OAuth.Responses]. If omitted, the default for Dynamic
		OpenID Providers is ["query", "fragment"].
	*/
	ResponseModesSupported []string `json:"response_modes_supported,omitempty"`

	/*
		RECOMMENDED. JSON array containing a list of the OAuth 2.0 [RFC6749] scope values that this server supports.
		The server MUST support the openid scope value. Servers MAY choose not to advertise some supported scope values
		even when this parameter is used, although those defined in [OpenID.Core] SHOULD be listed, if supported.
		See Also:
			OAuth 2.0: https://datatracker.ietf.org/doc/html/rfc6749
			OpenID.Core: https://openid.net/specs/openid-connect-core-1_0.html
	*/
	ScopesSupported []string `json:"scopes_supported,omitempty"`

	/*
		RECOMMENDED. JSON array containing a list of the Claim Names of the Claims that the OpenID Provider MAY be able
		to supply values for. Note that for privacy or other reasons, this might not be an exhaustive list.
	*/
	ClaimsSupported []string `json:"claims_supported,omitempty"`

	/*
		OPTIONAL. Languages and scripts supported for the user interface, represented as a JSON array of BCP47 [RFC5646]
		language tag values.
		See Also:
			BCP47: https://datatracker.ietf.org/doc/html/rfc5646
	*/
	UILocalesSupported []string `json:"ui_locales_supported,omitempty"`

	/*
		OPTIONAL. JSON array containing a list of Client Authentication methods supported by this Token Endpoint. The
		options are client_secret_post, client_secret_basic, client_secret_jwt, and private_key_jwt, as described in
		Section 9 of OpenID Connect Core 1.0 [OpenID.Core]. Other authentication methods MAY be defined by extensions.
		If omitted, the default is client_secret_basic -- the HTTP Basic Authentication Scheme specified in Section
		2.3.1 of OAuth 2.0 [RFC6749].
		See Also:
			OAuth 2.0: https://datatracker.ietf.org/doc/html/rfc6749
			OpenID.Core Section 9: https://openid.net/specs/openid-connect-core-1_0.html#ClientAuthentication
	*/
	TokenEndpointAuthMethodsSupported []string `json:"token_endpoint_auth_methods_supported,omitempty"`

	/*
		OPTIONAL. JSON array containing a list of the JWS signing algorithms (alg values) supported by the Token Endpoint
		for the signature on the JWT [JWT] used to authenticate the Client at the Token Endpoint for the private_key_jwt
		and client_secret_jwt authentication methods. Servers SHOULD support RS256. The value none MUST NOT be used.
		See Also:
			JWT: https://datatracker.ietf.org/doc/html/rfc7519
	*/
	TokenEndpointAuthSigningAlgValuesSupported []string `json:"token_endpoint_auth_signing_alg_values_supported,omitempty"`

	/*
		OPTIONAL. URL of a page containing human-readable information that developers might want or need to know when
		using the OpenID Provider. In particular, if the OpenID Provider does not support Dynamic Client Registration,
		then information on how to register Clients needs to be provided in this documentation.
	*/
	ServiceDocumentation string `json:"service_documentation,omitempty"`

	/*
		OPTIONAL. URL that the OpenID Provider provides to the person registering the Client to read about the OP's
		requirements on how the Relying Party can use the data provided by the OP. The registration process SHOULD
		display this URL to the person registering the Client if it is given.
	*/
	OPPolicyURI string `json:"op_policy_uri,omitempty"`

	/*
		OPTIONAL. URL that the OpenID Provider provides to the person registering the Client to read about OpenID
		Provider's terms of service. The registration process SHOULD display this URL to the person registering the
		Client if it is given.
	*/
	OPTOSURI string `json:"op_tos_uri,omitempty"`

	/*
			A JWT containing metadata values about the authorization server as claims. This is a string value consisting of
		    the entire signed JWT. A "signed_metadata" metadata value SHOULD NOT appear as a claim in the JWT.
	*/
	SignedMetadata string `json:"signed_metadata,omitempty"`
}

// OAuth2DiscoveryOptions represents the discovery options specific to OAuth 2.0.
type OAuth2DiscoveryOptions struct {
	/*
		 	OPTIONAL. URL of the authorization server's OAuth 2.0 introspection endpoint [RFC7662].
			See Also:
				OAuth 2.0 Token Introspection: https://datatracker.ietf.org/doc/html/rfc7662
	*/
	IntrospectionEndpoint string `json:"introspection_endpoint,omitempty"`

	/*
		OPTIONAL. URL of the authorization server's OAuth 2.0 revocation endpoint [RFC7009].
		See Also:
			OAuth 2.0 Token Revocation: https://datatracker.ietf.org/doc/html/rfc7009
	*/
	RevocationEndpoint string `json:"revocation_endpoint,omitempty"`

	/*
		OPTIONAL. URL of the authorization server's OAuth 2.0 Dynamic Client Registration endpoint [RFC7591].
		See Also:
			OAuth 2.0 Dynamic Client Registration Protocol: https://datatracker.ietf.org/doc/html/rfc7591
	*/
	RegistrationEndpoint string `json:"registration_endpoint,omitempty"`

	/*
		OPTIONAL. JSON array containing a list of client authentication methods supported by this introspection endpoint.
		The valid client authentication method values are those registered in the IANA "OAuth Token Endpoint
		Authentication Methods" registry [IANA.OAuth.Parameters] or those registered in the IANA "OAuth Access Token Types"
		registry [IANA.OAuth.Parameters]. (These values are and will remain distinct, due to Section 7.2.) If omitted,
		the set of supported authentication methods MUST be determined by other means.
		See Also:
			IANA.OAuth.Parameters: https://www.iana.org/assignments/oauth-parameters/oauth-parameters.xhtml
			OAuth 2.0 Authorization Server Metadata - Updated Registration Instructions: https://datatracker.ietf.org/doc/html/draft-ietf-oauth-discovery-10#section-7.2
	*/
	IntrospectionEndpointAuthMethodsSupported []string `json:"introspection_endpoint_auth_methods_supported,omitempty"`

	/*
		OPTIONAL. JSON array containing a list of client authentication methods supported by this revocation endpoint.
		The valid client authentication method values are those registered in the IANA "OAuth Token Endpoint
		Authentication Methods" registry [IANA.OAuth.Parameters]. If omitted, the default is "client_secret_basic" --
		the HTTP Basic Authentication Scheme specified in Section 2.3.1 of OAuth 2.0 [RFC6749].
		See Also:
			IANA.OAuth.Parameters: https://www.iana.org/assignments/oauth-parameters/oauth-parameters.xhtml
			OAuth 2.0 - Client Password: https://datatracker.ietf.org/doc/html/rfc6749#section-2.3.1
	*/
	RevocationEndpointAuthMethodsSupported []string `json:"revocation_endpoint_auth_methods_supported,omitempty"`

	/*
		OPTIONAL. JSON array containing a list of the JWS signing algorithms ("alg" values) supported by the revocation
		endpoint for the signature on the JWT [JWT] used to authenticate the client at the revocation endpoint for the
		"private_key_jwt" and "client_secret_jwt" authentication methods. This metadata entry MUST be present if either
		of these authentication methods are specified in the "revocation_endpoint_auth_methods_supported" entry. No
		default algorithms are implied if this entry is omitted. The value "none" MUST NOT be used.
		See Also:
			JWT: https://datatracker.ietf.org/doc/html/rfc7519
	*/
	RevocationEndpointAuthSigningAlgValuesSupported []string `json:"revocation_endpoint_auth_signing_alg_values_supported,omitempty"`

	/*
		OPTIONAL. JSON array containing a list of the JWS signing algorithms ("alg" values) supported by the
		introspection endpoint for the signature on the JWT [JWT] used to authenticate the client at the introspection
		endpoint for the "private_key_jwt" and "client_secret_jwt" authentication methods. This metadata entry MUST be
		present if either of these authentication methods are specified in the
		"introspection_endpoint_auth_methods_supported" entry. No default algorithms are implied if this entry is omitted.
		The value "none" MUST NOT be used.
		See Also:
			JWT: https://datatracker.ietf.org/doc/html/rfc7519
	*/
	IntrospectionEndpointAuthSigningAlgValuesSupported []string `json:"introspection_endpoint_auth_signing_alg_values_supported,omitempty"`

	/*
		OPTIONAL. JSON array containing a list of PKCE [RFC7636] code challenge methods supported by this authorization
		server. Code challenge method values are used in the "code_challenge_method" parameter defined in Section 4.3 of
		[RFC7636]. The valid code challenge method values are those registered in the IANA "PKCE Code Challenge Methods"
		registry [IANA.OAuth.Parameters]. If omitted, the authorization server does not support PKCE.
		See Also:
			PKCE: https://datatracker.ietf.org/doc/html/rfc7636
			IANA.OAuth.Parameters: https://www.iana.org/assignments/oauth-parameters/oauth-parameters.xhtml
	*/
	CodeChallengeMethodsSupported []string `json:"code_challenge_methods_supported,omitempty"`
}

type OAuth2JWTIntrospectionResponseDiscoveryOptions struct {
	/*
		OPTIONAL.  JSON array containing a list of the JWS [RFC7515] signing algorithms ("alg" values) as defined in JWA
		[RFC7518] supported by the introspection endpoint to sign the response.
	*/
	IntrospectionSigningAlgValuesSupported []string `json:"introspection_signing_alg_values_supported,omitempty"`

	/*
		OPTIONAL.  JSON array containing a list of the JWE [RFC7516] encryption algorithms ("alg" values) as defined in
		JWA [RFC7518] supported by the introspection endpoint to encrypt the content encryption key for introspection
		responses (content key encryption).
	*/
	IntrospectionEncryptionAlgValuesSupported []string `json:"introspection_encryption_alg_values_supported"`

	/*
		OPTIONAL.  JSON array containing a list of the JWE [RFC7516] encryption algorithms ("enc" values) as defined in
		JWA [RFC7518] supported by the introspection endpoint to encrypt the response (content encryption).
	*/
	IntrospectionEncryptionEncValuesSupported []string `json:"introspection_encryption_enc_values_supported"`
}

type OAuth2DeviceAuthorizationGrantDiscoveryOptions struct {
	/*
		OPTIONAL.  URL of the authorization server's device authorization endpoint, as defined in Section 3.1.
	*/
	DeviceAuthorizationEndpoint string `json:"device_authorization_endpoint"`
}

type OAuth2MutualTLSClientAuthenticationDiscoveryOptions struct {
	/*
		OPTIONAL. Boolean value indicating server support for mutual-TLS client certificate-bound access tokens. If
		omitted, the default value is false.
	*/
	TLSClientCertificateBoundAccessTokens bool `json:"tls_client_certificate_bound_access_tokens"`

	/*
		OPTIONAL. A JSON object containing alternative authorization server endpoints that, when present, an OAuth
		client intending to do mutual TLS uses in preference to the conventional endpoints. The parameter value itself
		consists of one or more endpoint parameters, such as token_endpoint, revocation_endpoint,
		introspection_endpoint, etc., conventionally defined for the top level of authorization server metadata. An
		OAuth client intending to do mutual TLS (for OAuth client authentication and/or to acquire or use
		certificate-bound tokens) when making a request directly to the authorization server MUST use the alias URL of
		the endpoint within the mtls_endpoint_aliases, when present, in preference to the endpoint URL of the same name
		at the top level of metadata. When an endpoint is not present in mtls_endpoint_aliases, then the client uses the
		conventional endpoint URL defined at the top level of the authorization server metadata. Metadata parameters
		within mtls_endpoint_aliases that do not define endpoints to which an OAuth client makes a direct request have
		no meaning and SHOULD be ignored.
	*/
	MutualTLSEndpointAliases OAuth2MutualTLSClientAuthenticationAliasesDiscoveryOptions `json:"mtls_endpoint_aliases"`
}

type OAuth2MutualTLSClientAuthenticationAliasesDiscoveryOptions struct {
	AuthorizationEndpoint              string `json:"authorization_endpoint,omitempty"`
	TokenEndpoint                      string `json:"token_endpoint,omitempty"`
	IntrospectionEndpoint              string `json:"introspection_endpoint,omitempty"`
	RevocationEndpoint                 string `json:"revocation_endpoint,omitempty"`
	EndSessionEndpoint                 string `json:"end_session_endpoint,omitempty"`
	UserinfoEndpoint                   string `json:"userinfo_endpoint,omitempty"`
	BackChannelAuthenticationEndpoint  string `json:"backchannel_authentication_endpoint,omitempty"`
	FederationRegistrationEndpoint     string `json:"federation_registration_endpoint,omitempty"`
	PushedAuthorizationRequestEndpoint string `json:"pushed_authorization_request_endpoint,omitempty"`
	RegistrationEndpoint               string `json:"registration_endpoint,omitempty"`
}

type OAuth2JWTSecuredAuthorizationRequestDiscoveryOptions struct {
	/*
		Indicates where authorization request needs to be protected as Request Object and provided through either
		request or request_uri parameter.
	*/
	RequireSignedRequestObject bool `json:"require_signed_request_object"`
}

type OAuth2IssuerIdentificationDiscoveryOptions struct {
	AuthorizationResponseIssuerParameterSupported bool `json:"authorization_response_iss_parameter_supported"`
}

// OAuth2PushedAuthorizationDiscoveryOptions represents the well known discovery document specific to the
// OAuth 2.0 Pushed Authorization Requests (RFC9126) implementation.
//
// OAuth 2.0 Pushed Authorization Requests: https://datatracker.ietf.org/doc/html/rfc9126#section-5
type OAuth2PushedAuthorizationDiscoveryOptions struct {
	/*
	   The URL of the pushed authorization request endpoint at which a client can post an authorization request to
	   exchange for a "request_uri" value usable at the authorization server.
	*/
	PushedAuthorizationRequestEndpoint string `json:"pushed_authorization_request_endpoint"`

	/*
		Boolean parameter indicating whether the authorization server accepts authorization request data only via PAR.
		If omitted, the default value is "false".
	*/
	RequirePushedAuthorizationRequests bool `json:"require_pushed_authorization_requests"`
}

// OpenIDConnectDiscoveryOptions represents the discovery options specific to OpenID Connect.
type OpenIDConnectDiscoveryOptions struct {
	/*
		RECOMMENDED. URL of the OP's UserInfo Endpoint [OpenID.Core]. This URL MUST use the https scheme and MAY contain
		port, path, and query parameter components.
		See Also:
			OpenID.Core: https://openid.net/specs/openid-connect-core-1_0.html
	*/
	UserinfoEndpoint string `json:"userinfo_endpoint,omitempty"`

	/*
		REQUIRED. JSON array containing a list of the JWS signing algorithms (alg values) supported by the OP for the ID
		Token to encode the Claims in a JWT [JWT]. The algorithm RS256 MUST be included. The value none MAY be supported,
		but MUST NOT be used unless the Response Type used returns no ID Token from the Authorization Endpoint (such as
		when using the Authorization Code Flow).
		See Also:
			JWT: https://datatracker.ietf.org/doc/html/rfc7519
	*/
	IDTokenSigningAlgValuesSupported []string `json:"id_token_signing_alg_values_supported,omitempty"`

	/*
		OPTIONAL. JSON array containing a list of the JWS [JWS] signing algorithms (alg values) [JWA] supported by the
		UserInfo Endpoint to encode the Claims in a JWT [JWT]. The value none MAY be included.
		See Also:
			JWS: https://datatracker.ietf.org/doc/html/rfc7515
			JWA: https://datatracker.ietf.org/doc/html/rfc7518
			JWT: https://datatracker.ietf.org/doc/html/rfc7519
	*/
	UserinfoSigningAlgValuesSupported []string `json:"userinfo_signing_alg_values_supported,omitempty"`

	/*
		OPTIONAL. JSON array containing a list of the JWS signing algorithms (alg values) supported by the OP for Request
		Objects, which are described in Section 6.1 of OpenID Connect Core 1.0 [OpenID.Core]. These algorithms are used
		both when the Request Object is passed by value (using the request parameter) and when it is passed by reference
		(using the request_uri parameter). Servers SHOULD support none and RS256.
	*/
	RequestObjectSigningAlgValuesSupported []string `json:"request_object_signing_alg_values_supported,omitempty"`

	/*
		OPTIONAL. JSON array containing a list of the JWE encryption algorithms (alg values) supported by the OP for the
		ID Token to encode the Claims in a JWT [JWT].
		See Also:
			JWE: https://datatracker.ietf.org/doc/html/rfc7516
			JWT: https://datatracker.ietf.org/doc/html/rfc7519
	*/
	IDTokenEncryptionAlgValuesSupported []string `json:"id_token_encryption_alg_values_supported,omitempty"`

	/*
		OPTIONAL. JSON array containing a list of the JWE [JWE] encryption algorithms (alg values) [JWA] supported by
		the UserInfo Endpoint to encode the Claims in a JWT [JWT].
		See Also:
			JWE: https://datatracker.ietf.org/doc/html/rfc7516
			JWA: https://datatracker.ietf.org/doc/html/rfc7518
			JWT: https://datatracker.ietf.org/doc/html/rfc7519
	*/
	UserinfoEncryptionAlgValuesSupported []string `json:"userinfo_encryption_alg_values_supported,omitempty"`

	/*
		OPTIONAL. JSON array containing a list of the JWE encryption algorithms (alg values) supported by the OP for
		Request Objects. These algorithms are used both when the Request Object is passed by value and when it is passed
		by reference.
		See Also:
			JWE: https://datatracker.ietf.org/doc/html/rfc7516
	*/
	RequestObjectEncryptionAlgValuesSupported []string `json:"request_object_encryption_alg_values_supported,omitempty"`

	/*
		OPTIONAL. JSON array containing a list of the JWE encryption algorithms (enc values) supported by the OP for the
		ID Token to encode the Claims in a JWT [JWT].
		See Also:
			JWE: https://datatracker.ietf.org/doc/html/rfc7516
			JWT: https://datatracker.ietf.org/doc/html/rfc7519
	*/
	IDTokenEncryptionEncValuesSupported []string `json:"id_token_encryption_enc_values_supported,omitempty"`

	/*
		OPTIONAL. JSON array containing a list of the JWE encryption algorithms (enc values) [JWA] supported by the
		UserInfo Endpoint to encode the Claims in a JWT [JWT].
		See Also:
			JWE: https://datatracker.ietf.org/doc/html/rfc7516
			JWA: https://datatracker.ietf.org/doc/html/rfc7518
			JWT: https://datatracker.ietf.org/doc/html/rfc7519
	*/
	UserinfoEncryptionEncValuesSupported []string `json:"userinfo_encryption_enc_values_supported,omitempty"`

	/*
		OPTIONAL. JSON array containing a list of the JWE encryption algorithms (enc values) supported by the OP for
		Request Objects. These algorithms are used both when the Request Object is passed by value and when it is passed
		by reference.
		See Also:
			JWE: https://datatracker.ietf.org/doc/html/rfc7516
			JWT: https://datatracker.ietf.org/doc/html/rfc7519
	*/
	RequestObjectEncryptionEncValuesSupported []string `json:"request_object_encryption_enc_values_supported,omitempty"`

	/*
		OPTIONAL. JSON array containing a list of the Authentication Context Class References that this OP supports.
	*/
	ACRValuesSupported []string `json:"acr_values_supported,omitempty"`

	/*
		OPTIONAL. JSON array containing a list of the display parameter values that the OpenID Provider supports. These
		values are described in Section 3.1.2.1 of OpenID Connect Core 1.0 [OpenID.Core].
		See Also:
			OpenID.Core Section 3.1.2.1: https://openid.net/specs/openid-connect-core-1_0.html#AuthRequest
	*/
	DisplayValuesSupported []string `json:"display_values_supported,omitempty"`

	/*
		OPTIONAL. JSON array containing a list of the Claim Types that the OpenID Provider supports. These Claim Types
		are described in Section 5.6 of OpenID Connect Core 1.0 [OpenID.Core]. Values defined by this specification are
		normal, aggregated, and distributed. If omitted, the implementation supports only normal Claims.
		See Also:
			OpenID.Core Section 5.6: https://openid.net/specs/openid-connect-core-1_0.html#ClaimTypes
	*/
	ClaimTypesSupported []string `json:"claim_types_supported,omitempty"`

	/*
		OPTIONAL. Languages and scripts supported for values in Claims being returned, represented as a JSON array of
		BCP47 [RFC5646] language tag values. Not all languages and scripts are necessarily supported for all Claim values.
		See Also:
			BCP47: https://datatracker.ietf.org/doc/html/rfc5646
	*/
	ClaimLocalesSupported []string `json:"claims_locales_supported,omitempty"`

	/*
		OPTIONAL. Boolean value specifying whether the OP supports use of the request parameter, with true indicating
		support. If omitted, the default value is false.
	*/
	RequestParameterSupported bool `json:"request_parameter_supported"`

	/*
		OPTIONAL. Boolean value specifying whether the OP supports use of the request_uri parameter, with true indicating
		support. If omitted, the default value is true.
	*/
	RequestURIParameterSupported bool `json:"request_uri_parameter_supported"`

	/*
		OPTIONAL. Boolean value specifying whether the OP requires any request_uri values used to be pre-registered using
		the request_uris registration parameter. Pre-registration is REQUIRED when the value is true. If omitted, the
		default value is false.
	*/
	RequireRequestURIRegistration bool `json:"require_request_uri_registration"`

	/*
		OPTIONAL. Boolean value specifying whether the OP supports use of the claims parameter, with true indicating
		support. If omitted, the default value is false.
	*/
	ClaimsParameterSupported bool `json:"claims_parameter_supported"`
}

// OpenIDConnectFrontChannelLogoutDiscoveryOptions represents the discovery options specific to
// OpenID Connect Front-Channel Logout functionality.
// See Also:
//
//	OpenID Connect Front-Channel Logout: https://openid.net/specs/openid-connect-frontchannel-1_0.html#OPLogout
type OpenIDConnectFrontChannelLogoutDiscoveryOptions struct {
	/*
		OPTIONAL. Boolean value specifying whether the OP supports HTTP-based logout, with true indicating support. If
		omitted, the default value is false.
	*/
	FrontChannelLogoutSupported bool `json:"frontchannel_logout_supported"`

	/*
		OPTIONAL. Boolean value specifying whether the OP can pass iss (issuer) and sid (session ID) query parameters to
		identify the RP session with the OP when the frontchannel_logout_uri is used. If supported, the sid Claim is also
		included in ID Tokens issued by the OP. If omitted, the default value is false.
	*/
	FrontChannelLogoutSessionSupported bool `json:"frontchannel_logout_session_supported"`
}

// OpenIDConnectBackChannelLogoutDiscoveryOptions represents the discovery options specific to
// OpenID Connect Back-Channel Logout functionality.
// See Also:
//
//	OpenID Connect Back-Channel Logout: https://openid.net/specs/openid-connect-backchannel-1_0.html#BCSupport
type OpenIDConnectBackChannelLogoutDiscoveryOptions struct {
	/*
		OPTIONAL. Boolean value specifying whether the OP supports back-channel logout, with true indicating support.
		If omitted, the default value is false.
	*/
	BackChannelLogoutSupported bool `json:"backchannel_logout_supported"`

	/*
		OPTIONAL. Boolean value specifying whether the OP can pass a sid (session ID) Claim in the Logout Token to
		identify the RP session with the OP. If supported, the sid Claim is also included in ID Tokens issued by the OP.
		If omitted, the default value is false.
	*/
	BackChannelLogoutSessionSupported bool `json:"backchannel_logout_session_supported"`
}

// OpenIDConnectSessionManagementDiscoveryOptions represents the discovery options specific to OpenID Connect 1.0
// Session Management.
//
// To support OpenID Connect Session Management, the RP needs to obtain the Session Management related OP metadata. This
// OP metadata is normally obtained via the OP's Discovery response, as described in OpenID Connect Discovery 1.0, or
// MAY be learned via other mechanisms. This OpenID Provider Metadata parameter MUST be included in the Server's
// discovery responses when Session Management and Discovery are supported.
//
// See Also:
//
// OpenID Connect 1.0 Session Management: https://openid.net/specs/openid-connect-session-1_0.html
type OpenIDConnectSessionManagementDiscoveryOptions struct {
	/*
		REQUIRED. URL of an OP iframe that supports cross-origin communications for session state information with the
		RP Client, using the HTML5 postMessage API. This URL MUST use the https scheme and MAY contain port, path, and
		query parameter components. The page is loaded from an invisible iframe embedded in an RP page so that it can
		run in the OP's security context. It accepts postMessage requests from the relevant RP iframe and uses
		postMessage to post back the login status of the End-User at the OP.
	*/
	CheckSessionIFrame string `json:"check_session_iframe"`
}

// OpenIDConnectRPInitiatedLogoutDiscoveryOptions represents the discovery options specific to
// OpenID Connect RP-Initiated Logout 1.0.
//
// To support OpenID Connect RP-Initiated Logout, the RP needs to obtain the RP-Initiated Logout related OP metadata.
// This OP metadata is normally obtained via the OP's Discovery response, as described in OpenID Connect Discovery 1.0,
// or MAY be learned via other mechanisms. This OpenID Provider Metadata parameter MUST be included in the Server's
// discovery responses when RP-Initiated Logout and Discovery are supported.
//
// See Also:
//
// OpenID Connect RP-Initiated Logout 1.0: https://openid.net/specs/openid-connect-rpinitiated-1_0.html
type OpenIDConnectRPInitiatedLogoutDiscoveryOptions struct {
	/*
		REQUIRED. URL at the OP to which an RP can perform a redirect to request that the End-User be logged out at the
		OP. This URL MUST use the https scheme and MAY contain port, path, and query parameter components.
	*/
	EndSessionEndpoint string `json:"end_session_endpoint"`
}

// OpenIDConnectPromptCreateDiscoveryOptions represents the discovery options specific to Initiating User Registration
// via OpenID Connect 1.0 functionality.
//
// This specification extends the OpenID Connect Discovery Metadata Section 3.
//
// See Also:
//
//	Initiating User Registration via OpenID Connect 1.0: https://openid.net/specs/openid-connect-prompt-create-1_0.html
type OpenIDConnectPromptCreateDiscoveryOptions struct {
	/*
		OPTIONAL. JSON array containing the list of prompt values that this OP supports.

		This metadata element is OPTIONAL in the context of the OpenID Provider not supporting the create value. If
		omitted, the Relying Party should assume that this specification is not supported. The OpenID Provider MAY
		provide this metadata element even if it doesn't support the create value.
		Specific to this specification, a value of create in the array indicates to the Relying party that this OpenID
		Provider supports this specification. If an OpenID Provider supports this specification it MUST define this metadata
		element in the openid-configuration file. Additionally, if this metadata element is defined by the OpenID
		Provider, the OP must also specify all other prompt values which it supports.
		See Also:
			OpenID.PromptCreate: https://openid.net/specs/openid-connect-prompt-create-1_0.html
	*/
	PromptValuesSupported []string `json:"prompt_values_supported,omitempty"`
}

// OpenIDConnectClientInitiatedBackChannelAuthFlowDiscoveryOptions represents the discovery options specific to
// OpenID Connect Client-Initiated Backchannel Authentication Flow - Core 1.0
//
// The following authorization server metadata parameters are introduced by this specification for OPs publishing their
// support of the CIBA flow and details thereof.
//
// See Also:
//
// OpenID Connect Client-Initiated Backchannel Authentication Flow - Core 1.0:
// https://openid.net/specs/openid-client-initiated-backchannel-authentication-core-1_0.html#rfc.section.4
type OpenIDConnectClientInitiatedBackChannelAuthFlowDiscoveryOptions struct {
	/*
		REQUIRED. URL of the OP's Backchannel Authentication Endpoint as defined in Section 7.
	*/
	BackChannelAuthenticationEndpoint string `json:"backchannel_authentication_endpoint"`

	/*
		REQUIRED. JSON array containing one or more of the following values: poll, ping, and push.
	*/
	BackChannelTokenDeliveryModesSupported []string `json:"backchannel_token_delivery_modes_supported"`

	/*
		OPTIONAL. JSON array containing a list of the JWS signing algorithms (alg values) supported by the OP for signed
		authentication requests, which are described in Section 7.1.1. If omitted, signed authentication requests are
		not supported by the OP.
	*/
	BackChannelAuthRequestSigningAlgValuesSupported []string `json:"backchannel_authentication_request_signing_alg_values_supported,omitempty"`

	/*
		OPTIONAL. Boolean value specifying whether the OP supports the use of the user_code parameter, with true
		indicating support. If omitted, the default value is false.
	*/
	BackChannelUserCodeParameterSupported bool `json:"backchannel_user_code_parameter_supported"`
}

// OpenIDConnectJWTSecuredAuthorizationResponseModeDiscoveryOptions represents the discovery options specific to
// JWT Secured Authorization Response Mode for OAuth 2.0 (JARM).
//
// Authorization servers SHOULD publish the supported algorithms for signing and encrypting the JWT of an authorization
// response by utilizing OAuth 2.0 Authorization Server Metadata [RFC8414] parameters. The following parameters are
// introduced by this specification.
//
// See Also:
//
// JWT Secured Authorization Response Mode for OAuth 2.0 (JARM):
// https://openid.net/specs/oauth-v2-jarm.html#name-authorization-server-metada
type OpenIDConnectJWTSecuredAuthorizationResponseModeDiscoveryOptions struct {
	/*
		OPTIONAL. A JSON array containing a list of the JWS [RFC7515] signing algorithms (alg values) supported by the
		authorization endpoint to sign the response.
	*/
	AuthorizationSigningAlgValuesSupported []string `json:"authorization_signing_alg_values_supported,omitempty"`

	/*
		OPTIONAL. A JSON array containing a list of the JWE [RFC7516] encryption algorithms (alg values) supported by
		the authorization endpoint to encrypt the response.
	*/
	AuthorizationEncryptionAlgValuesSupported []string `json:"authorization_encryption_alg_values_supported,omitempty"`

	/*
		OPTIONAL. A JSON array containing a list of the JWE [RFC7516] encryption algorithms (enc values) supported by
		the authorization endpoint to encrypt the response.
	*/
	AuthorizationEncryptionEncValuesSupported []string `json:"authorization_encryption_enc_values_supported,omitempty"`
}

type OpenIDFederationDiscoveryOptions struct {
	/*
		OPTIONAL. URL of the OP's federation-specific Dynamic Client Registration Endpoint. If the OP supports explicit
		client registration as described in Section 10.2, then this claim is REQUIRED.
	*/
	FederationRegistrationEndpoint string `json:"federation_registration_endpoint,omitempty"`

	/*
		REQUIRED. Array specifying the federation types supported. Federation-type values defined by this specification
		are automatic and explicit.
	*/
	ClientRegistrationTypesSupported []string `json:"client_registration_types_supported"`

	/*
		OPTIONAL. A JSON Object defining the client authentications supported for each endpoint. The endpoint names are
		defined in the IANA "OAuth Authorization Server Metadata" registry [IANA.OAuth.Parameters]. Other endpoints and
		authentication methods are possible if made recognizable according to established standards and not in conflict
		with the operating principles of this specification. In OpenID Connect Core, no client authentication is
		performed at the authentication endpoint. Instead, the request itself is authenticated. The OP maps information
		in the request (like the redirect_uri) to information it has gained on the client through static or dynamic
		registration. If the mapping is successful, the request can be processed. If the RP uses Automatic Registration,
		as defined in Section 10.1, the OP has no prior knowledge of the RP. Therefore, the OP must start by gathering
		information about the RP using the process outlined in Section 6. Once it has the RP's metadata, the OP can
		verify the request in the same way as if it had known the RP's metadata beforehand. To make the request
		verification more secure, we demand the use of a client authentication or verification method that proves that
		the RP is in possession of a key that appears in the RP's metadata.
	*/
	RequestAuthenticationMethodsSupported []string `json:"request_authentication_methods_supported,omitempty"`

	/*
		OPTIONAL. JSON array containing a list of the JWS signing algorithms (alg values) supported for the signature on
		the JWT [RFC7519] used in the request_object contained in the request parameter of an authorization request or
		in the private_key_jwt of a pushed authorization request. This entry MUST be present if either of these
		authentication methods are specified in the request_authentication_methods_supported entry. No default
		algorithms are implied if this entry is omitted. Servers SHOULD support RS256. The value none MUST NOT be used.
	*/
	RequestAuthenticationSigningAlgValuesSupproted []string `json:"request_authentication_signing_alg_values_supported,omitempty"`
}

// OAuth2WellKnownConfiguration represents the well known discovery document specific to OAuth 2.0.
type OAuth2WellKnownConfiguration struct {
	CommonDiscoveryOptions
	OAuth2DiscoveryOptions
	*OAuth2DeviceAuthorizationGrantDiscoveryOptions
	*OAuth2MutualTLSClientAuthenticationDiscoveryOptions
	*OAuth2IssuerIdentificationDiscoveryOptions
	*OAuth2JWTIntrospectionResponseDiscoveryOptions
	*OAuth2JWTSecuredAuthorizationRequestDiscoveryOptions
	*OAuth2PushedAuthorizationDiscoveryOptions
}

// OpenIDConnectWellKnownConfiguration represents the well known discovery document specific to OpenID Connect.
type OpenIDConnectWellKnownConfiguration struct {
	OAuth2WellKnownConfiguration

	OpenIDConnectDiscoveryOptions
	*OpenIDConnectFrontChannelLogoutDiscoveryOptions
	*OpenIDConnectBackChannelLogoutDiscoveryOptions
	*OpenIDConnectSessionManagementDiscoveryOptions
	*OpenIDConnectRPInitiatedLogoutDiscoveryOptions
	*OpenIDConnectPromptCreateDiscoveryOptions
	*OpenIDConnectClientInitiatedBackChannelAuthFlowDiscoveryOptions
	*OpenIDConnectJWTSecuredAuthorizationResponseModeDiscoveryOptions
	*OpenIDFederationDiscoveryOptions
}<|MERGE_RESOLUTION|>--- conflicted
+++ resolved
@@ -37,11 +37,7 @@
 }
 
 // NewSessionWithAuthorizeRequest uses details from an AuthorizeRequester to generate an OpenIDSession.
-<<<<<<< HEAD
-func NewSessionWithAuthorizeRequest(issuer *url.URL, kid, username string, amr []string, extra map[string]any,
-=======
 func NewSessionWithAuthorizeRequest(ctx Context, issuer *url.URL, kid, username string, amr []string, extra map[string]any,
->>>>>>> 0e8361ab
 	authTime time.Time, consent *model.OAuth2ConsentSession, requester fosite.AuthorizeRequester) (session *Session) {
 	if extra == nil {
 		extra = map[string]any{}
