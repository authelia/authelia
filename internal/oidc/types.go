package oidc

import (
	"crypto/rsa"
	"time"

	"github.com/ory/fosite"
<<<<<<< HEAD
=======
	"github.com/ory/fosite/handler/openid"
	"github.com/ory/fosite/storage"
	"github.com/ory/fosite/token/jwt"
>>>>>>> 9eb23a30
	"github.com/ory/herodot"
	"gopkg.in/square/go-jose.v2"

	"github.com/authelia/authelia/v4/internal/authorization"
	"github.com/authelia/authelia/v4/internal/storage"
)

// NewSession creates a new OpenIDSession struct.
func NewSession() (session *OpenIDSession) {
	return &OpenIDSession{
		DefaultSession: &openid.DefaultSession{
			Claims: &jwt.IDTokenClaims{
				Extra: map[string]interface{}{},
			},
			Headers: &jwt.Headers{
				Extra: map[string]interface{}{},
			},
		},
		Extra: map[string]interface{}{},
	}
}

// NewSessionWithAuthorizeRequest uses details from an AuthorizeRequester to generate an OpenIDSession.
func NewSessionWithAuthorizeRequest(issuer, kid, subject, username string, extra map[string]interface{},
	authTime, requestedAt time.Time, requester fosite.AuthorizeRequester) (session *OpenIDSession) {
	if extra == nil {
		extra = make(map[string]interface{})
	}

	return &OpenIDSession{
		DefaultSession: &openid.DefaultSession{
			Claims: &jwt.IDTokenClaims{
				Subject:     subject,
				Issuer:      issuer,
				AuthTime:    authTime,
				RequestedAt: requestedAt,
				IssuedAt:    time.Now(),
				Nonce:       requester.GetRequestForm().Get("nonce"),
				Audience:    requester.GetGrantedAudience(),
				Extra:       extra,
			},
			Headers: &jwt.Headers{
				Extra: map[string]interface{}{
					"kid": kid,
				},
			},
			Subject:  subject,
			Username: username,
		},
		Extra:    map[string]interface{}{},
		ClientID: requester.GetClient().GetID(),
	}
}

// OpenIDConnectProvider for OpenID Connect.
type OpenIDConnectProvider struct {
	Fosite     fosite.OAuth2Provider
	Store      *OpenIDConnectStore
	KeyManager *KeyManager

	herodot *herodot.JSONWriter

	discovery OpenIDConnectWellKnownConfiguration
}

/*
// OpenIDConnectStore is Authelia's internal representation of the fosite.Storage interface.
//
//	Currently it is mostly just implementing a decorator pattern other then GetFullClient.
//	The long term plan is to have these methods interact with the Authelia storage and
//	session providers where applicable.
type OpenIDConnectStore struct {
	clients map[string]*Client
	memory  *storage.MemoryStore
}.


*/

// OpenIDConnectStore performs OIDC storage.
type OpenIDConnectStore struct {
	provider storage.Provider
	clients  map[string]*Client
}

// Client represents the client internally.
type Client struct {
	ID          string
	SectorID    string
	Description string
	Secret      []byte
	Public      bool

	Policy authorization.Level

	Audience      []string
	Scopes        []string
	RedirectURIs  []string
	GrantTypes    []string
	ResponseTypes []string
	ResponseModes []fosite.ResponseModeType

	UserinfoSigningAlgorithm string
}

// KeyManager keeps track of all of the active/inactive rsa keys and provides them to services requiring them.
// It additionally allows us to add keys for the purpose of key rotation in the future.
type KeyManager struct {
	activeKeyID string
	keys        map[string]*rsa.PrivateKey
	keySet      *jose.JSONWebKeySet
	strategy    *RS256JWTStrategy
}

// AutheliaHasher implements the fosite.Hasher interface without an actual hashing algo.
type AutheliaHasher struct{}

// ConsentGetResponseBody schema of the response body of the consent GET endpoint.
type ConsentGetResponseBody struct {
	ClientID          string   `json:"client_id"`
	ClientDescription string   `json:"client_description"`
	Scopes            []string `json:"scopes"`
	Audience          []string `json:"audience"`
}

/*
CommonDiscoveryOptions represents the discovery options used in both OAuth 2.0 and OpenID Connect.
See Also:
	OpenID Connect Discovery: https://openid.net/specs/openid-connect-discovery-1_0.html#ProviderMetadata
	OAuth 2.0 Discovery: https://datatracker.ietf.org/doc/html/draft-ietf-oauth-discovery-10#section-2
*/
type CommonDiscoveryOptions struct {
	/*
		REQUIRED. URL using the https scheme with no query or fragment component that the OP asserts as its Issuer
		Identifier. If Issuer discovery is supported (see Section 2), this value MUST be identical to the issuer value
		returned by WebFinger. This also MUST be identical to the iss Claim value in ID Tokens issued from this Issuer.
	*/
	Issuer string `json:"issuer"`

	/*
		REQUIRED. URL of the OP's JSON Web Key Set [JWK] document. This contains the signing key(s) the RP uses to
		validate signatures from the OP. The JWK Set MAY also contain the Server's encryption key(s), which are used by
		RPs to encrypt requests to the Server. When both signing and encryption keys are made available, a use (Key Use)
		parameter value is REQUIRED for all keys in the referenced JWK Set to indicate each key's intended usage.
		Although some algorithms allow the same key to be used for both signatures and encryption, doing so is NOT
		RECOMMENDED, as it is less secure. The JWK x5c parameter MAY be used to provide X.509 representations of keys
		provided. When used, the bare key values MUST still be present and MUST match those in the certificate.
	*/
	JWKSURI string `json:"jwks_uri,omitempty"`

	/*
		REQUIRED. URL of the OP's OAuth 2.0 Authorization Endpoint [OpenID.Core].
		See Also:
			OpenID.Core: https://openid.net/specs/openid-connect-core-1_0.html
	*/
	AuthorizationEndpoint string `json:"authorization_endpoint"`

	/*
		URL of the OP's OAuth 2.0 Token Endpoint [OpenID.Core]. This is REQUIRED unless only the Implicit Flow is used.
		See Also:
			OpenID.Core: https://openid.net/specs/openid-connect-core-1_0.html
	*/
	TokenEndpoint string `json:"token_endpoint,omitempty"`

	/*
		REQUIRED. JSON array containing a list of the Subject Identifier types that this OP supports. Valid types
		include pairwise and public.
	*/
	SubjectTypesSupported []string `json:"subject_types_supported"`

	/*
		REQUIRED. JSON array containing a list of the OAuth 2.0 response_type values that this OP supports. Dynamic
		OpenID Providers MUST support the code, id_token, and the token id_token Response Type values.
	*/
	ResponseTypesSupported []string `json:"response_types_supported"`

	/*
		OPTIONAL. JSON array containing a list of the OAuth 2.0 Grant Type values that this OP supports. Dynamic OpenID
		Providers MUST support the authorization_code and implicit Grant Type values and MAY support other Grant Types.
		If omitted, the default value is ["authorization_code", "implicit"].
	*/
	GrantTypesSupported []string `json:"grant_types_supported,omitempty"`

	/*
		OPTIONAL. JSON array containing a list of the OAuth 2.0 response_mode values that this OP supports, as specified
		in OAuth 2.0 Multiple Response Type Encoding Practices [OAuth.Responses]. If omitted, the default for Dynamic
		OpenID Providers is ["query", "fragment"].
	*/
	ResponseModesSupported []string `json:"response_modes_supported,omitempty"`

	/*
		RECOMMENDED. JSON array containing a list of the OAuth 2.0 [RFC6749] scope values that this server supports.
		The server MUST support the openid scope value. Servers MAY choose not to advertise some supported scope values
		even when this parameter is used, although those defined in [OpenID.Core] SHOULD be listed, if supported.
		See Also:
			OAuth 2.0: https://datatracker.ietf.org/doc/html/rfc6749
			OpenID.Core: https://openid.net/specs/openid-connect-core-1_0.html
	*/
	ScopesSupported []string `json:"scopes_supported,omitempty"`

	/*
		RECOMMENDED. JSON array containing a list of the Claim Names of the Claims that the OpenID Provider MAY be able
		to supply values for. Note that for privacy or other reasons, this might not be an exhaustive list.
	*/
	ClaimsSupported []string `json:"claims_supported,omitempty"`

	/*
		OPTIONAL. Languages and scripts supported for the user interface, represented as a JSON array of BCP47 [RFC5646]
		language tag values.
		See Also:
			BCP47: https://datatracker.ietf.org/doc/html/rfc5646
	*/
	UILocalesSupported []string `json:"ui_locales_supported,omitempty"`

	/*
		OPTIONAL. JSON array containing a list of Client Authentication methods supported by this Token Endpoint. The
		options are client_secret_post, client_secret_basic, client_secret_jwt, and private_key_jwt, as described in
		Section 9 of OpenID Connect Core 1.0 [OpenID.Core]. Other authentication methods MAY be defined by extensions.
		If omitted, the default is client_secret_basic -- the HTTP Basic Authentication Scheme specified in Section
		2.3.1 of OAuth 2.0 [RFC6749].
		See Also:
			OAuth 2.0: https://datatracker.ietf.org/doc/html/rfc6749
			OpenID.Core Section 9: https://openid.net/specs/openid-connect-core-1_0.html#ClientAuthentication
	*/
	TokenEndpointAuthMethodsSupported []string `json:"token_endpoint_auth_methods_supported,omitempty"`

	/*
		OPTIONAL. JSON array containing a list of the JWS signing algorithms (alg values) supported by the Token Endpoint
		for the signature on the JWT [JWT] used to authenticate the Client at the Token Endpoint for the private_key_jwt
		and client_secret_jwt authentication methods. Servers SHOULD support RS256. The value none MUST NOT be used.
		See Also:
			JWT: https://datatracker.ietf.org/doc/html/rfc7519
	*/
	TokenEndpointAuthSigningAlgValuesSupported []string `json:"token_endpoint_auth_signing_alg_values_supported,omitempty"`

	/*
		OPTIONAL. URL of a page containing human-readable information that developers might want or need to know when
		using the OpenID Provider. In particular, if the OpenID Provider does not support Dynamic Client Registration,
		then information on how to register Clients needs to be provided in this documentation.
	*/
	ServiceDocumentation string `json:"service_documentation,omitempty"`

	/*
		OPTIONAL. URL that the OpenID Provider provides to the person registering the Client to read about the OP's
		requirements on how the Relying Party can use the data provided by the OP. The registration process SHOULD
		display this URL to the person registering the Client if it is given.
	*/
	OPPolicyURI string `json:"op_policy_uri,omitempty"`

	/*
		OPTIONAL. URL that the OpenID Provider provides to the person registering the Client to read about OpenID
		Provider's terms of service. The registration process SHOULD display this URL to the person registering the
		Client if it is given.
	*/
	OPTOSURI string `json:"op_tos_uri,omitempty"`
}

// OAuth2DiscoveryOptions represents the discovery options specific to OAuth 2.0.
type OAuth2DiscoveryOptions struct {
	/*
		 	OPTIONAL. URL of the authorization server's OAuth 2.0 introspection endpoint [RFC7662].
			See Also:
				OAuth 2.0 Token Introspection: https://datatracker.ietf.org/doc/html/rfc7662
	*/
	IntrospectionEndpoint string `json:"introspection_endpoint,omitempty"`

	/*
		OPTIONAL. URL of the authorization server's OAuth 2.0 revocation endpoint [RFC7009].
		See Also:
			OAuth 2.0 Token Revocation: https://datatracker.ietf.org/doc/html/rfc7009
	*/
	RevocationEndpoint string `json:"revocation_endpoint,omitempty"`

	/*
		OPTIONAL. URL of the authorization server's OAuth 2.0 Dynamic Client Registration endpoint [RFC7591].
		See Also:
			OAuth 2.0 Dynamic Client Registration Protocol: https://datatracker.ietf.org/doc/html/rfc7591
	*/
	RegistrationEndpoint string `json:"registration_endpoint,omitempty"`

	/*
		OPTIONAL. JSON array containing a list of client authentication methods supported by this introspection endpoint.
		The valid client authentication method values are those registered in the IANA "OAuth Token Endpoint
		Authentication Methods" registry [IANA.OAuth.Parameters] or those registered in the IANA "OAuth Access Token Types"
		registry [IANA.OAuth.Parameters]. (These values are and will remain distinct, due to Section 7.2.) If omitted,
		the set of supported authentication methods MUST be determined by other means.
		See Also:
			IANA.OAuth.Parameters: https://www.iana.org/assignments/oauth-parameters/oauth-parameters.xhtml
			OAuth 2.0 Authorization Server Metadata - Updated Registration Instructions: https://datatracker.ietf.org/doc/html/draft-ietf-oauth-discovery-10#section-7.2
	*/
	IntrospectionEndpointAuthMethodsSupported []string `json:"introspection_endpoint_auth_methods_supported,omitempty"`

	/*
		OPTIONAL. JSON array containing a list of client authentication methods supported by this revocation endpoint.
		The valid client authentication method values are those registered in the IANA "OAuth Token Endpoint
		Authentication Methods" registry [IANA.OAuth.Parameters]. If omitted, the default is "client_secret_basic" --
		the HTTP Basic Authentication Scheme specified in Section 2.3.1 of OAuth 2.0 [RFC6749].
		See Also:
			IANA.OAuth.Parameters: https://www.iana.org/assignments/oauth-parameters/oauth-parameters.xhtml
			OAuth 2.0 - Client Password: https://datatracker.ietf.org/doc/html/rfc6749#section-2.3.1
	*/
	RevocationEndpointAuthMethodsSupported []string `json:"revocation_endpoint_auth_methods_supported,omitempty"`

	/*
		OPTIONAL. JSON array containing a list of the JWS signing algorithms ("alg" values) supported by the revocation
		endpoint for the signature on the JWT [JWT] used to authenticate the client at the revocation endpoint for the
		"private_key_jwt" and "client_secret_jwt" authentication methods. This metadata entry MUST be present if either
		of these authentication methods are specified in the "revocation_endpoint_auth_methods_supported" entry. No
		default algorithms are implied if this entry is omitted. The value "none" MUST NOT be used.
		See Also:
			JWT: https://datatracker.ietf.org/doc/html/rfc7519
	*/
	RevocationEndpointAuthSigningAlgValuesSupported []string `json:"revocation_endpoint_auth_signing_alg_values_supported,omitempty"`

	/*
		OPTIONAL. JSON array containing a list of the JWS signing algorithms ("alg" values) supported by the
		introspection endpoint for the signature on the JWT [JWT] used to authenticate the client at the introspection
		endpoint for the "private_key_jwt" and "client_secret_jwt" authentication methods. This metadata entry MUST be
		present if either of these authentication methods are specified in the
		"introspection_endpoint_auth_methods_supported" entry. No default algorithms are implied if this entry is omitted.
		The value "none" MUST NOT be used.
		See Also:
			JWT: https://datatracker.ietf.org/doc/html/rfc7519
	*/
	IntrospectionEndpointAuthSigningAlgValuesSupported []string `json:"introspection_endpoint_auth_signing_alg_values_supported,omitempty"`

	/*
		OPTIONAL. JSON array containing a list of PKCE [RFC7636] code challenge methods supported by this authorization
		server. Code challenge method values are used in the "code_challenge_method" parameter defined in Section 4.3 of
		[RFC7636]. The valid code challenge method values are those registered in the IANA "PKCE Code Challenge Methods"
		registry [IANA.OAuth.Parameters]. If omitted, the authorization server does not support PKCE.
		See Also:
			PKCE: https://datatracker.ietf.org/doc/html/rfc7636
			IANA.OAuth.Parameters: https://www.iana.org/assignments/oauth-parameters/oauth-parameters.xhtml
	*/
	CodeChallengeMethodsSupported []string `json:"code_challenge_methods_supported,omitempty"`
}

// OpenIDConnectDiscoveryOptions represents the discovery options specific to OpenID Connect.
type OpenIDConnectDiscoveryOptions struct {
	/*
		RECOMMENDED. URL of the OP's UserInfo Endpoint [OpenID.Core]. This URL MUST use the https scheme and MAY contain
		port, path, and query parameter components.
		See Also:
			OpenID.Core: https://openid.net/specs/openid-connect-core-1_0.html
	*/
	UserinfoEndpoint string `json:"userinfo_endpoint,omitempty"`

	/*
		REQUIRED. JSON array containing a list of the JWS signing algorithms (alg values) supported by the OP for the ID
		Token to encode the Claims in a JWT [JWT]. The algorithm RS256 MUST be included. The value none MAY be supported,
		but MUST NOT be used unless the Response Type used returns no ID Token from the Authorization Endpoint (such as
		when using the Authorization Code Flow).
		See Also:
			JWT: https://datatracker.ietf.org/doc/html/rfc7519
	*/
	IDTokenSigningAlgValuesSupported []string `json:"id_token_signing_alg_values_supported,omitempty"`

	/*
		OPTIONAL. JSON array containing a list of the JWS [JWS] signing algorithms (alg values) [JWA] supported by the
		UserInfo Endpoint to encode the Claims in a JWT [JWT]. The value none MAY be included.
		See Also:
			JWS: https://datatracker.ietf.org/doc/html/rfc7515
			JWA: https://datatracker.ietf.org/doc/html/rfc7518
			JWT: https://datatracker.ietf.org/doc/html/rfc7519
	*/
	UserinfoSigningAlgValuesSupported []string `json:"userinfo_signing_alg_values_supported,omitempty"`

	/*
		OPTIONAL. JSON array containing a list of the JWS signing algorithms (alg values) supported by the OP for Request
		Objects, which are described in Section 6.1 of OpenID Connect Core 1.0 [OpenID.Core]. These algorithms are used
		both when the Request Object is passed by value (using the request parameter) and when it is passed by reference
		(using the request_uri parameter). Servers SHOULD support none and RS256.
	*/
	RequestObjectSigningAlgValuesSupported []string `json:"request_object_signing_alg_values_supported,omitempty"`

	/*
		OPTIONAL. JSON array containing a list of the JWE encryption algorithms (alg values) supported by the OP for the
		ID Token to encode the Claims in a JWT [JWT].
		See Also:
			JWE: https://datatracker.ietf.org/doc/html/rfc7516
			JWT: https://datatracker.ietf.org/doc/html/rfc7519
	*/
	IDTokenEncryptionAlgValuesSupported []string `json:"id_token_encryption_alg_values_supported,omitempty"`

	/*
		OPTIONAL. JSON array containing a list of the JWE [JWE] encryption algorithms (alg values) [JWA] supported by
		the UserInfo Endpoint to encode the Claims in a JWT [JWT].
		See Also:
			JWE: https://datatracker.ietf.org/doc/html/rfc7516
			JWA: https://datatracker.ietf.org/doc/html/rfc7518
			JWT: https://datatracker.ietf.org/doc/html/rfc7519
	*/
	UserinfoEncryptionAlgValuesSupported []string `json:"userinfo_encryption_alg_values_supported,omitempty"`

	/*
		OPTIONAL. JSON array containing a list of the JWE encryption algorithms (alg values) supported by the OP for
		Request Objects. These algorithms are used both when the Request Object is passed by value and when it is passed
		by reference.
		See Also:
			JWE: https://datatracker.ietf.org/doc/html/rfc7516
	*/
	RequestObjectEncryptionAlgValuesSupported []string `json:"request_object_encryption_alg_values_supported,omitempty"`

	/*
		OPTIONAL. JSON array containing a list of the JWE encryption algorithms (enc values) supported by the OP for the
		ID Token to encode the Claims in a JWT [JWT].
		See Also:
			JWE: https://datatracker.ietf.org/doc/html/rfc7516
			JWT: https://datatracker.ietf.org/doc/html/rfc7519
	*/
	IDTokenEncryptionEncValuesSupported []string `json:"id_token_encryption_enc_values_supported,omitempty"`

	/*
		OPTIONAL. JSON array containing a list of the JWE encryption algorithms (enc values) [JWA] supported by the
		UserInfo Endpoint to encode the Claims in a JWT [JWT].
		See Also:
			JWE: https://datatracker.ietf.org/doc/html/rfc7516
			JWA: https://datatracker.ietf.org/doc/html/rfc7518
			JWT: https://datatracker.ietf.org/doc/html/rfc7519
	*/
	UserinfoEncryptionEncValuesSupported []string `json:"userinfo_encryption_enc_values_supported,omitempty"`

	/*
		OPTIONAL. JSON array containing a list of the JWE encryption algorithms (enc values) supported by the OP for
		Request Objects. These algorithms are used both when the Request Object is passed by value and when it is passed
		by reference.
		See Also:
			JWE: https://datatracker.ietf.org/doc/html/rfc7516
			JWT: https://datatracker.ietf.org/doc/html/rfc7519
	*/
	RequestObjectEncryptionEncValuesSupported []string `json:"request_object_encryption_enc_values_supported,omitempty"`

	/*
		OPTIONAL. JSON array containing a list of the Authentication Context Class References that this OP supports.
	*/
	ACRValuesSupported []string `json:"acr_values_supported,omitempty"`

	/*
		OPTIONAL. JSON array containing a list of the display parameter values that the OpenID Provider supports. These
		values are described in Section 3.1.2.1 of OpenID Connect Core 1.0 [OpenID.Core].
		See Also:
			OpenID.Core Section 3.1.2.1: https://openid.net/specs/openid-connect-core-1_0.html#AuthRequest
	*/
	DisplayValuesSupported []string `json:"display_values_supported,omitempty"`

	/*
		OPTIONAL. JSON array containing a list of the Claim Types that the OpenID Provider supports. These Claim Types
		are described in Section 5.6 of OpenID Connect Core 1.0 [OpenID.Core]. Values defined by this specification are
		normal, aggregated, and distributed. If omitted, the implementation supports only normal Claims.
		See Also:
			OpenID.Core Section 5.6: https://openid.net/specs/openid-connect-core-1_0.html#ClaimTypes
	*/
	ClaimTypesSupported []string `json:"claim_types_supported,omitempty"`

	/*
		OPTIONAL. Languages and scripts supported for values in Claims being returned, represented as a JSON array of
		BCP47 [RFC5646] language tag values. Not all languages and scripts are necessarily supported for all Claim values.
		See Also:
			BCP47: https://datatracker.ietf.org/doc/html/rfc5646
	*/
	ClaimLocalesSupported []string `json:"claims_locales_supported,omitempty"`

	/*
		OPTIONAL. Boolean value specifying whether the OP supports use of the request_uri parameter, with true indicating
		support. If omitted, the default value is true.
	*/
	RequestURIParameterSupported bool `json:"request_uri_parameter_supported"`

	/*
		OPTIONAL. Boolean value specifying whether the OP requires any request_uri values used to be pre-registered using
		the request_uris registration parameter. Pre-registration is REQUIRED when the value is true. If omitted, the
		default value is false.
	*/
	RequireRequestURIRegistration bool `json:"require_request_uri_registration"`

	/*
		OPTIONAL. Boolean value specifying whether the OP supports use of the claims parameter, with true indicating
		support. If omitted, the default value is false.
	*/
	ClaimsParameterSupported bool `json:"claims_parameter_supported"`
}

// OpenIDConnectFrontChannelLogoutDiscoveryOptions represents the discovery options specific to
// OpenID Connect Front-Channel Logout functionality.
// See Also:
// 		OpenID Connect Front-Channel Logout: https://openid.net/specs/openid-connect-frontchannel-1_0.html#OPLogout
type OpenIDConnectFrontChannelLogoutDiscoveryOptions struct {
	/*
		OPTIONAL. Boolean value specifying whether the OP supports HTTP-based logout, with true indicating support. If
		omitted, the default value is false.
	*/
	FrontChannelLogoutSupported bool `json:"frontchannel_logout_supported"`

	/*
		OPTIONAL. Boolean value specifying whether the OP can pass iss (issuer) and sid (session ID) query parameters to
		identify the RP session with the OP when the frontchannel_logout_uri is used. If supported, the sid Claim is also
		included in ID Tokens issued by the OP. If omitted, the default value is false.
	*/
	FrontChannelLogoutSessionSupported bool `json:"frontchannel_logout_session_supported"`
}

// OpenIDConnectBackChannelLogoutDiscoveryOptions represents the discovery options specific to
// OpenID Connect Back-Channel Logout functionality.
// See Also:
// 		OpenID Connect Back-Channel Logout: https://openid.net/specs/openid-connect-backchannel-1_0.html#BCSupport
type OpenIDConnectBackChannelLogoutDiscoveryOptions struct {
	/*
		OPTIONAL. Boolean value specifying whether the OP supports back-channel logout, with true indicating support.
		If omitted, the default value is false.
	*/
	BackChannelLogoutSupported bool `json:"backchannel_logout_supported"`

	/*
		OPTIONAL. Boolean value specifying whether the OP can pass a sid (session ID) Claim in the Logout Token to
		identify the RP session with the OP. If supported, the sid Claim is also included in ID Tokens issued by the OP.
		If omitted, the default value is false.
	*/
	BackChannelLogoutSessionSupported bool `json:"backchannel_logout_session_supported"`
}

// OAuth2WellKnownConfiguration represents the well known discovery document specific to OAuth 2.0.
type OAuth2WellKnownConfiguration struct {
	CommonDiscoveryOptions
	OAuth2DiscoveryOptions
}

// OpenIDConnectWellKnownConfiguration represents the well known discovery document specific to OpenID Connect.
type OpenIDConnectWellKnownConfiguration struct {
	CommonDiscoveryOptions
	OAuth2DiscoveryOptions
	OpenIDConnectDiscoveryOptions
	OpenIDConnectFrontChannelLogoutDiscoveryOptions
	OpenIDConnectBackChannelLogoutDiscoveryOptions
}<|MERGE_RESOLUTION|>--- conflicted
+++ resolved
@@ -5,22 +5,19 @@
 	"time"
 
 	"github.com/ory/fosite"
-<<<<<<< HEAD
-=======
 	"github.com/ory/fosite/handler/openid"
-	"github.com/ory/fosite/storage"
 	"github.com/ory/fosite/token/jwt"
->>>>>>> 9eb23a30
 	"github.com/ory/herodot"
 	"gopkg.in/square/go-jose.v2"
 
 	"github.com/authelia/authelia/v4/internal/authorization"
+	"github.com/authelia/authelia/v4/internal/model"
 	"github.com/authelia/authelia/v4/internal/storage"
 )
 
 // NewSession creates a new OpenIDSession struct.
-func NewSession() (session *OpenIDSession) {
-	return &OpenIDSession{
+func NewSession() (session *model.OpenIDSession) {
+	return &model.OpenIDSession{
 		DefaultSession: &openid.DefaultSession{
 			Claims: &jwt.IDTokenClaims{
 				Extra: map[string]interface{}{},
@@ -35,12 +32,12 @@
 
 // NewSessionWithAuthorizeRequest uses details from an AuthorizeRequester to generate an OpenIDSession.
 func NewSessionWithAuthorizeRequest(issuer, kid, subject, username string, extra map[string]interface{},
-	authTime, requestedAt time.Time, requester fosite.AuthorizeRequester) (session *OpenIDSession) {
+	authTime, requestedAt time.Time, requester fosite.AuthorizeRequester) (session *model.OpenIDSession) {
 	if extra == nil {
 		extra = make(map[string]interface{})
 	}
 
-	return &OpenIDSession{
+	return &model.OpenIDSession{
 		DefaultSession: &openid.DefaultSession{
 			Claims: &jwt.IDTokenClaims{
 				Subject:     subject,
