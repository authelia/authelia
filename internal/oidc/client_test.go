--- conflicted
+++ resolved
@@ -16,7 +16,6 @@
 )
 
 func TestNewClient(t *testing.T) {
-<<<<<<< HEAD
 	config := schema.OpenIDConnectClientConfiguration{}
 	client := NewClient(config)
 	assert.Equal(t, "", client.GetID())
@@ -39,28 +38,12 @@
 		Policy:        twofactor,
 		Secret:        MustDecodeSecret(badsecret),
 		RedirectURIs:  []string{examplecom},
-=======
-	blankConfig := schema.OpenIDConnectClientConfiguration{}
-	blankClient := NewClient(blankConfig)
-	assert.Equal(t, "", blankClient.ID)
-	assert.Equal(t, "", blankClient.Description)
-	assert.Equal(t, "", blankClient.Description)
-	assert.Len(t, blankClient.ResponseModes, 0)
-
-	exampleConfig := schema.OpenIDConnectClientConfiguration{
-		ID:            "myapp",
-		Description:   "My App",
-		Policy:        "two_factor",
-		Secret:        MustDecodeSecret("$plaintext$abcdef"),
-		RedirectURIs:  []string{"https://google.com/callback"},
->>>>>>> c8f75b19
 		Scopes:        schema.DefaultOpenIDConnectClientConfiguration.Scopes,
 		ResponseTypes: schema.DefaultOpenIDConnectClientConfiguration.ResponseTypes,
 		GrantTypes:    schema.DefaultOpenIDConnectClientConfiguration.GrantTypes,
 		ResponseModes: schema.DefaultOpenIDConnectClientConfiguration.ResponseModes,
 	}
 
-<<<<<<< HEAD
 	client = NewClient(config)
 	assert.Equal(t, myclient, client.GetID())
 	require.Len(t, client.GetResponseModes(), 1)
@@ -159,15 +142,6 @@
 			}
 		})
 	}
-=======
-	exampleClient := NewClient(exampleConfig)
-	assert.Equal(t, "myapp", exampleClient.ID)
-	require.Len(t, exampleClient.ResponseModes, 3)
-	assert.Equal(t, fosite.ResponseModeFormPost, exampleClient.ResponseModes[0])
-	assert.Equal(t, fosite.ResponseModeQuery, exampleClient.ResponseModes[1])
-	assert.Equal(t, fosite.ResponseModeFragment, exampleClient.ResponseModes[2])
-	assert.Equal(t, authorization.TwoFactor, exampleClient.Policy)
->>>>>>> c8f75b19
 }
 
 func TestIsAuthenticationLevelSufficient(t *testing.T) {
@@ -482,7 +456,7 @@
 		t.Run(tc.name, func(t *testing.T) {
 			client := NewClient(tc.have)
 
-			assert.Equal(t, tc.expected, client.EnforcePAR)
+			assert.Equal(t, tc.expected, client.GetPAREnforcement())
 
 			if tc.r != nil {
 				err := client.ValidatePARPolicy(tc.r, urnPARPrefix)
