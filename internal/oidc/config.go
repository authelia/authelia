package oidc

import (
	"context"
	"crypto/sha512"
	"hash"
	"html/template"
	"net/url"
	"time"

	"github.com/hashicorp/go-retryablehttp"
	"github.com/ory/fosite"
	"github.com/ory/fosite/handler/oauth2"
	"github.com/ory/fosite/handler/openid"
	"github.com/ory/fosite/handler/par"
	"github.com/ory/fosite/handler/pkce"
	"github.com/ory/fosite/i18n"
	"github.com/ory/fosite/token/hmac"
	"github.com/ory/fosite/token/jwt"

	"github.com/authelia/authelia/v4/internal/configuration/schema"
	"github.com/authelia/authelia/v4/internal/templates"
	"github.com/authelia/authelia/v4/internal/utils"
)

<<<<<<< HEAD
// NewConfig creates a new Config.
func NewConfig(config *schema.OpenIDConnectConfiguration) (c *Config) {
	c = &Config{
=======
func NewConfig(config *schema.OpenIDConnectConfiguration, templates *templates.Provider) *Config {
	c := &Config{
>>>>>>> 65705a64
		GlobalSecret:               []byte(utils.HashSHA256FromString(config.HMACSecret)),
		SendDebugMessagesToClients: config.EnableClientDebugMessages,
		MinParameterEntropy:        config.MinimumParameterEntropy,
		Lifespans: LifespanConfig{
			AccessToken:   config.AccessTokenLifespan,
			AuthorizeCode: config.AuthorizeCodeLifespan,
			IDToken:       config.IDTokenLifespan,
			RefreshToken:  config.RefreshTokenLifespan,
		},
		ProofKeyCodeExchange: ProofKeyCodeExchangeConfig{
			Enforce:                   config.EnforcePKCE == "always",
			EnforcePublicClients:      config.EnforcePKCE != "never",
			AllowPlainChallengeMethod: config.EnablePKCEPlainChallenge,
		},
<<<<<<< HEAD
		PAR: PARConfig{
			Enforced:        config.PAR.Enforce,
			ContextLifespan: config.PAR.ContextLifespan,
			URIPrefix:       urnPARPrefix,
		},
=======
		Templates: templates,
>>>>>>> 65705a64
	}

	c.Strategy.Core = &HMACCoreStrategy{
		Enigma: &hmac.HMACStrategy{Config: c},
		Config: c,
<<<<<<< HEAD
=======
		prefix: tokenPrefixFmt,
>>>>>>> 65705a64
	}

	return c
}

// Config is an implementation of the fosite.Configurator.
type Config struct {
	// GlobalSecret is the global secret used to sign and verify signatures.
	GlobalSecret []byte

	// RotatedGlobalSecrets is a list of global secrets that are used to verify signatures.
	RotatedGlobalSecrets [][]byte

	Issuers IssuersConfig

	SendDebugMessagesToClients    bool
	DisableRefreshTokenValidation bool
	OmitRedirectScopeParameter    bool

	JWTScopeField  jwt.JWTScopeFieldEnum
	JWTMaxDuration time.Duration

	Hasher               *Hasher
	Hash                 HashConfig
	Strategy             StrategyConfig
	PAR                  PARConfig
	Handlers             HandlersConfig
	Lifespans            LifespanConfig
	ProofKeyCodeExchange ProofKeyCodeExchangeConfig
	GrantTypeJWTBearer   GrantTypeJWTBearerConfig

	TokenURL            string
	TokenEntropy        int
	MinParameterEntropy int

	SanitationWhiteList []string
	AllowedPrompts      []string
	RefreshTokenScopes  []string

	HTTPClient           *retryablehttp.Client
	FormPostHTMLTemplate *template.Template
	MessageCatalog       i18n.MessageCatalog

	Templates *templates.Provider
}

// HashConfig holds specific fosite.Configurator information for hashing.
type HashConfig struct {
	ClientSecrets fosite.Hasher
	HMAC          func() (h hash.Hash)
}

// StrategyConfig holds specific fosite.Configurator information for various strategies.
type StrategyConfig struct {
	Core                 oauth2.CoreStrategy
	OpenID               openid.OpenIDConnectTokenStrategy
	Audience             fosite.AudienceMatchingStrategy
	Scope                fosite.ScopeStrategy
	JWKSFetcher          fosite.JWKSFetcherStrategy
	ClientAuthentication fosite.ClientAuthenticationStrategy
}

// PARConfig holds specific fosite.Configurator information for Pushed Authorization Requests.
type PARConfig struct {
	Enforced        bool
	URIPrefix       string
	ContextLifespan time.Duration
}

// IssuersConfig holds specific fosite.Configurator information for the issuer.
type IssuersConfig struct {
	IDToken     string
	AccessToken string
}

// HandlersConfig holds specific fosite.Configurator handlers configuration information.
type HandlersConfig struct {
	// ResponseMode provides an extension handler for custom response modes.
	ResponseMode fosite.ResponseModeHandler

	// AuthorizeEndpoint is a list of handlers that are called before the authorization endpoint is served.
	AuthorizeEndpoint fosite.AuthorizeEndpointHandlers

	// TokenEndpoint is a list of handlers that are called before the token endpoint is served.
	TokenEndpoint fosite.TokenEndpointHandlers

	// TokenIntrospection is a list of handlers that are called before the token introspection endpoint is served.
	TokenIntrospection fosite.TokenIntrospectionHandlers

	// Revocation is a list of handlers that are called before the revocation endpoint is served.
	Revocation fosite.RevocationHandlers

	// PushedAuthorizeEndpoint is a list of handlers that are called before the PAR endpoint is served.
	PushedAuthorizeEndpoint fosite.PushedAuthorizeEndpointHandlers
}

// GrantTypeJWTBearerConfig holds specific fosite.Configurator information for the JWT Bearer Grant Type.
type GrantTypeJWTBearerConfig struct {
	OptionalClientAuth bool
	OptionalJTIClaim   bool
	OptionalIssuedDate bool
}

// ProofKeyCodeExchangeConfig holds specific fosite.Configurator information for PKCE.
type ProofKeyCodeExchangeConfig struct {
	Enforce                   bool
	EnforcePublicClients      bool
	AllowPlainChallengeMethod bool
}

// LifespanConfig holds specific fosite.Configurator information for various lifespans.
type LifespanConfig struct {
	AccessToken   time.Duration
	AuthorizeCode time.Duration
	IDToken       time.Duration
	RefreshToken  time.Duration
}

const (
	PromptNone    = none
	PromptLogin   = "login"
	PromptConsent = "consent"
)

// LoadHandlers reloads the handlers based on the current configuration.
func (c *Config) LoadHandlers(store *Store, strategy jwt.Signer) {
	validator := openid.NewOpenIDConnectRequestValidator(strategy, c)

	handlers := []any{
		&oauth2.AuthorizeExplicitGrantHandler{
			AccessTokenStrategy:    c.Strategy.Core,
			RefreshTokenStrategy:   c.Strategy.Core,
			AuthorizeCodeStrategy:  c.Strategy.Core,
			CoreStorage:            store,
			TokenRevocationStorage: store,
			Config:                 c,
		},
		&oauth2.AuthorizeImplicitGrantTypeHandler{
			AccessTokenStrategy: c.Strategy.Core,
			AccessTokenStorage:  store,
			Config:              c,
		},
		&oauth2.ClientCredentialsGrantHandler{
			HandleHelper: &oauth2.HandleHelper{
				AccessTokenStrategy: c.Strategy.Core,
				AccessTokenStorage:  store,
				Config:              c,
			},
			Config: c,
		},
		&oauth2.RefreshTokenGrantHandler{
			AccessTokenStrategy:    c.Strategy.Core,
			RefreshTokenStrategy:   c.Strategy.Core,
			TokenRevocationStorage: store,
			Config:                 c,
		},
		&openid.OpenIDConnectExplicitHandler{
			IDTokenHandleHelper: &openid.IDTokenHandleHelper{
				IDTokenStrategy: c.Strategy.OpenID,
			},
			OpenIDConnectRequestValidator: validator,
			OpenIDConnectRequestStorage:   store,
			Config:                        c,
		},
		&openid.OpenIDConnectImplicitHandler{
			AuthorizeImplicitGrantTypeHandler: &oauth2.AuthorizeImplicitGrantTypeHandler{
				AccessTokenStrategy: c.Strategy.Core,
				AccessTokenStorage:  store,
				Config:              c,
			},
			IDTokenHandleHelper: &openid.IDTokenHandleHelper{
				IDTokenStrategy: c.Strategy.OpenID,
			},
			OpenIDConnectRequestValidator: validator,
			Config:                        c,
		},
		&openid.OpenIDConnectHybridHandler{
			AuthorizeExplicitGrantHandler: &oauth2.AuthorizeExplicitGrantHandler{
				AccessTokenStrategy:   c.Strategy.Core,
				RefreshTokenStrategy:  c.Strategy.Core,
				AuthorizeCodeStrategy: c.Strategy.Core,
				CoreStorage:           store,
				Config:                c,
			},
			Config: c,
			AuthorizeImplicitGrantTypeHandler: &oauth2.AuthorizeImplicitGrantTypeHandler{
				AccessTokenStrategy: c.Strategy.Core,
				AccessTokenStorage:  store,
				Config:              c,
			},
			IDTokenHandleHelper: &openid.IDTokenHandleHelper{
				IDTokenStrategy: c.Strategy.OpenID,
			},
			OpenIDConnectRequestValidator: validator,
			OpenIDConnectRequestStorage:   store,
		},
		&openid.OpenIDConnectRefreshHandler{
			IDTokenHandleHelper: &openid.IDTokenHandleHelper{
				IDTokenStrategy: c.Strategy.OpenID,
			},
			Config: c,
		},
		&oauth2.CoreValidator{
			CoreStrategy: c.Strategy.Core,
			CoreStorage:  store,
			Config:       c,
		},
		&oauth2.TokenRevocationHandler{
			AccessTokenStrategy:    c.Strategy.Core,
			RefreshTokenStrategy:   c.Strategy.Core,
			TokenRevocationStorage: store,
		},
		&pkce.Handler{
			AuthorizeCodeStrategy: c.Strategy.Core,
			Storage:               store,
			Config:                c,
		},
		&par.PushedAuthorizeHandler{
			Storage: store,
			Config:  c,
		},
	}

	x := HandlersConfig{}

	for _, handler := range handlers {
		if h, ok := handler.(fosite.AuthorizeEndpointHandler); ok {
			x.AuthorizeEndpoint.Append(h)
		}

		if h, ok := handler.(fosite.TokenEndpointHandler); ok {
			x.TokenEndpoint.Append(h)
		}

		if h, ok := handler.(fosite.TokenIntrospector); ok {
			x.TokenIntrospection.Append(h)
		}

		if h, ok := handler.(fosite.RevocationHandler); ok {
			x.Revocation.Append(h)
		}

		if h, ok := handler.(fosite.PushedAuthorizeEndpointHandler); ok {
			x.PushedAuthorizeEndpoint.Append(h)
		}
	}

	c.Handlers = x
}

// GetAllowedPrompts returns the allowed prompts.
func (c *Config) GetAllowedPrompts(ctx context.Context) (prompts []string) {
	if len(c.AllowedPrompts) == 0 {
		c.AllowedPrompts = []string{PromptNone, PromptLogin, PromptConsent}
	}

	return c.AllowedPrompts
}

// GetEnforcePKCE returns the enforcement of PKCE.
func (c *Config) GetEnforcePKCE(ctx context.Context) (enforce bool) {
	return c.ProofKeyCodeExchange.Enforce
}

// GetEnforcePKCEForPublicClients returns the enforcement of PKCE for public clients.
func (c *Config) GetEnforcePKCEForPublicClients(ctx context.Context) (enforce bool) {
	return c.GetEnforcePKCE(ctx) || c.ProofKeyCodeExchange.EnforcePublicClients
}

// GetEnablePKCEPlainChallengeMethod returns the enable PKCE plain challenge method.
func (c *Config) GetEnablePKCEPlainChallengeMethod(ctx context.Context) (enable bool) {
	return c.ProofKeyCodeExchange.AllowPlainChallengeMethod
}

// GetGrantTypeJWTBearerCanSkipClientAuth returns the grant type JWT bearer can skip client auth.
func (c *Config) GetGrantTypeJWTBearerCanSkipClientAuth(ctx context.Context) (skip bool) {
	return c.GrantTypeJWTBearer.OptionalClientAuth
}

// GetGrantTypeJWTBearerIDOptional returns the grant type JWT bearer ID optional.
func (c *Config) GetGrantTypeJWTBearerIDOptional(ctx context.Context) (optional bool) {
	return c.GrantTypeJWTBearer.OptionalJTIClaim
}

// GetGrantTypeJWTBearerIssuedDateOptional returns the grant type JWT bearer issued date optional.
func (c *Config) GetGrantTypeJWTBearerIssuedDateOptional(ctx context.Context) (optional bool) {
	return c.GrantTypeJWTBearer.OptionalIssuedDate
}

// GetJWTMaxDuration returns the JWT max duration.
func (c *Config) GetJWTMaxDuration(ctx context.Context) (duration time.Duration) {
	if c.JWTMaxDuration == 0 {
		c.JWTMaxDuration = time.Hour * 24
	}

	return c.JWTMaxDuration
}

// GetRedirectSecureChecker returns the redirect URL security validator.
func (c *Config) GetRedirectSecureChecker(ctx context.Context) func(context.Context, *url.URL) (secure bool) {
	return fosite.IsRedirectURISecure
}

// GetOmitRedirectScopeParam must be set to true if the scope query param is to be omitted
// in the authorization's redirect URI.
func (c *Config) GetOmitRedirectScopeParam(ctx context.Context) (omit bool) {
	return c.OmitRedirectScopeParameter
}

// GetSanitationWhiteList is a whitelist of form values that are required by the token endpoint. These values
// are safe for storage in a database (cleartext).
func (c *Config) GetSanitationWhiteList(ctx context.Context) (whitelist []string) {
	return c.SanitationWhiteList
}

// GetJWTScopeField returns the JWT scope field.
func (c *Config) GetJWTScopeField(ctx context.Context) (field jwt.JWTScopeFieldEnum) {
	if c.JWTScopeField == jwt.JWTScopeFieldUnset {
		c.JWTScopeField = jwt.JWTScopeFieldList
	}

	return c.JWTScopeField
}

// GetIDTokenIssuer returns the ID token issuer.
func (c *Config) GetIDTokenIssuer(ctx context.Context) (issuer string) {
	return c.Issuers.IDToken
}

// GetAccessTokenIssuer returns the access token issuer.
func (c *Config) GetAccessTokenIssuer(ctx context.Context) (issuer string) {
	return c.Issuers.AccessToken
}

// GetDisableRefreshTokenValidation returns the disable refresh token validation flag.
func (c *Config) GetDisableRefreshTokenValidation(ctx context.Context) (disable bool) {
	return c.DisableRefreshTokenValidation
}

// GetAuthorizeCodeLifespan returns the authorization code lifespan.
func (c *Config) GetAuthorizeCodeLifespan(ctx context.Context) (lifespan time.Duration) {
	if c.Lifespans.AuthorizeCode <= 0 {
		c.Lifespans.AccessToken = lifespanAuthorizeCodeDefault
	}

	return c.Lifespans.AuthorizeCode
}

// GetRefreshTokenLifespan returns the refresh token lifespan.
func (c *Config) GetRefreshTokenLifespan(ctx context.Context) (lifespan time.Duration) {
	if c.Lifespans.RefreshToken <= 0 {
		c.Lifespans.AccessToken = lifespanRefreshTokenDefault
	}

	return c.Lifespans.RefreshToken
}

// GetIDTokenLifespan returns the ID token lifespan.
func (c *Config) GetIDTokenLifespan(ctx context.Context) (lifespan time.Duration) {
	if c.Lifespans.IDToken <= 0 {
		c.Lifespans.AccessToken = lifespanTokenDefault
	}

	return c.Lifespans.IDToken
}

// GetAccessTokenLifespan returns the access token lifespan.
func (c *Config) GetAccessTokenLifespan(ctx context.Context) (lifespan time.Duration) {
	if c.Lifespans.AccessToken <= 0 {
		c.Lifespans.AccessToken = lifespanTokenDefault
	}

	return c.Lifespans.AccessToken
}

// GetTokenEntropy returns the token entropy.
func (c *Config) GetTokenEntropy(ctx context.Context) (entropy int) {
	if c.TokenEntropy == 0 {
		c.TokenEntropy = 32
	}

	return c.TokenEntropy
}

// GetGlobalSecret returns the global secret.
func (c *Config) GetGlobalSecret(ctx context.Context) (secret []byte, err error) {
	return c.GlobalSecret, nil
}

// GetRotatedGlobalSecrets returns the rotated global secrets.
func (c *Config) GetRotatedGlobalSecrets(ctx context.Context) (secrets [][]byte, err error) {
	return c.RotatedGlobalSecrets, nil
}

// GetHTTPClient returns the HTTP client provider.
func (c *Config) GetHTTPClient(ctx context.Context) (client *retryablehttp.Client) {
	if c.HTTPClient == nil {
		c.HTTPClient = retryablehttp.NewClient()
	}

	return c.HTTPClient
}

// GetRefreshTokenScopes returns the refresh token scopes.
func (c *Config) GetRefreshTokenScopes(ctx context.Context) (scopes []string) {
	if c.RefreshTokenScopes == nil {
		c.RefreshTokenScopes = []string{ScopeOffline, ScopeOfflineAccess}
	}

	return c.RefreshTokenScopes
}

// GetScopeStrategy returns the scope strategy.
func (c *Config) GetScopeStrategy(ctx context.Context) (strategy fosite.ScopeStrategy) {
	if c.Strategy.Scope == nil {
		c.Strategy.Scope = fosite.ExactScopeStrategy
	}

	return c.Strategy.Scope
}

// GetAudienceStrategy returns the audience strategy.
func (c *Config) GetAudienceStrategy(ctx context.Context) (strategy fosite.AudienceMatchingStrategy) {
	if c.Strategy.Audience == nil {
		c.Strategy.Audience = fosite.DefaultAudienceMatchingStrategy
	}

	return c.Strategy.Audience
}

// GetMinParameterEntropy returns the minimum parameter entropy.
func (c *Config) GetMinParameterEntropy(_ context.Context) (entropy int) {
	if c.MinParameterEntropy == 0 {
		c.MinParameterEntropy = fosite.MinParameterEntropy
	}

	return c.MinParameterEntropy
}

// GetHMACHasher returns the hash function.
func (c *Config) GetHMACHasher(ctx context.Context) func() (h hash.Hash) {
	if c.Hash.HMAC == nil {
		c.Hash.HMAC = sha512.New512_256
	}

	return c.Hash.HMAC
}

// GetSendDebugMessagesToClients returns the send debug messages to clients.
func (c *Config) GetSendDebugMessagesToClients(ctx context.Context) (send bool) {
	return c.SendDebugMessagesToClients
}

// GetJWKSFetcherStrategy returns the JWKS fetcher strategy.
func (c *Config) GetJWKSFetcherStrategy(ctx context.Context) (strategy fosite.JWKSFetcherStrategy) {
	if c.Strategy.JWKSFetcher == nil {
		c.Strategy.JWKSFetcher = fosite.NewDefaultJWKSFetcherStrategy()
	}

	return c.Strategy.JWKSFetcher
}

// GetClientAuthenticationStrategy returns the client authentication strategy.
func (c *Config) GetClientAuthenticationStrategy(ctx context.Context) (strategy fosite.ClientAuthenticationStrategy) {
	return c.Strategy.ClientAuthentication
}

// GetMessageCatalog returns the message catalog.
func (c *Config) GetMessageCatalog(ctx context.Context) (catalog i18n.MessageCatalog) {
	return c.MessageCatalog
}

// GetFormPostHTMLTemplate returns the form post HTML template.
func (c *Config) GetFormPostHTMLTemplate(ctx context.Context) (tmpl *template.Template) {
	if c.Templates == nil {
		return nil
	}

	return c.Templates.GetOpenIDConnectAuthorizeResponseFormPostTemplate()
}

// GetTokenURL returns the token URL.
func (c *Config) GetTokenURL(ctx context.Context) (tokenURL string) {
	return c.TokenURL
}

// GetSecretsHasher returns the client secrets hashing function.
func (c *Config) GetSecretsHasher(ctx context.Context) (hasher fosite.Hasher) {
	if c.Hash.ClientSecrets == nil {
		c.Hash.ClientSecrets, _ = NewHasher()
	}

	return c.Hash.ClientSecrets
}

// GetUseLegacyErrorFormat returns whether to use the legacy error format.
//
// Deprecated: Do not use this flag anymore.
func (c *Config) GetUseLegacyErrorFormat(ctx context.Context) (use bool) {
	return false
}

// GetAuthorizeEndpointHandlers returns the authorize endpoint handlers.
func (c *Config) GetAuthorizeEndpointHandlers(ctx context.Context) (handlers fosite.AuthorizeEndpointHandlers) {
	return c.Handlers.AuthorizeEndpoint
}

// GetTokenEndpointHandlers returns the token endpoint handlers.
func (c *Config) GetTokenEndpointHandlers(ctx context.Context) (handlers fosite.TokenEndpointHandlers) {
	return c.Handlers.TokenEndpoint
}

// GetTokenIntrospectionHandlers returns the token introspection handlers.
func (c *Config) GetTokenIntrospectionHandlers(ctx context.Context) (handlers fosite.TokenIntrospectionHandlers) {
	return c.Handlers.TokenIntrospection
}

// GetRevocationHandlers returns the revocation handlers.
func (c *Config) GetRevocationHandlers(ctx context.Context) (handlers fosite.RevocationHandlers) {
	return c.Handlers.Revocation
}

// GetPushedAuthorizeEndpointHandlers returns the handlers.
func (c *Config) GetPushedAuthorizeEndpointHandlers(ctx context.Context) fosite.PushedAuthorizeEndpointHandlers {
	return c.Handlers.PushedAuthorizeEndpoint
}

// GetResponseModeHandlerExtension returns the response mode handler extension.
func (c *Config) GetResponseModeHandlerExtension(ctx context.Context) (handler fosite.ResponseModeHandler) {
	return c.Handlers.ResponseMode
}

// GetPushedAuthorizeRequestURIPrefix is the request URI prefix. This is
// usually 'urn:ietf:params:oauth:request_uri:'.
func (c *Config) GetPushedAuthorizeRequestURIPrefix(ctx context.Context) string {
	if c.PAR.URIPrefix == "" {
		c.PAR.URIPrefix = urnPARPrefix
	}

	return c.PAR.URIPrefix
}

// EnforcePushedAuthorize indicates if PAR is enforced. In this mode, a client
// cannot pass authorize parameters at the 'authorize' endpoint. The 'authorize' endpoint
// must contain the PAR request_uri.
func (c *Config) EnforcePushedAuthorize(ctx context.Context) bool {
	return c.PAR.Enforced
}

// GetPushedAuthorizeContextLifespan is the lifespan of the short-lived PAR context.
func (c *Config) GetPushedAuthorizeContextLifespan(ctx context.Context) (lifespan time.Duration) {
	if c.PAR.ContextLifespan.Seconds() == 0 {
		c.PAR.ContextLifespan = lifespanPARContextDefault
	}

	return c.PAR.ContextLifespan
}<|MERGE_RESOLUTION|>--- conflicted
+++ resolved
@@ -23,14 +23,8 @@
 	"github.com/authelia/authelia/v4/internal/utils"
 )
 
-<<<<<<< HEAD
-// NewConfig creates a new Config.
-func NewConfig(config *schema.OpenIDConnectConfiguration) (c *Config) {
+func NewConfig(config *schema.OpenIDConnectConfiguration, templates *templates.Provider) (c *Config) {
 	c = &Config{
-=======
-func NewConfig(config *schema.OpenIDConnectConfiguration, templates *templates.Provider) *Config {
-	c := &Config{
->>>>>>> 65705a64
 		GlobalSecret:               []byte(utils.HashSHA256FromString(config.HMACSecret)),
 		SendDebugMessagesToClients: config.EnableClientDebugMessages,
 		MinParameterEntropy:        config.MinimumParameterEntropy,
@@ -45,24 +39,18 @@
 			EnforcePublicClients:      config.EnforcePKCE != "never",
 			AllowPlainChallengeMethod: config.EnablePKCEPlainChallenge,
 		},
-<<<<<<< HEAD
 		PAR: PARConfig{
 			Enforced:        config.PAR.Enforce,
 			ContextLifespan: config.PAR.ContextLifespan,
 			URIPrefix:       urnPARPrefix,
 		},
-=======
 		Templates: templates,
->>>>>>> 65705a64
 	}
 
 	c.Strategy.Core = &HMACCoreStrategy{
 		Enigma: &hmac.HMACStrategy{Config: c},
 		Config: c,
-<<<<<<< HEAD
-=======
 		prefix: tokenPrefixFmt,
->>>>>>> 65705a64
 	}
 
 	return c
