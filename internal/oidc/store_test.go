--- conflicted
+++ resolved
@@ -20,25 +20,15 @@
 				ID:          "myclient",
 				Description: "myclient desc",
 				Policy:      "one_factor",
-<<<<<<< HEAD
-				Scopes:      []string{"openid", "profile"},
+				Scopes:      []string{ScopeOpenID, ScopeProfile},
 				Secret:      MustDecodeSecret("$plaintext$mysecret"),
-=======
-				Scopes:      []string{ScopeOpenID, ScopeProfile},
-				Secret:      "mysecret",
->>>>>>> af3ad3f4
 			},
 			{
 				ID:          "myotherclient",
 				Description: "myclient desc",
 				Policy:      "two_factor",
-<<<<<<< HEAD
-				Scopes:      []string{"openid", "profile"},
+				Scopes:      []string{ScopeOpenID, ScopeProfile},
 				Secret:      MustDecodeSecret("$plaintext$mysecret"),
-=======
-				Scopes:      []string{ScopeOpenID, ScopeProfile},
-				Secret:      "mysecret",
->>>>>>> af3ad3f4
 			},
 		},
 	}, nil)
@@ -62,13 +52,8 @@
 				ID:          "myclient",
 				Description: "myclient desc",
 				Policy:      "one_factor",
-<<<<<<< HEAD
-				Scopes:      []string{"openid", "profile"},
+				Scopes:      []string{ScopeOpenID, ScopeProfile},
 				Secret:      MustDecodeSecret("$plaintext$mysecret"),
-=======
-				Scopes:      []string{ScopeOpenID, ScopeProfile},
-				Secret:      "mysecret",
->>>>>>> af3ad3f4
 			},
 		},
 	}, nil)
@@ -88,13 +73,8 @@
 		ID:          "myclient",
 		Description: "myclient desc",
 		Policy:      "one_factor",
-<<<<<<< HEAD
-		Scopes:      []string{"openid", "profile"},
+		Scopes:      []string{ScopeOpenID, ScopeProfile},
 		Secret:      MustDecodeSecret("$plaintext$mysecret"),
-=======
-		Scopes:      []string{ScopeOpenID, ScopeProfile},
-		Secret:      "mysecret",
->>>>>>> af3ad3f4
 	}
 
 	s := NewOpenIDConnectStore(&schema.OpenIDConnectConfiguration{
@@ -121,13 +101,8 @@
 		ID:          "myclient",
 		Description: "myclient desc",
 		Policy:      "one_factor",
-<<<<<<< HEAD
-		Scopes:      []string{"openid", "profile"},
+		Scopes:      []string{ScopeOpenID, ScopeProfile},
 		Secret:      MustDecodeSecret("$plaintext$mysecret"),
-=======
-		Scopes:      []string{ScopeOpenID, ScopeProfile},
-		Secret:      "mysecret",
->>>>>>> af3ad3f4
 	}
 
 	s := NewOpenIDConnectStore(&schema.OpenIDConnectConfiguration{
@@ -150,13 +125,8 @@
 				ID:          "myclient",
 				Description: "myclient desc",
 				Policy:      "one_factor",
-<<<<<<< HEAD
-				Scopes:      []string{"openid", "profile"},
+				Scopes:      []string{ScopeOpenID, ScopeProfile},
 				Secret:      MustDecodeSecret("$plaintext$mysecret"),
-=======
-				Scopes:      []string{ScopeOpenID, ScopeProfile},
-				Secret:      "mysecret",
->>>>>>> af3ad3f4
 			},
 		},
 	}, nil)
