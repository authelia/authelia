--- conflicted
+++ resolved
@@ -41,13 +41,10 @@
 
 // IsAuthenticationLevelSufficient returns if the provided authentication.Level is sufficient for the client of the AutheliaClient.
 func (c *Client) IsAuthenticationLevelSufficient(level authentication.Level) bool {
-<<<<<<< HEAD
-=======
 	if level == authentication.NotAuthenticated {
 		return false
 	}
 
->>>>>>> af3ad3f4
 	return authorization.IsAuthLevelSufficient(level, c.Policy)
 }
 
@@ -79,15 +76,11 @@
 
 // GetHashedSecret returns the Secret.
 func (c *Client) GetHashedSecret() []byte {
-<<<<<<< HEAD
 	if c.Secret == nil {
 		return []byte(nil)
 	}
 
 	return []byte(c.Secret.Encode())
-=======
-	return c.Secret
->>>>>>> af3ad3f4
 }
 
 // GetRedirectURIs returns the RedirectURIs.
