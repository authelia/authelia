package oidc

import (
<<<<<<< HEAD
	"strings"

	"github.com/go-crypt/crypt/algorithm"
=======
>>>>>>> c8f75b19
	"github.com/ory/fosite"
	"github.com/ory/x/errorsx"
	"gopkg.in/square/go-jose.v2"

	"github.com/authelia/authelia/v4/internal/authentication"
	"github.com/authelia/authelia/v4/internal/authorization"
	"github.com/authelia/authelia/v4/internal/configuration/schema"
	"github.com/authelia/authelia/v4/internal/model"
)

// NewClient creates a new Client.
func NewClient(config schema.OpenIDConnectClientConfiguration) (client Client) {
	base := &BaseClient{
		ID:               config.ID,
		Description:      config.Description,
		Secret:           config.Secret,
		SectorIdentifier: config.SectorIdentifier.String(),
		Public:           config.Public,

		EnforcePKCE:                config.EnforcePKCE || config.PKCEChallengeMethod != "",
		EnforcePKCEChallengeMethod: config.PKCEChallengeMethod != "",
		PKCEChallengeMethod:        config.PKCEChallengeMethod,

		Audience:      config.Audience,
		Scopes:        config.Scopes,
		RedirectURIs:  config.RedirectURIs,
		GrantTypes:    config.GrantTypes,
		ResponseTypes: config.ResponseTypes,
		ResponseModes: []fosite.ResponseModeType{},

		EnforcePAR: config.EnforcePAR,

		UserinfoSigningAlgorithm: config.UserinfoSigningAlgorithm,

		Policy: authorization.NewLevel(config.Policy),

		Consent: NewClientConsent(config.ConsentMode, config.ConsentPreConfiguredDuration),
	}

	for _, mode := range config.ResponseModes {
		base.ResponseModes = append(base.ResponseModes, fosite.ResponseModeType(mode))
	}

	if config.TokenEndpointAuthMethod != "" && config.TokenEndpointAuthMethod != "auto" {
		client = &FullClient{
			BaseClient:              base,
			TokenEndpointAuthMethod: config.TokenEndpointAuthMethod,
		}
	} else {
		client = base
	}

	return client
}

// GetID returns the ID.
func (c *BaseClient) GetID() string {
	return c.ID
}

// GetDescription returns the Description.
func (c *BaseClient) GetDescription() string {
	if c.Description == "" {
		c.Description = c.GetID()
	}

	return c.Description
}

// GetSecret returns the Secret.
func (c *BaseClient) GetSecret() algorithm.Digest {
	return c.Secret
}

// GetSectorIdentifier returns the SectorIdentifier for this client.
func (c *BaseClient) GetSectorIdentifier() string {
	return c.SectorIdentifier
}

// GetHashedSecret returns the Secret.
func (c *BaseClient) GetHashedSecret() (secret []byte) {
	if c.Secret == nil {
		return []byte(nil)
	}

	return []byte(c.Secret.Encode())
}

<<<<<<< HEAD
// GetRedirectURIs returns the RedirectURIs.
func (c *BaseClient) GetRedirectURIs() (redirectURIs []string) {
	return c.RedirectURIs
}

// GetGrantTypes returns the GrantTypes.
func (c *BaseClient) GetGrantTypes() fosite.Arguments {
	if len(c.GrantTypes) == 0 {
		return fosite.Arguments{"authorization_code"}
	}

	return c.GrantTypes
}

// GetResponseTypes returns the ResponseTypes.
func (c *BaseClient) GetResponseTypes() fosite.Arguments {
	if len(c.ResponseTypes) == 0 {
		return fosite.Arguments{"code"}
=======
// ValidatePARPolicy is a helper function to validate additional policy constraints on a per-client basis.
func (c *Client) ValidatePARPolicy(r fosite.Requester, prefix string) (err error) {
	if c.EnforcePAR {
		if !IsPushedAuthorizedRequest(r, prefix) {
			switch requestURI := r.GetRequestForm().Get(FormParameterRequestURI); requestURI {
			case "":
				return errorsx.WithStack(ErrPAREnforcedClientMissingPAR.WithDebug("The request_uri parameter was empty."))
			default:
				return errorsx.WithStack(ErrPAREnforcedClientMissingPAR.WithDebugf("The request_uri parameter '%s' is malformed.", requestURI))
			}
		}
>>>>>>> c8f75b19
	}

	return c.ResponseTypes
}

<<<<<<< HEAD
// GetScopes returns the Scopes.
func (c *BaseClient) GetScopes() fosite.Arguments {
	return c.Scopes
}

// GetAudience returns the Audience.
func (c *BaseClient) GetAudience() fosite.Arguments {
	return c.Audience
}

// GetResponseModes returns the valid response modes for this client.
//
// Implements the fosite.ResponseModeClient.
func (c *BaseClient) GetResponseModes() []fosite.ResponseModeType {
	return c.ResponseModes
}

// GetUserinfoSigningAlgorithm returns the UserinfoSigningAlgorithm.
func (c *BaseClient) GetUserinfoSigningAlgorithm() string {
	if c.UserinfoSigningAlgorithm == "" {
		c.UserinfoSigningAlgorithm = SigningAlgorithmNone
=======
// ValidateResponseModePolicy is an additional check to the response mode parameter to ensure if it's omitted that the
// default response mode for the fosite.AuthorizeRequester is permitted.
func (c *Client) ValidateResponseModePolicy(r fosite.AuthorizeRequester) (err error) {
	if r.GetResponseMode() != fosite.ResponseModeDefault {
		return nil
	}

	m := r.GetDefaultResponseMode()

	modes := c.GetResponseModes()

	if len(modes) == 0 {
		return nil
	}

	for _, mode := range modes {
		if m == mode {
			return nil
		}
	}

	return errorsx.WithStack(fosite.ErrUnsupportedResponseMode.WithHintf(`The request omitted the response_mode making the default response_mode "%s" based on the other authorization request parameters but registered OAuth 2.0 client doesn't support this response_mode`, m))
}

// IsAuthenticationLevelSufficient returns if the provided authentication.Level is sufficient for the client of the AutheliaClient.
func (c *Client) IsAuthenticationLevelSufficient(level authentication.Level) bool {
	if level == authentication.NotAuthenticated {
		return false
>>>>>>> c8f75b19
	}

	return c.UserinfoSigningAlgorithm
}

// GetPKCEEnforcement returns EnforcePKCE.
func (c *BaseClient) GetPKCEEnforcement() bool {
	return c.EnforcePKCE
}

// GetPKCEChallengeMethodEnforcement returns EnforcePKCEChallengeMethod.
func (c *BaseClient) GetPKCEChallengeMethodEnforcement() bool {
	return c.EnforcePKCEChallengeMethod
}

// GetPKCEChallengeMethod returns PKCEChallengeMethod.
func (c *BaseClient) GetPKCEChallengeMethod() string {
	return c.PKCEChallengeMethod
}

// GetAuthorizationPolicy returns Policy.
func (c *BaseClient) GetAuthorizationPolicy() authorization.Level {
	return c.Policy
}

// GetConsentPolicy returns Consent.
func (c *BaseClient) GetConsentPolicy() ClientConsent {
	return c.Consent
}

// GetConsentResponseBody returns the proper consent response body for this session.OIDCWorkflowSession.
func (c *BaseClient) GetConsentResponseBody(consent *model.OAuth2ConsentSession) ConsentGetResponseBody {
	body := ConsentGetResponseBody{
		ClientID:          c.ID,
		ClientDescription: c.Description,
		PreConfiguration:  c.Consent.Mode == ClientConsentModePreConfigured,
	}

	if consent != nil {
		body.Scopes = consent.RequestedScopes
		body.Audience = consent.RequestedAudience
	}

	return body
}

// IsPublic returns the value of the Public property.
func (c *BaseClient) IsPublic() bool {
	return c.Public
}

// IsAuthenticationLevelSufficient returns if the provided authentication.Level is sufficient for the client of the AutheliaClient.
func (c *BaseClient) IsAuthenticationLevelSufficient(level authentication.Level) bool {
	if level == authentication.NotAuthenticated {
		return false
	}

	return authorization.IsAuthLevelSufficient(level, c.Policy)
}

// ValidatePKCEPolicy is a helper function to validate PKCE policy constraints on a per-client basis.
func (c *BaseClient) ValidatePKCEPolicy(r fosite.Requester) (err error) {
	form := r.GetRequestForm()

	if c.EnforcePKCE {
		if form.Get(FormParameterCodeChallenge) == "" {
			return errorsx.WithStack(fosite.ErrInvalidRequest.
				WithHint("Clients must include a code_challenge when performing the authorize code flow, but it is missing.").
				WithDebug("The server is configured in a way that enforces PKCE for this client."))
		}

		if c.EnforcePKCEChallengeMethod {
			if method := form.Get(FormParameterCodeChallengeMethod); method != c.PKCEChallengeMethod {
				return errorsx.WithStack(fosite.ErrInvalidRequest.
					WithHintf("Client must use code_challenge_method=%s, %s is not allowed.", c.PKCEChallengeMethod, method).
					WithDebugf("The server is configured in a way that enforces PKCE %s as challenge method for this client.", c.PKCEChallengeMethod))
			}
		}
	}

	return nil
}

// ValidatePARPolicy is a helper function to validate additional policy constraints on a per-client basis.
func (c *BaseClient) ValidatePARPolicy(r fosite.Requester, prefix string) (err error) {
	if c.EnforcePAR {
		form := r.GetRequestForm()

		if requestURI := form.Get(FormParameterRequestURI); !strings.HasPrefix(requestURI, prefix) {
			if requestURI == "" {
				return errorsx.WithStack(ErrPAREnforcedClientMissingPAR.WithDebug("The request_uri parameter was empty."))
			}

			return errorsx.WithStack(ErrPAREnforcedClientMissingPAR.WithDebugf("The request_uri parameter '%s' is malformed.", requestURI))
		}
	}

	return nil
}

// GetRequestURIs is an array of request_uri values that are pre-registered by the RP for use at the OP. Servers MAY
// cache the contents of the files referenced by these URIs and not retrieve them at the time they are used in a request.
// OPs can require that request_uri values used be pre-registered with the require_request_uri_registration
// discovery parameter.
func (c *FullClient) GetRequestURIs() []string {
	return c.RequestURIs
}

// GetJSONWebKeys returns the JSON Web Key Set containing the public key used by the client to authenticate.
func (c *FullClient) GetJSONWebKeys() *jose.JSONWebKeySet {
	return c.JSONWebKeys
}

// GetJSONWebKeysURI returns the URL for lookup of JSON Web Key Set containing the
// public key used by the client to authenticate.
func (c *FullClient) GetJSONWebKeysURI() string {
	return c.JSONWebKeysURI
}

// GetRequestObjectSigningAlgorithm returns the JWS [JWS] alg algorithm [JWA] that MUST be used for signing Request
// Objects sent to the OP. All Request Objects from this Client MUST be rejected, if not signed with this algorithm.
func (c *FullClient) GetRequestObjectSigningAlgorithm() string {
	return c.RequestObjectSigningAlgorithm
}

// GetTokenEndpointAuthMethod returns the requested Client Authentication Method for the Token Endpoint. The options are
// client_secret_post, client_secret_basic, client_secret_jwt, private_key_jwt, and none.
func (c *FullClient) GetTokenEndpointAuthMethod() string {
	if c.TokenEndpointAuthMethod == "" {
		if c.Public {
			c.TokenEndpointAuthMethod = ClientAuthMethodNone
		} else {
			c.TokenEndpointAuthMethod = ClientAuthMethodClientSecretPost
		}
	}

	return c.TokenEndpointAuthMethod
}

// GetTokenEndpointAuthSigningAlgorithm returns the JWS [JWS] alg algorithm [JWA] that MUST be used for signing the JWT
// [JWT] used to authenticate the Client at the Token Endpoint for the private_key_jwt and client_secret_jwt
// authentication methods.
func (c *FullClient) GetTokenEndpointAuthSigningAlgorithm() string {
	if c.TokenEndpointAuthSigningAlgorithm == "" {
		c.TokenEndpointAuthSigningAlgorithm = SigningAlgorithmRSAWithSHA256
	}

	return c.TokenEndpointAuthSigningAlgorithm
}<|MERGE_RESOLUTION|>--- conflicted
+++ resolved
@@ -1,12 +1,7 @@
 package oidc
 
 import (
-<<<<<<< HEAD
-	"strings"
-
 	"github.com/go-crypt/crypt/algorithm"
-=======
->>>>>>> c8f75b19
 	"github.com/ory/fosite"
 	"github.com/ory/x/errorsx"
 	"gopkg.in/square/go-jose.v2"
@@ -95,7 +90,6 @@
 	return []byte(c.Secret.Encode())
 }
 
-<<<<<<< HEAD
 // GetRedirectURIs returns the RedirectURIs.
 func (c *BaseClient) GetRedirectURIs() (redirectURIs []string) {
 	return c.RedirectURIs
@@ -114,9 +108,122 @@
 func (c *BaseClient) GetResponseTypes() fosite.Arguments {
 	if len(c.ResponseTypes) == 0 {
 		return fosite.Arguments{"code"}
-=======
+	}
+
+	return c.ResponseTypes
+}
+
+// GetScopes returns the Scopes.
+func (c *BaseClient) GetScopes() fosite.Arguments {
+	return c.Scopes
+}
+
+// GetAudience returns the Audience.
+func (c *BaseClient) GetAudience() fosite.Arguments {
+	return c.Audience
+}
+
+// GetResponseModes returns the valid response modes for this client.
+//
+// Implements the fosite.ResponseModeClient.
+func (c *BaseClient) GetResponseModes() []fosite.ResponseModeType {
+	return c.ResponseModes
+}
+
+// GetUserinfoSigningAlgorithm returns the UserinfoSigningAlgorithm.
+func (c *BaseClient) GetUserinfoSigningAlgorithm() string {
+	if c.UserinfoSigningAlgorithm == "" {
+		c.UserinfoSigningAlgorithm = SigningAlgorithmNone
+	}
+
+	return c.UserinfoSigningAlgorithm
+}
+
+// GetPAREnforcement returns EnforcePAR.
+func (c *BaseClient) GetPAREnforcement() bool {
+	return c.EnforcePAR
+}
+
+// GetPKCEEnforcement returns EnforcePKCE.
+func (c *BaseClient) GetPKCEEnforcement() bool {
+	return c.EnforcePKCE
+}
+
+// GetPKCEChallengeMethodEnforcement returns EnforcePKCEChallengeMethod.
+func (c *BaseClient) GetPKCEChallengeMethodEnforcement() bool {
+	return c.EnforcePKCEChallengeMethod
+}
+
+// GetPKCEChallengeMethod returns PKCEChallengeMethod.
+func (c *BaseClient) GetPKCEChallengeMethod() string {
+	return c.PKCEChallengeMethod
+}
+
+// GetAuthorizationPolicy returns Policy.
+func (c *BaseClient) GetAuthorizationPolicy() authorization.Level {
+	return c.Policy
+}
+
+// GetConsentPolicy returns Consent.
+func (c *BaseClient) GetConsentPolicy() ClientConsent {
+	return c.Consent
+}
+
+// GetConsentResponseBody returns the proper consent response body for this session.OIDCWorkflowSession.
+func (c *BaseClient) GetConsentResponseBody(consent *model.OAuth2ConsentSession) ConsentGetResponseBody {
+	body := ConsentGetResponseBody{
+		ClientID:          c.ID,
+		ClientDescription: c.Description,
+		PreConfiguration:  c.Consent.Mode == ClientConsentModePreConfigured,
+	}
+
+	if consent != nil {
+		body.Scopes = consent.RequestedScopes
+		body.Audience = consent.RequestedAudience
+	}
+
+	return body
+}
+
+// IsPublic returns the value of the Public property.
+func (c *BaseClient) IsPublic() bool {
+	return c.Public
+}
+
+// IsAuthenticationLevelSufficient returns if the provided authentication.Level is sufficient for the client of the AutheliaClient.
+func (c *BaseClient) IsAuthenticationLevelSufficient(level authentication.Level) bool {
+	if level == authentication.NotAuthenticated {
+		return false
+	}
+
+	return authorization.IsAuthLevelSufficient(level, c.Policy)
+}
+
+// ValidatePKCEPolicy is a helper function to validate PKCE policy constraints on a per-client basis.
+func (c *BaseClient) ValidatePKCEPolicy(r fosite.Requester) (err error) {
+	form := r.GetRequestForm()
+
+	if c.EnforcePKCE {
+		if form.Get(FormParameterCodeChallenge) == "" {
+			return errorsx.WithStack(fosite.ErrInvalidRequest.
+				WithHint("Clients must include a code_challenge when performing the authorize code flow, but it is missing.").
+				WithDebug("The server is configured in a way that enforces PKCE for this client."))
+		}
+
+		if c.EnforcePKCEChallengeMethod {
+			if method := form.Get(FormParameterCodeChallengeMethod); method != c.PKCEChallengeMethod {
+				return errorsx.WithStack(fosite.ErrInvalidRequest.
+					WithHintf("Client must use code_challenge_method=%s, %s is not allowed.", c.PKCEChallengeMethod, method).
+					WithDebugf("The server is configured in a way that enforces PKCE %s as challenge method for this client.", c.PKCEChallengeMethod))
+			}
+		}
+	}
+
+	return nil
+}
+
 // ValidatePARPolicy is a helper function to validate additional policy constraints on a per-client basis.
-func (c *Client) ValidatePARPolicy(r fosite.Requester, prefix string) (err error) {
+func (c *BaseClient) ValidatePARPolicy(r fosite.Requester, prefix string) (err error) {
 	if c.EnforcePAR {
 		if !IsPushedAuthorizedRequest(r, prefix) {
 			switch requestURI := r.GetRequestForm().Get(FormParameterRequestURI); requestURI {
@@ -126,38 +233,14 @@
 				return errorsx.WithStack(ErrPAREnforcedClientMissingPAR.WithDebugf("The request_uri parameter '%s' is malformed.", requestURI))
 			}
 		}
->>>>>>> c8f75b19
-	}
-
-	return c.ResponseTypes
-}
-
-<<<<<<< HEAD
-// GetScopes returns the Scopes.
-func (c *BaseClient) GetScopes() fosite.Arguments {
-	return c.Scopes
-}
-
-// GetAudience returns the Audience.
-func (c *BaseClient) GetAudience() fosite.Arguments {
-	return c.Audience
-}
-
-// GetResponseModes returns the valid response modes for this client.
-//
-// Implements the fosite.ResponseModeClient.
-func (c *BaseClient) GetResponseModes() []fosite.ResponseModeType {
-	return c.ResponseModes
-}
-
-// GetUserinfoSigningAlgorithm returns the UserinfoSigningAlgorithm.
-func (c *BaseClient) GetUserinfoSigningAlgorithm() string {
-	if c.UserinfoSigningAlgorithm == "" {
-		c.UserinfoSigningAlgorithm = SigningAlgorithmNone
-=======
+	}
+
+	return nil
+}
+
 // ValidateResponseModePolicy is an additional check to the response mode parameter to ensure if it's omitted that the
 // default response mode for the fosite.AuthorizeRequester is permitted.
-func (c *Client) ValidateResponseModePolicy(r fosite.AuthorizeRequester) (err error) {
+func (c *BaseClient) ValidateResponseModePolicy(r fosite.AuthorizeRequester) (err error) {
 	if r.GetResponseMode() != fosite.ResponseModeDefault {
 		return nil
 	}
@@ -177,111 +260,6 @@
 	}
 
 	return errorsx.WithStack(fosite.ErrUnsupportedResponseMode.WithHintf(`The request omitted the response_mode making the default response_mode "%s" based on the other authorization request parameters but registered OAuth 2.0 client doesn't support this response_mode`, m))
-}
-
-// IsAuthenticationLevelSufficient returns if the provided authentication.Level is sufficient for the client of the AutheliaClient.
-func (c *Client) IsAuthenticationLevelSufficient(level authentication.Level) bool {
-	if level == authentication.NotAuthenticated {
-		return false
->>>>>>> c8f75b19
-	}
-
-	return c.UserinfoSigningAlgorithm
-}
-
-// GetPKCEEnforcement returns EnforcePKCE.
-func (c *BaseClient) GetPKCEEnforcement() bool {
-	return c.EnforcePKCE
-}
-
-// GetPKCEChallengeMethodEnforcement returns EnforcePKCEChallengeMethod.
-func (c *BaseClient) GetPKCEChallengeMethodEnforcement() bool {
-	return c.EnforcePKCEChallengeMethod
-}
-
-// GetPKCEChallengeMethod returns PKCEChallengeMethod.
-func (c *BaseClient) GetPKCEChallengeMethod() string {
-	return c.PKCEChallengeMethod
-}
-
-// GetAuthorizationPolicy returns Policy.
-func (c *BaseClient) GetAuthorizationPolicy() authorization.Level {
-	return c.Policy
-}
-
-// GetConsentPolicy returns Consent.
-func (c *BaseClient) GetConsentPolicy() ClientConsent {
-	return c.Consent
-}
-
-// GetConsentResponseBody returns the proper consent response body for this session.OIDCWorkflowSession.
-func (c *BaseClient) GetConsentResponseBody(consent *model.OAuth2ConsentSession) ConsentGetResponseBody {
-	body := ConsentGetResponseBody{
-		ClientID:          c.ID,
-		ClientDescription: c.Description,
-		PreConfiguration:  c.Consent.Mode == ClientConsentModePreConfigured,
-	}
-
-	if consent != nil {
-		body.Scopes = consent.RequestedScopes
-		body.Audience = consent.RequestedAudience
-	}
-
-	return body
-}
-
-// IsPublic returns the value of the Public property.
-func (c *BaseClient) IsPublic() bool {
-	return c.Public
-}
-
-// IsAuthenticationLevelSufficient returns if the provided authentication.Level is sufficient for the client of the AutheliaClient.
-func (c *BaseClient) IsAuthenticationLevelSufficient(level authentication.Level) bool {
-	if level == authentication.NotAuthenticated {
-		return false
-	}
-
-	return authorization.IsAuthLevelSufficient(level, c.Policy)
-}
-
-// ValidatePKCEPolicy is a helper function to validate PKCE policy constraints on a per-client basis.
-func (c *BaseClient) ValidatePKCEPolicy(r fosite.Requester) (err error) {
-	form := r.GetRequestForm()
-
-	if c.EnforcePKCE {
-		if form.Get(FormParameterCodeChallenge) == "" {
-			return errorsx.WithStack(fosite.ErrInvalidRequest.
-				WithHint("Clients must include a code_challenge when performing the authorize code flow, but it is missing.").
-				WithDebug("The server is configured in a way that enforces PKCE for this client."))
-		}
-
-		if c.EnforcePKCEChallengeMethod {
-			if method := form.Get(FormParameterCodeChallengeMethod); method != c.PKCEChallengeMethod {
-				return errorsx.WithStack(fosite.ErrInvalidRequest.
-					WithHintf("Client must use code_challenge_method=%s, %s is not allowed.", c.PKCEChallengeMethod, method).
-					WithDebugf("The server is configured in a way that enforces PKCE %s as challenge method for this client.", c.PKCEChallengeMethod))
-			}
-		}
-	}
-
-	return nil
-}
-
-// ValidatePARPolicy is a helper function to validate additional policy constraints on a per-client basis.
-func (c *BaseClient) ValidatePARPolicy(r fosite.Requester, prefix string) (err error) {
-	if c.EnforcePAR {
-		form := r.GetRequestForm()
-
-		if requestURI := form.Get(FormParameterRequestURI); !strings.HasPrefix(requestURI, prefix) {
-			if requestURI == "" {
-				return errorsx.WithStack(ErrPAREnforcedClientMissingPAR.WithDebug("The request_uri parameter was empty."))
-			}
-
-			return errorsx.WithStack(ErrPAREnforcedClientMissingPAR.WithDebugf("The request_uri parameter '%s' is malformed.", requestURI))
-		}
-	}
-
-	return nil
 }
 
 // GetRequestURIs is an array of request_uri values that are pre-registered by the RP for use at the OP. Servers MAY
