--- conflicted
+++ resolved
@@ -308,9 +308,6 @@
 	return errorsx.WithStack(fosite.ErrUnsupportedResponseMode.WithHintf(`The request omitted the response_mode making the default response_mode "%s" based on the other authorization request parameters but registered OAuth 2.0 client doesn't support this response_mode`, m))
 }
 
-<<<<<<< HEAD
-func (c *BaseClient) getGrantTypeLifespan(gt fosite.GrantType) (gtl schema.IdentityProvidersOpenIDConnectLifespanToken) {
-=======
 // GetRefreshFlowIgnoreOriginalGrantedScopes returns the value which indicates if the client should ignore the
 // originally granted scopes when the scope parameter is present. The specification requires that this is always false,
 // however some misbehaving clients may need this option.
@@ -318,8 +315,7 @@
 	return c.RefreshFlowIgnoreOriginalGrantedScopes
 }
 
-func (c *BaseClient) getGrantTypeLifespan(gt fosite.GrantType) (gtl schema.OpenIDConnectLifespanToken) {
->>>>>>> f807ea17
+func (c *BaseClient) getGrantTypeLifespan(gt fosite.GrantType) (gtl schema.IdentityProvidersOpenIDConnectLifespanToken) {
 	switch gt {
 	case fosite.GrantTypeAuthorizationCode:
 		return c.Lifespans.Grants.AuthorizeCode
