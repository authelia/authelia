--- conflicted
+++ resolved
@@ -24,12 +24,4 @@
 
 const (
 	leapUnknown = 3
-<<<<<<< HEAD
-)
-
-func ver(v int) (x uint8) {
-	return (x & 0xc7) | uint8(v)<<3
-}
-=======
-)
->>>>>>> b8155213
+)