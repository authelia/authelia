package storage

import (
	"errors"
)

var (
	// ErrNoU2FDeviceHandle error thrown when no U2F device handle has been found in DB.
	ErrNoU2FDeviceHandle = errors.New("no U2F device handle found")

	// ErrNoAuthenticationLogs error thrown when no matching authentication logs hve been found in DB.
	ErrNoAuthenticationLogs = errors.New("no matching authentication logs found")

	// ErrNoTOTPSecret error thrown when no TOTP secret has been found in DB.
	ErrNoTOTPSecret = errors.New("no TOTP secret registered")

<<<<<<< HEAD
	// ErrNoDuoDevice error thrown when no Duo device and method has been found in DB.
	ErrNoDuoDevice = errors.New("no Duo device and method saved")
=======
	// ErrNoAvailableMigrations is returned when no available migrations can be found.
	ErrNoAvailableMigrations = errors.New("no available migrations")

	// ErrMigrateCurrentVersionSameAsTarget is returned when the target version is the same as the current.
	ErrMigrateCurrentVersionSameAsTarget = errors.New("current version is same as migration target, no action being taken")

	// ErrSchemaAlreadyUpToDate is returned when the schema is already up to date.
	ErrSchemaAlreadyUpToDate = errors.New("schema already up to date")

	// ErrNoMigrationsFound is returned when no migrations were found.
	ErrNoMigrationsFound = errors.New("no schema migrations found")

	// ErrSchemaEncryptionVersionUnsupported is returned when the schema is checked if the encryption key is valid for
	// the database but the schema doesn't support encryption.
	ErrSchemaEncryptionVersionUnsupported = errors.New("schema version doesn't support encryption")

	// ErrSchemaEncryptionInvalidKey is returned when the schema is checked if the encryption key is valid for
	// the database but the key doesn't appear to be valid.
	ErrSchemaEncryptionInvalidKey = errors.New("the encryption key is not valid against the schema check value")
)

// Error formats for the storage provider.
const (
	ErrFmtMigrateUpTargetLessThanCurrent      = "schema up migration target version %d is less then the current version %d"
	ErrFmtMigrateUpTargetGreaterThanLatest    = "schema up migration target version %d is greater then the latest version %d which indicates it doesn't exist"
	ErrFmtMigrateDownTargetGreaterThanCurrent = "schema down migration target version %d is greater than the current version %d"
	ErrFmtMigrateDownTargetLessThanMinimum    = "schema down migration target version %d is less than the minimum version"
	ErrFmtMigrateAlreadyOnTargetVersion       = "schema migration target version %d is the same current version %d"
)

const (
	errFmtFailedMigration                     = "schema migration %d (%s) failed: %w"
	errFmtFailedMigrationPre1                 = "schema migration pre1 failed: %w"
	errFmtSchemaCurrentGreaterThanLatestKnown = "current schema version is greater than the latest known schema " +
		"version, you must downgrade to schema version %d before you can use this version of Authelia"
)

const (
	logFmtMigrationFromTo   = "Storage schema migration from %s to %s is being attempted"
	logFmtMigrationComplete = "Storage schema migration from %s to %s is complete"
	logFmtErrClosingConn    = "Error occurred closing SQL connection: %v"
>>>>>>> 9ceee6c6
)<|MERGE_RESOLUTION|>--- conflicted
+++ resolved
@@ -5,19 +5,18 @@
 )
 
 var (
-	// ErrNoU2FDeviceHandle error thrown when no U2F device handle has been found in DB.
-	ErrNoU2FDeviceHandle = errors.New("no U2F device handle found")
-
 	// ErrNoAuthenticationLogs error thrown when no matching authentication logs hve been found in DB.
 	ErrNoAuthenticationLogs = errors.New("no matching authentication logs found")
 
 	// ErrNoTOTPSecret error thrown when no TOTP secret has been found in DB.
 	ErrNoTOTPSecret = errors.New("no TOTP secret registered")
 
-<<<<<<< HEAD
+	// ErrNoU2FDeviceHandle error thrown when no U2F device handle has been found in DB.
+	ErrNoU2FDeviceHandle = errors.New("no U2F device handle found")
+
 	// ErrNoDuoDevice error thrown when no Duo device and method has been found in DB.
 	ErrNoDuoDevice = errors.New("no Duo device and method saved")
-=======
+
 	// ErrNoAvailableMigrations is returned when no available migrations can be found.
 	ErrNoAvailableMigrations = errors.New("no available migrations")
 
@@ -59,5 +58,4 @@
 	logFmtMigrationFromTo   = "Storage schema migration from %s to %s is being attempted"
 	logFmtMigrationComplete = "Storage schema migration from %s to %s is complete"
 	logFmtErrClosingConn    = "Error occurred closing SQL connection: %v"
->>>>>>> 9ceee6c6
 )