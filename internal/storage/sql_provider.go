--- conflicted
+++ resolved
@@ -355,26 +355,13 @@
 
 // AppendAuthenticationLog append a mark to the authentication log.
 func (p *SQLProvider) AppendAuthenticationLog(ctx context.Context, attempt models.AuthenticationAttempt) (err error) {
-<<<<<<< HEAD
-	_, err = p.db.ExecContext(ctx, p.sqlInsertAuthenticationAttempt,
-		attempt.Time,
-		attempt.Successful,
-		attempt.Banned,
-		attempt.Username,
-		attempt.Type,
-		attempt.RemoteIP,
-		attempt.RequestURI,
-		attempt.RequestMethod,
-	)
-
-	return err
-=======
-	if _, err = p.db.ExecContext(ctx, p.sqlInsertAuthenticationAttempt, attempt.Time, attempt.Successful, attempt.Username); err != nil {
+	if _, err = p.db.ExecContext(ctx, p.sqlInsertAuthenticationAttempt,
+		attempt.Time, attempt.Successful, attempt.Banned, attempt.Username,
+		attempt.Type, attempt.RemoteIP, attempt.RequestURI, attempt.RequestMethod); err != nil {
 		return fmt.Errorf("error inserting authentiation attempt: %w", err)
 	}
 
 	return nil
->>>>>>> c0f9b6a6
 }
 
 // LoadAuthenticationLogs retrieve the latest failed authentications from the authentication log.
