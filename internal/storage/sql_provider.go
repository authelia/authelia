package storage

import (
	"context"
	"crypto/sha256"
	"database/sql"
	"errors"
	"fmt"
	"time"

	"github.com/jmoiron/sqlx"
	"github.com/sirupsen/logrus"

	"github.com/authelia/authelia/v4/internal/authentication"
	"github.com/authelia/authelia/v4/internal/logging"
	"github.com/authelia/authelia/v4/internal/models"
)

// NewSQLProvider generates a generic SQLProvider to be used with other SQL provider NewUp's.
func NewSQLProvider(name, driverName, dataSourceName, encryptionKey string) (provider SQLProvider) {
	db, err := sqlx.Open(driverName, dataSourceName)

	provider = SQLProvider{
		db:         db,
		key:        sha256.Sum256([]byte(encryptionKey)),
		name:       name,
		driverName: driverName,
		errOpen:    err,
		log:        logging.Logger(),

		sqlInsertAuthenticationAttempt:            fmt.Sprintf(queryFmtInsertAuthenticationLogEntry, tableAuthenticationLogs),
		sqlSelectAuthenticationAttemptsByUsername: fmt.Sprintf(queryFmtSelect1FAAuthenticationLogEntryByUsername, tableAuthenticationLogs),

		sqlInsertIdentityVerification:       fmt.Sprintf(queryFmtInsertIdentityVerification, tableIdentityVerification),
		sqlDeleteIdentityVerification:       fmt.Sprintf(queryFmtDeleteIdentityVerification, tableIdentityVerification),
		sqlSelectExistsIdentityVerification: fmt.Sprintf(queryFmtSelectExistsIdentityVerification, tableIdentityVerification),

		sqlUpsertTOTPConfig:  fmt.Sprintf(queryFmtUpsertTOTPConfiguration, tableTOTPConfigurations),
		sqlDeleteTOTPConfig:  fmt.Sprintf(queryFmtDeleteTOTPConfiguration, tableTOTPConfigurations),
		sqlSelectTOTPConfig:  fmt.Sprintf(queryFmtSelectTOTPConfiguration, tableTOTPConfigurations),
		sqlSelectTOTPConfigs: fmt.Sprintf(queryFmtSelectTOTPConfigurations, tableTOTPConfigurations),

		sqlUpdateTOTPConfigSecret:           fmt.Sprintf(queryFmtUpdateTOTPConfigurationSecret, tableTOTPConfigurations),
		sqlUpdateTOTPConfigSecretByUsername: fmt.Sprintf(queryFmtUpdateTOTPConfigurationSecretByUsername, tableTOTPConfigurations),

		sqlUpsertU2FDevice: fmt.Sprintf(queryFmtUpsertU2FDevice, tableU2FDevices),
		sqlSelectU2FDevice: fmt.Sprintf(queryFmtSelectU2FDevice, tableU2FDevices),

		sqlUpsertPreferred2FAMethod: fmt.Sprintf(queryFmtUpsertPreferred2FAMethod, tableUserPreferences),
		sqlSelectPreferred2FAMethod: fmt.Sprintf(queryFmtSelectPreferred2FAMethod, tableUserPreferences),
		sqlSelectUserInfo:           fmt.Sprintf(queryFmtSelectUserInfo, tableTOTPConfigurations, tableU2FDevices, tableUserPreferences),

		sqlInsertMigration:       fmt.Sprintf(queryFmtInsertMigration, tableMigrations),
		sqlSelectMigrations:      fmt.Sprintf(queryFmtSelectMigrations, tableMigrations),
		sqlSelectLatestMigration: fmt.Sprintf(queryFmtSelectLatestMigration, tableMigrations),

		sqlUpsertEncryptionValue: fmt.Sprintf(queryFmtUpsertEncryptionValue, tableEncryption),
		sqlSelectEncryptionValue: fmt.Sprintf(queryFmtSelectEncryptionValue, tableEncryption),

		sqlFmtRenameTable: queryFmtRenameTable,
	}

	key := sha256.Sum256([]byte(encryptionKey))

	provider.key = key

	return provider
}

// SQLProvider is a storage provider persisting data in a SQL database.
type SQLProvider struct {
	db         *sqlx.DB
	key        [32]byte
	name       string
	driverName string
	errOpen    error

	log *logrus.Logger

	// Table: authentication_logs.
	sqlInsertAuthenticationAttempt            string
	sqlSelectAuthenticationAttemptsByUsername string

	// Table: identity_verification.
	sqlInsertIdentityVerification       string
	sqlDeleteIdentityVerification       string
	sqlSelectExistsIdentityVerification string

	// Table: totp_configurations.
	sqlUpsertTOTPConfig  string
	sqlDeleteTOTPConfig  string
	sqlSelectTOTPConfig  string
	sqlSelectTOTPConfigs string

	sqlUpdateTOTPConfigSecret           string
	sqlUpdateTOTPConfigSecretByUsername string

	// Table: u2f_devices.
	sqlUpsertU2FDevice string
	sqlSelectU2FDevice string

	// Table: user_preferences.
	sqlUpsertPreferred2FAMethod string
	sqlSelectPreferred2FAMethod string
	sqlSelectUserInfo           string

	// Table: migrations.
	sqlInsertMigration       string
	sqlSelectMigrations      string
	sqlSelectLatestMigration string

	// Table: encryption.
	sqlUpsertEncryptionValue string
	sqlSelectEncryptionValue string

	// Utility.
	sqlSelectExistingTables string
	sqlFmtRenameTable       string
}

// Close the underlying database connection.
func (p *SQLProvider) Close() (err error) {
	return p.db.Close()
}

// StartupCheck implements the provider startup check interface.
func (p *SQLProvider) StartupCheck() (err error) {
	if p.errOpen != nil {
		return fmt.Errorf("error opening database: %w", p.errOpen)
	}

	// TODO: Decide if this is needed, or if it should be configurable.
	for i := 0; i < 19; i++ {
		if err = p.db.Ping(); err == nil {
			break
		}

		time.Sleep(time.Millisecond * 500)
	}

	if err != nil {
		return fmt.Errorf("error pinging database: %w", err)
	}

	p.log.Infof("Storage schema is being checked for updates")

	ctx := context.Background()

	if err = p.SchemaEncryptionCheckKey(ctx, false); err != nil && !errors.Is(err, ErrSchemaEncryptionVersionUnsupported) {
		return err
	}

	err = p.SchemaMigrate(ctx, true, SchemaLatest)

	switch err {
	case ErrSchemaAlreadyUpToDate:
		p.log.Infof("Storage schema is already up to date")
		return nil
	case nil:
		return nil
	default:
		return fmt.Errorf("error during schema migrate: %w", err)
	}
}

// SavePreferred2FAMethod save the preferred method for 2FA to the database.
func (p *SQLProvider) SavePreferred2FAMethod(ctx context.Context, username string, method string) (err error) {
	_, err = p.db.ExecContext(ctx, p.sqlUpsertPreferred2FAMethod, username, method)

	return err
}

// LoadPreferred2FAMethod load the preferred method for 2FA from the database.
func (p *SQLProvider) LoadPreferred2FAMethod(ctx context.Context, username string) (method string, err error) {
	err = p.db.GetContext(ctx, &method, p.sqlSelectPreferred2FAMethod, username)

	switch {
	case err == nil:
		return method, nil
	case errors.Is(err, sql.ErrNoRows):
		return "", nil
	default:
		return "", fmt.Errorf("error selecting preferred two factor method for user '%s': %w", username, err)
	}
}

// LoadUserInfo loads the models.UserInfo from the database.
func (p *SQLProvider) LoadUserInfo(ctx context.Context, username string) (info models.UserInfo, err error) {
	err = p.db.GetContext(ctx, &info, p.sqlSelectUserInfo, username, username, username)

	switch {
	case err == nil:
		return info, nil
	case errors.Is(err, sql.ErrNoRows):
		if _, err = p.db.ExecContext(ctx, p.sqlUpsertPreferred2FAMethod, username, authentication.PossibleMethods[0]); err != nil {
			return models.UserInfo{}, fmt.Errorf("error upserting preferred two factor method while selecting user info for user '%s': %w", username, err)
		}

		if err = p.db.GetContext(ctx, &info, p.sqlSelectUserInfo, username, username, username); err != nil {
			return models.UserInfo{}, fmt.Errorf("error selecting user info for user '%s': %w", username, err)
		}

		return info, nil
	default:
		return models.UserInfo{}, fmt.Errorf("error selecting user info for user '%s': %w", username, err)
	}
}

// SaveIdentityVerification save an identity verification record to the database.
func (p *SQLProvider) SaveIdentityVerification(ctx context.Context, verification models.IdentityVerification) (err error) {
	if _, err = p.db.ExecContext(ctx, p.sqlInsertIdentityVerification,
		verification.JTI, verification.IssuedAt, verification.ExpiresAt,
		verification.Username, verification.Action); err != nil {
		return fmt.Errorf("error inserting identity verification: %w", err)
	}

	return nil
}

// RemoveIdentityVerification remove an identity verification record from the database.
func (p *SQLProvider) RemoveIdentityVerification(ctx context.Context, jti string) (err error) {
	if _, err = p.db.ExecContext(ctx, p.sqlDeleteIdentityVerification, jti); err != nil {
		return fmt.Errorf("error updating identity verification: %w", err)
	}

	return nil
}

// FindIdentityVerification checks if an identity verification record is in the database and active.
func (p *SQLProvider) FindIdentityVerification(ctx context.Context, jti string) (found bool, err error) {
	if err = p.db.GetContext(ctx, &found, p.sqlSelectExistsIdentityVerification, jti); err != nil {
		return false, fmt.Errorf("error selecting identity verification exists: %w", err)
	}

	return found, nil
}

// SaveTOTPConfiguration save a TOTP configuration of a given user in the database.
func (p *SQLProvider) SaveTOTPConfiguration(ctx context.Context, config models.TOTPConfiguration) (err error) {
	if config.Secret, err = p.encrypt(config.Secret); err != nil {
		return fmt.Errorf("error encrypting the TOTP configuration secret: %v", err)
	}

	if _, err = p.db.ExecContext(ctx, p.sqlUpsertTOTPConfig,
		config.Username, config.Algorithm, config.Digits, config.Period, config.Secret); err != nil {
		return fmt.Errorf("error upserting TOTP configuration: %w", err)
	}

	return nil
}

// DeleteTOTPConfiguration delete a TOTP configuration from the database given a username.
func (p *SQLProvider) DeleteTOTPConfiguration(ctx context.Context, username string) (err error) {
	if _, err = p.db.ExecContext(ctx, p.sqlDeleteTOTPConfig, username); err != nil {
		return fmt.Errorf("error deleting TOTP configuration: %w", err)
	}

	return nil
}

// LoadTOTPConfiguration load a TOTP configuration given a username from the database.
func (p *SQLProvider) LoadTOTPConfiguration(ctx context.Context, username string) (config *models.TOTPConfiguration, err error) {
	config = &models.TOTPConfiguration{}

	if err = p.db.QueryRowxContext(ctx, p.sqlSelectTOTPConfig, username).StructScan(config); err != nil {
		if errors.Is(err, sql.ErrNoRows) {
			return nil, ErrNoTOTPSecret
		}

		return nil, fmt.Errorf("error selecting TOTP configuration: %w", err)
	}

	if config.Secret, err = p.decrypt(config.Secret); err != nil {
		return nil, fmt.Errorf("error decrypting the TOTP secret: %v", err)
	}

	return config, nil
}

// LoadTOTPConfigurations load a set of TOTP configurations.
func (p *SQLProvider) LoadTOTPConfigurations(ctx context.Context, limit, page int) (configs []models.TOTPConfiguration, err error) {
	rows, err := p.db.QueryxContext(ctx, p.sqlSelectTOTPConfigs, limit, limit*page)
	if err != nil {
		if errors.Is(err, sql.ErrNoRows) {
			return configs, nil
		}

		return nil, fmt.Errorf("error selecting TOTP configurations: %w", err)
	}

	defer func() {
		if err := rows.Close(); err != nil {
			p.log.Errorf(logFmtErrClosingConn, err)
		}
	}()

	configs = make([]models.TOTPConfiguration, 0, limit)

	var config models.TOTPConfiguration

	for rows.Next() {
		if err = rows.StructScan(&config); err != nil {
			return nil, fmt.Errorf("error scanning TOTP configuration to struct: %w", err)
		}

		if config.Secret, err = p.decrypt(config.Secret); err != nil {
			return nil, fmt.Errorf("error decrypting the TOTP secret: %v", err)
		}

		configs = append(configs, config)
	}

	return configs, nil
}

// UpdateTOTPConfigurationSecret updates a TOTP configuration secret.
func (p *SQLProvider) UpdateTOTPConfigurationSecret(ctx context.Context, config models.TOTPConfiguration) (err error) {
	switch config.ID {
	case 0:
		_, err = p.db.ExecContext(ctx, p.sqlUpdateTOTPConfigSecretByUsername, config.Secret, config.Username)
	default:
		_, err = p.db.ExecContext(ctx, p.sqlUpdateTOTPConfigSecret, config.Secret, config.ID)
	}

	if err != nil {
		return fmt.Errorf("error updating TOTP configuration secret: %w", err)
	}

	return nil
}

// SaveU2FDevice saves a registered U2F device.
func (p *SQLProvider) SaveU2FDevice(ctx context.Context, device models.U2FDevice) (err error) {
	if _, err = p.db.ExecContext(ctx, p.sqlUpsertU2FDevice, device.Username, device.KeyHandle, device.PublicKey); err != nil {
		return fmt.Errorf("error upserting U2F device secret: %v", err)
	}

	return nil
}

// LoadU2FDevice loads a U2F device registration for a given username.
func (p *SQLProvider) LoadU2FDevice(ctx context.Context, username string) (device *models.U2FDevice, err error) {
	device = &models.U2FDevice{
		Username: username,
	}

	if err = p.db.GetContext(ctx, device, p.sqlSelectU2FDevice, username); err != nil {
		if errors.Is(err, sql.ErrNoRows) {
			return nil, ErrNoU2FDeviceHandle
		}

		return nil, fmt.Errorf("error selecting U2F device: %w", err)
	}

	return device, nil
}

// AppendAuthenticationLog append a mark to the authentication log.
func (p *SQLProvider) AppendAuthenticationLog(ctx context.Context, attempt models.AuthenticationAttempt) (err error) {
	if _, err = p.db.ExecContext(ctx, p.sqlInsertAuthenticationAttempt,
		attempt.Time, attempt.Successful, attempt.Banned, attempt.Username,
		attempt.Type, attempt.RemoteIP, attempt.RequestURI, attempt.RequestMethod); err != nil {
<<<<<<< HEAD
		return fmt.Errorf("error inserting authentiation attempt: %w", err)
=======
		return fmt.Errorf("error inserting authentication attempt: %w", err)
>>>>>>> bc3b0fda
	}

	return nil
}

// LoadAuthenticationLogs retrieve the latest failed authentications from the authentication log.
func (p *SQLProvider) LoadAuthenticationLogs(ctx context.Context, username string, fromDate time.Time, limit, page int) (attempts []models.AuthenticationAttempt, err error) {
	rows, err := p.db.QueryxContext(ctx, p.sqlSelectAuthenticationAttemptsByUsername, fromDate, username, limit, limit*page)
	if err != nil {
		if errors.Is(err, sql.ErrNoRows) {
			return nil, ErrNoAuthenticationLogs
		}

		return nil, fmt.Errorf("error selecting authentication logs: %w", err)
	}

	defer func() {
		if err := rows.Close(); err != nil {
			p.log.Errorf(logFmtErrClosingConn, err)
		}
	}()

	var attempt models.AuthenticationAttempt

	attempts = make([]models.AuthenticationAttempt, 0, limit)

	for rows.Next() {
		if err = rows.StructScan(&attempt); err != nil {
			return nil, err
		}

		attempts = append(attempts, attempt)
	}

	return attempts, nil
}<|MERGE_RESOLUTION|>--- conflicted
+++ resolved
@@ -360,11 +360,7 @@
 	if _, err = p.db.ExecContext(ctx, p.sqlInsertAuthenticationAttempt,
 		attempt.Time, attempt.Successful, attempt.Banned, attempt.Username,
 		attempt.Type, attempt.RemoteIP, attempt.RequestURI, attempt.RequestMethod); err != nil {
-<<<<<<< HEAD
-		return fmt.Errorf("error inserting authentiation attempt: %w", err)
-=======
 		return fmt.Errorf("error inserting authentication attempt: %w", err)
->>>>>>> bc3b0fda
 	}
 
 	return nil
