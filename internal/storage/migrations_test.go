package storage

import (
	"testing"

	"github.com/stretchr/testify/assert"
	"github.com/stretchr/testify/require"

	"github.com/authelia/authelia/v4/internal/model"
)

const (
	// This is the latest schema version for the purpose of tests.
<<<<<<< HEAD
	LatestVersion = 16
=======
	LatestVersion = 18
>>>>>>> 684c8e21
)

func TestShouldObtainCorrectMigrations(t *testing.T) {
	testCases := []struct {
		name     string
		provider string
	}{
		{
			"ShouldTestSQLite",
			providerSQLite,
		},
		{
			"ShouldTestPostgreSQL",
			providerPostgres,
		},
		{
			"ShouldTestMySQL",
			providerMySQL,
		},
	}

	for _, tc := range testCases {
		t.Run(tc.name, func(t *testing.T) {
			ver, err := latestMigrationVersion(tc.provider)
			require.NoError(t, err)

			assert.Equal(t, LatestVersion, ver)

			var (
				migrations []model.SchemaMigration
			)

			// UP.
			migrations, err = loadMigrations(tc.provider, 0, ver)
			require.NoError(t, err)

			assert.Len(t, migrations, ver)

			for i := 0; i < len(migrations); i++ {
				assert.Equal(t, i+1, migrations[i].Version)
			}

			migrations, err = loadMigrations(tc.provider, 1, ver)
			require.NoError(t, err)

			assert.Len(t, migrations, ver-1)

			// DOWN.
			migrations, err = loadMigrations(providerSQLite, ver, 0)
			require.NoError(t, err)

			assert.Len(t, migrations, ver)

			for i := 0; i < len(migrations); i++ {
				assert.Equal(t, ver-i, migrations[i].Version)
			}

			migrations, err = loadMigrations(tc.provider, ver, 1)
			require.NoError(t, err)

			assert.Len(t, migrations, ver-1)
		})
	}
}

func TestMigrationShouldReturnErrorOnSame(t *testing.T) {
	migrations, err := loadMigrations(providerPostgres, 1, 1)

	assert.EqualError(t, err, "current version is same as migration target, no action being taken")
	assert.Nil(t, migrations)
}

func TestMigrationsShouldNotBeDuplicatedPostgres(t *testing.T) {
	migrations, err := loadMigrations(providerPostgres, 0, SchemaLatest)
	require.NoError(t, err)
	require.NotEqual(t, 0, len(migrations))

	previousUp := make([]int, len(migrations))

	for i, migration := range migrations {
		assert.True(t, migration.Up)

		if i != 0 {
			for _, v := range previousUp {
				assert.NotEqual(t, v, migration.Version)
			}
		}

		previousUp = append(previousUp, migration.Version)
	}

	migrations, err = loadMigrations(providerPostgres, SchemaLatest, 0)
	require.NoError(t, err)
	require.NotEqual(t, 0, len(migrations))

	previousDown := make([]int, len(migrations))

	for i, migration := range migrations {
		assert.False(t, migration.Up)

		if i != 0 {
			for _, v := range previousDown {
				assert.NotEqual(t, v, migration.Version)
			}
		}

		previousDown = append(previousDown, migration.Version)
	}
}

func TestMigrationsShouldNotBeDuplicatedMySQL(t *testing.T) {
	migrations, err := loadMigrations(providerMySQL, 0, SchemaLatest)
	require.NoError(t, err)
	require.NotEqual(t, 0, len(migrations))

	previousUp := make([]int, len(migrations))

	for i, migration := range migrations {
		assert.True(t, migration.Up)

		if i != 0 {
			for _, v := range previousUp {
				assert.NotEqual(t, v, migration.Version)
			}
		}

		previousUp = append(previousUp, migration.Version)
	}

	migrations, err = loadMigrations(providerMySQL, SchemaLatest, 0)
	require.NoError(t, err)
	require.NotEqual(t, 0, len(migrations))

	previousDown := make([]int, len(migrations))

	for i, migration := range migrations {
		assert.False(t, migration.Up)

		if i != 0 {
			for _, v := range previousDown {
				assert.NotEqual(t, v, migration.Version)
			}
		}

		previousDown = append(previousDown, migration.Version)
	}
}

func TestMigrationsShouldNotBeDuplicatedSQLite(t *testing.T) {
	migrations, err := loadMigrations(providerSQLite, 0, SchemaLatest)
	require.NoError(t, err)
	require.NotEqual(t, 0, len(migrations))

	previousUp := make([]int, len(migrations))

	for i, migration := range migrations {
		assert.True(t, migration.Up)

		if i != 0 {
			for _, v := range previousUp {
				assert.NotEqual(t, v, migration.Version)
			}
		}

		previousUp = append(previousUp, migration.Version)
	}

	migrations, err = loadMigrations(providerSQLite, SchemaLatest, 0)
	require.NoError(t, err)
	require.NotEqual(t, 0, len(migrations))

	previousDown := make([]int, len(migrations))

	for i, migration := range migrations {
		assert.False(t, migration.Up)

		if i != 0 {
			for _, v := range previousDown {
				assert.NotEqual(t, v, migration.Version)
			}
		}

		previousDown = append(previousDown, migration.Version)
	}
}<|MERGE_RESOLUTION|>--- conflicted
+++ resolved
@@ -11,11 +11,7 @@
 
 const (
 	// This is the latest schema version for the purpose of tests.
-<<<<<<< HEAD
-	LatestVersion = 16
-=======
-	LatestVersion = 18
->>>>>>> 684c8e21
+	LatestVersion = 19
 )
 
 func TestShouldObtainCorrectMigrations(t *testing.T) {
