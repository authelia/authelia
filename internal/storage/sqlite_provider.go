--- conflicted
+++ resolved
@@ -12,11 +12,7 @@
 // NewSQLiteProvider constructs a SQLite provider.
 func NewSQLiteProvider(path, encryptionKey string) (provider *SQLiteProvider) {
 	provider = &SQLiteProvider{
-<<<<<<< HEAD
-		SQLProvider: NewSQLProvider(provideerSQLite, "sqlite3", path, encryptionKey),
-=======
-		SQLProvider: NewSQLProvider(providerSQLite, "sqlite3", path),
->>>>>>> 94ffd278
+		SQLProvider: NewSQLProvider(providerSQLite, "sqlite3", path, encryptionKey),
 	}
 
 	// All providers have differing SELECT existing table statements.
