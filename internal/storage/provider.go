package storage

import (
	"context"
	"time"

	"github.com/authelia/authelia/v4/internal/models"
)

// Provider is an interface providing storage capabilities for persisting any kind of data related to Authelia.
type Provider interface {
	models.StartupCheck

	RegulatorProvider

	SavePreferred2FAMethod(ctx context.Context, username string, method string) (err error)
	LoadPreferred2FAMethod(ctx context.Context, username string) (method string, err error)
	LoadUserInfo(ctx context.Context, username string) (info models.UserInfo, err error)

	SaveIdentityVerification(ctx context.Context, verification models.IdentityVerification) (err error)
	RemoveIdentityVerification(ctx context.Context, jti string) (err error)
	FindIdentityVerification(ctx context.Context, jti string) (found bool, err error)

	SaveTOTPConfiguration(ctx context.Context, config models.TOTPConfiguration) (err error)
	DeleteTOTPConfiguration(ctx context.Context, username string) (err error)
	LoadTOTPConfiguration(ctx context.Context, username string) (config *models.TOTPConfiguration, err error)
	LoadTOTPConfigurations(ctx context.Context, limit, page int) (configs []models.TOTPConfiguration, err error)
	UpdateTOTPConfigurationSecret(ctx context.Context, config models.TOTPConfiguration) (err error)

	SaveU2FDevice(ctx context.Context, device models.U2FDevice) (err error)
	LoadU2FDevice(ctx context.Context, username string) (device *models.U2FDevice, err error)

	SavePreferredDuoDevice(ctx context.Context, device models.DuoDevice) (err error)
	DeletePreferredDuoDevice(ctx context.Context, username string) (err error)
	LoadPreferredDuoDevice(ctx context.Context, username string) (device *models.DuoDevice, err error)

	SchemaTables(ctx context.Context) (tables []string, err error)
	SchemaVersion(ctx context.Context) (version int, err error)
	SchemaLatestVersion() (version int, err error)

	SchemaMigrate(ctx context.Context, up bool, version int) (err error)
	SchemaMigrationHistory(ctx context.Context) (migrations []models.Migration, err error)
	SchemaMigrationsUp(ctx context.Context, version int) (migrations []SchemaMigration, err error)
	SchemaMigrationsDown(ctx context.Context, version int) (migrations []SchemaMigration, err error)

	SchemaEncryptionChangeKey(ctx context.Context, encryptionKey string) (err error)
	SchemaEncryptionCheckKey(ctx context.Context, verbose bool) (err error)

<<<<<<< HEAD
	SchemaLatestVersion() (version int, err error)
	SchemaMigrationsUp(ctx context.Context, version int) (migrations []models.SchemaMigration, err error)
	SchemaMigrationsDown(ctx context.Context, version int) (migrations []models.SchemaMigration, err error)

=======
>>>>>>> 01b77384
	Close() (err error)
}

// RegulatorProvider is an interface providing storage capabilities for persisting any kind of data related to the regulator.
type RegulatorProvider interface {
	AppendAuthenticationLog(ctx context.Context, attempt models.AuthenticationAttempt) (err error)
	LoadAuthenticationLogs(ctx context.Context, username string, fromDate time.Time, limit, page int) (attempts []models.AuthenticationAttempt, err error)
}<|MERGE_RESOLUTION|>--- conflicted
+++ resolved
@@ -40,19 +40,12 @@
 
 	SchemaMigrate(ctx context.Context, up bool, version int) (err error)
 	SchemaMigrationHistory(ctx context.Context) (migrations []models.Migration, err error)
-	SchemaMigrationsUp(ctx context.Context, version int) (migrations []SchemaMigration, err error)
-	SchemaMigrationsDown(ctx context.Context, version int) (migrations []SchemaMigration, err error)
+	SchemaMigrationsUp(ctx context.Context, version int) (migrations []models.SchemaMigration, err error)
+	SchemaMigrationsDown(ctx context.Context, version int) (migrations []models.SchemaMigration, err error)
 
 	SchemaEncryptionChangeKey(ctx context.Context, encryptionKey string) (err error)
 	SchemaEncryptionCheckKey(ctx context.Context, verbose bool) (err error)
 
-<<<<<<< HEAD
-	SchemaLatestVersion() (version int, err error)
-	SchemaMigrationsUp(ctx context.Context, version int) (migrations []models.SchemaMigration, err error)
-	SchemaMigrationsDown(ctx context.Context, version int) (migrations []models.SchemaMigration, err error)
-
-=======
->>>>>>> 01b77384
 	Close() (err error)
 }
 
