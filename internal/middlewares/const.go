package middlewares

import (
	"errors"

	"github.com/valyala/fasthttp"
)

var (
	headerXForwardedProto = []byte(fasthttp.HeaderXForwardedProto)
	headerXForwardedHost  = []byte(fasthttp.HeaderXForwardedHost)
	headerXForwardedFor   = []byte(fasthttp.HeaderXForwardedFor)
	headerXRequestedWith  = []byte(fasthttp.HeaderXRequestedWith)
	headerAccept          = []byte(fasthttp.HeaderAccept)

	headerXForwardedURI    = []byte("X-Forwarded-URI")
	headerXOriginalURL     = []byte("X-Original-URL")
	headerXForwardedMethod = []byte("X-Forwarded-Method")

	headerVary                          = []byte(fasthttp.HeaderVary)
	headerOrigin                        = []byte(fasthttp.HeaderOrigin)
	headerAccessControlAllowCredentials = []byte(fasthttp.HeaderAccessControlAllowCredentials)
	headerAccessControlAllowHeaders     = []byte(fasthttp.HeaderAccessControlAllowHeaders)
	headerAccessControlAllowMethods     = []byte(fasthttp.HeaderAccessControlAllowMethods)
	headerAccessControlAllowOrigin      = []byte(fasthttp.HeaderAccessControlAllowOrigin)
	headerAccessControlMaxAge           = []byte(fasthttp.HeaderAccessControlMaxAge)
	headerAccessControlRequestHeaders   = []byte(fasthttp.HeaderAccessControlRequestHeaders)
	headerAccessControlRequestMethod    = []byte(fasthttp.HeaderAccessControlRequestMethod)
)

var (
	headerValueFalse  = []byte("false")
	headerValueMaxAge = []byte("100")
	headerValueVary   = []byte("Accept-Encoding, Origin")
)

var (
	protoHTTPS = []byte("https")
	protoHTTP  = []byte("http")

	// UserValueKeyBaseURL is the User Value key where we store the Base URL.
	UserValueKeyBaseURL = []byte("base_url")
)

const (
	headerValueXRequestedWithXHR = "XMLHttpRequest"
	contentTypeApplicationJSON   = "application/json"
	contentTypeTextHTML          = "text/html"
)

var okMessageBytes = []byte("{\"status\":\"OK\"}")

const (
	messageOperationFailed                      = "Operation failed"
	messageIdentityVerificationTokenAlreadyUsed = "The identity verification token has already been used"
	messageIdentityVerificationTokenHasExpired  = "The identity verification token has expired"
)

<<<<<<< HEAD
var protoHostSeparator = []byte("://")
=======
var protoHostSeparator = []byte("://")
var validOverrideAssets = []string{"favicon.ico", "logo.png"}

var errPasswordPolicyNoMet = errors.New("the supplied password does not met the security policy")
>>>>>>> 7230db7c
<|MERGE_RESOLUTION|>--- conflicted
+++ resolved
@@ -56,11 +56,6 @@
 	messageIdentityVerificationTokenHasExpired  = "The identity verification token has expired"
 )
 
-<<<<<<< HEAD
 var protoHostSeparator = []byte("://")
-=======
-var protoHostSeparator = []byte("://")
-var validOverrideAssets = []string{"favicon.ico", "logo.png"}
 
-var errPasswordPolicyNoMet = errors.New("the supplied password does not met the security policy")
->>>>>>> 7230db7c
+var errPasswordPolicyNoMet = errors.New("the supplied password does not met the security policy")