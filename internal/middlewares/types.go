--- conflicted
+++ resolved
@@ -37,22 +37,6 @@
 
 // Providers contain all provider provided to Authelia.
 type Providers struct {
-<<<<<<< HEAD
-	Authorizer      *authorization.Authorizer
-	SessionProvider *session.Provider
-	Regulator       *regulation.Regulator
-	OpenIDConnect   *oidc.OpenIDConnectProvider
-	Metrics         metrics.Provider
-	NTP             *ntp.Provider
-	UserProvider    authentication.UserProvider
-	StorageProvider storage.Provider
-	Notifier        notification.Notifier
-	Templates       *templates.Provider
-	TOTP            totp.Provider
-	PasswordPolicy  PasswordPolicyProvider
-	Random          random.Provider
-	MetaDataService webauthn.MetaDataProvider
-=======
 	Authorizer            *authorization.Authorizer
 	SessionProvider       *session.Provider
 	Regulator             *regulation.Regulator
@@ -67,7 +51,7 @@
 	PasswordPolicy        PasswordPolicyProvider
 	Random                random.Provider
 	UserAttributeResolver expression.UserAttributeResolver
->>>>>>> 684c8e21
+	MetaDataService       webauthn.MetaDataProvider
 }
 
 // RequestHandler represents an Authelia request handler.
