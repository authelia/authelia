--- conflicted
+++ resolved
@@ -12,7 +12,6 @@
 
 	"github.com/authelia/authelia/v4/internal/authentication"
 	"github.com/authelia/authelia/v4/internal/logging"
-	"github.com/authelia/authelia/v4/internal/model"
 	"github.com/authelia/authelia/v4/internal/oidc"
 )
 
@@ -44,13 +43,8 @@
 	// Webauthn holds the session registration data for this session.
 	Webauthn *webauthn.SessionData
 
-<<<<<<< HEAD
 	// ConsentChallengeID is the OpenID Connect Consent Session challenge ID.
 	ConsentChallengeID *uuid.UUID
-=======
-	// Represent an OIDC workflow session initiated by the client if not null.
-	OIDCWorkflowSession *model.OIDCWorkflowSession
->>>>>>> 01165063
 
 	// This boolean is set to true after identity verification and checked
 	// while doing the query actually updating the password.
