--- conflicted
+++ resolved
@@ -21,7 +21,6 @@
 	return s.AuthenticationLevel(false) == authentication.NotAuthenticated
 }
 
-<<<<<<< HEAD
 func (s *UserSession) AuthenticationLevel(passkey2FA bool) authentication.Level {
 	switch {
 	case s.Username == "":
@@ -55,13 +54,9 @@
 func (s *UserSession) setOneFactor(now time.Time, details *authentication.UserDetails, keepMeLoggedIn bool) {
 	s.FirstFactorAuthnTimestamp = now.Unix()
 	s.LastActivity = now.Unix()
-=======
-// SetOneFactor sets the 1FA AMR's and expected property values for one factor authentication.
-func (s *UserSession) SetOneFactor(now time.Time, details *authentication.UserDetails, keepMeLoggedIn bool) {
-	s.AuthenticationLevel = authentication.OneFactor
->>>>>>> 684c8e21
 
 	s.KeepMeLoggedIn = keepMeLoggedIn
+	s.Username = details.Username
 
 	s.SetOneFactorReauthenticate(now, details)
 }
@@ -70,7 +65,6 @@
 	s.FirstFactorAuthnTimestamp = now.Unix()
 	s.LastActivity = now.Unix()
 
-	s.Username = details.Username
 	s.DisplayName = details.DisplayName
 	s.Groups = details.Groups
 	s.Emails = details.Emails
