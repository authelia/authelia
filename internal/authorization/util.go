--- conflicted
+++ resolved
@@ -25,19 +25,6 @@
 	return Denied
 }
 
-<<<<<<< HEAD
-func stringSliceToRegexpSlice(strings []string) (regexps []*regexp.Regexp) {
-	for _, str := range strings {
-		regexps = append(regexps, regexp.MustCompile(str))
-	}
-
-	return regexps
-}
-
-func schemaSubjectToACLSubject(subjectRule string) (subject SubjectMatcher) {
-	if strings.HasPrefix(subjectRule, prefixUser) {
-		user := strings.Trim(subjectRule[len(prefixUser):], " ")
-=======
 // LevelToPolicy converts a int authorization level to string policy.
 func LevelToPolicy(level Level) (policy string) {
 	switch level {
@@ -54,10 +41,17 @@
 	return deny
 }
 
-func schemaSubjectToACLSubject(subjectRule string) (subject AccessControlSubject) {
-	if strings.HasPrefix(subjectRule, userPrefix) {
-		user := strings.Trim(subjectRule[len(userPrefix):], " ")
->>>>>>> ed49cc0a
+func stringSliceToRegexpSlice(strings []string) (regexps []*regexp.Regexp) {
+	for _, str := range strings {
+		regexps = append(regexps, regexp.MustCompile(str))
+	}
+
+	return regexps
+}
+
+func schemaSubjectToACLSubject(subjectRule string) (subject SubjectMatcher) {
+	if strings.HasPrefix(subjectRule, prefixUser) {
+		user := strings.Trim(subjectRule[len(prefixUser):], " ")
 
 		return AccessControlUser{Name: user}
 	}
