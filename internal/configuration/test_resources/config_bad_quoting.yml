--- conflicted
+++ resolved
@@ -1,14 +1,4 @@
 ---
-<<<<<<< HEAD
-server:
-  host: 0.0.0.0
-  port: 9091
-
-log:
-  level: debug
-
-=======
->>>>>>> 158783a9
 jwt_secret: RUtG9TnbXrOl1XLLmDgySw1DGgx9QcrtepIf1uDDBlBVKFZxkVBruYKBi32PvaU
 
 default_redirection_url: example.com
