package configuration

import (
	"fmt"
	"strings"

	"github.com/spf13/viper"

	"github.com/authelia/authelia/internal/configuration/schema"
	"github.com/authelia/authelia/internal/configuration/validator"
)

// Read a YAML configuration and create a Configuration object out of it.
func Read(configPath string) (*schema.Configuration, []error) {
	viper.SetEnvKeyReplacer(strings.NewReplacer(".", "_"))

	// we need to bind all env variables as long as https://github.com/spf13/viper/issues/761
	// is not resolved.
	viper.BindEnv("authelia.jwt_secret")                           //nolint:errcheck // TODO: Legacy code, consider refactoring time permitting.
	viper.BindEnv("authelia.duo_api.secret_key")                   //nolint:errcheck // TODO: Legacy code, consider refactoring time permitting.
	viper.BindEnv("authelia.session.secret")                       //nolint:errcheck // TODO: Legacy code, consider refactoring time permitting.
	viper.BindEnv("authelia.authentication_backend.ldap.password") //nolint:errcheck // TODO: Legacy code, consider refactoring time permitting.
	viper.BindEnv("authelia.notifier.smtp.password")               //nolint:errcheck // TODO: Legacy code, consider refactoring time permitting.
	viper.BindEnv("authelia.session.redis.password")               //nolint:errcheck // TODO: Legacy code, consider refactoring time permitting.
	viper.BindEnv("authelia.storage.mysql.password")               //nolint:errcheck // TODO: Legacy code, consider refactoring time permitting.
	viper.BindEnv("authelia.storage.postgres.password")            //nolint:errcheck // TODO: Legacy code, consider refactoring time permitting.

	viper.BindEnv("authelia.jwt_secret.file")                           //nolint:errcheck // TODO: Legacy code, consider refactoring time permitting.
	viper.BindEnv("authelia.duo_api.secret_key.file")                   //nolint:errcheck // TODO: Legacy code, consider refactoring time permitting.
	viper.BindEnv("authelia.session.secret.file")                       //nolint:errcheck // TODO: Legacy code, consider refactoring time permitting.
	viper.BindEnv("authelia.authentication_backend.ldap.password.file") //nolint:errcheck // TODO: Legacy code, consider refactoring time permitting.
	viper.BindEnv("authelia.notifier.smtp.password.file")               //nolint:errcheck // TODO: Legacy code, consider refactoring time permitting.
	viper.BindEnv("authelia.session.redis.password.file")               //nolint:errcheck // TODO: Legacy code, consider refactoring time permitting.
	viper.BindEnv("authelia.storage.mysql.password.file")               //nolint:errcheck // TODO: Legacy code, consider refactoring time permitting.
	viper.BindEnv("authelia.storage.postgres.password.file")            //nolint:errcheck // TODO: Legacy code, consider refactoring time permitting.

	viper.SetConfigFile(configPath)

	if err := viper.ReadInConfig(); err != nil {
		if _, ok := err.(viper.ConfigFileNotFoundError); ok {
			return nil, []error{fmt.Errorf("unable to find config file %s", configPath)}
		}
	}

	var configuration schema.Configuration
	viper.Unmarshal(&configuration) //nolint:errcheck // TODO: Legacy code, consider refactoring time permitting.

	val := schema.NewStructValidator()
<<<<<<< HEAD
	validator.Validate(&configuration, val)
	validator.ValidateKeys(val, viper.AllKeys())
=======
	validator.ValidateSecrets(&configuration, val, viper.GetViper())
	validator.ValidateConfiguration(&configuration, val)
>>>>>>> b9fb33d8

	if val.HasErrors() {
		return nil, val.Errors()
	}

	return &configuration, nil
}<|MERGE_RESOLUTION|>--- conflicted
+++ resolved
@@ -12,6 +12,7 @@
 
 // Read a YAML configuration and create a Configuration object out of it.
 func Read(configPath string) (*schema.Configuration, []error) {
+	viper.SetEnvPrefix("AUTHELIA")
 	viper.SetEnvKeyReplacer(strings.NewReplacer(".", "_"))
 
 	// we need to bind all env variables as long as https://github.com/spf13/viper/issues/761
@@ -46,13 +47,10 @@
 	viper.Unmarshal(&configuration) //nolint:errcheck // TODO: Legacy code, consider refactoring time permitting.
 
 	val := schema.NewStructValidator()
-<<<<<<< HEAD
+	validator.ValidateSecrets(&configuration, val, viper.GetViper())
+	validator.ValidateConfiguration(&configuration, val)
 	validator.Validate(&configuration, val)
 	validator.ValidateKeys(val, viper.AllKeys())
-=======
-	validator.ValidateSecrets(&configuration, val, viper.GetViper())
-	validator.ValidateConfiguration(&configuration, val)
->>>>>>> b9fb33d8
 
 	if val.HasErrors() {
 		return nil, val.Errors()
