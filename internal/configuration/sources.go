--- conflicted
+++ resolved
@@ -395,19 +395,11 @@
 }
 
 // NewDefaultSourcesWithDefaults returns a slice of Source configured to load from specified YAML files with additional sources.
-<<<<<<< HEAD
-func NewDefaultSourcesWithDefaults(paths []string, filters []BytesFilter, prefix, delimiter string, defaults []Source, additionalSources ...Source) (sources []Source) {
-	sources = []Source{NewMapSource(defaultsMapSource)}
-
-	if len(defaults) != 0 {
-		sources = append(sources, defaults...)
-=======
-func NewDefaultSourcesWithDefaults(paths []string, filters []BytesFilter, prefix, delimiter string, defaultSource Source, additionalSources ...Source) (sources []Source) {
+func NewDefaultSourcesWithDefaults(paths []string, filters []BytesFilter, prefix, delimiter string, defaultSources []Source, additionalSources ...Source) (sources []Source) {
 	sources = []Source{NewMapSource(defaults)}
 
-	if defaultSource != nil {
-		sources = append(sources, defaultSource)
->>>>>>> ba7e4f69
+	if defaultSources != nil {
+		sources = append(sources, defaultSources...)
 	}
 
 	if len(filters) == 0 {
@@ -423,5 +415,5 @@
 // setting defaults that otherwise can't be set. In the future it can be used to generate documentation or be generated
 // by jsonschema. It will also reduce some areas of the validation package.
 func NewDefaultsSource() (source Source) {
-	return NewMapSource(mapDefaults)
+	return NewMapSource(defaults)
 }