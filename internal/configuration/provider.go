package configuration

import (
	"fmt"

	"github.com/knadh/koanf"
	"github.com/knadh/koanf/providers/confmap"
	"github.com/mitchellh/mapstructure"

	"github.com/authelia/authelia/v4/internal/configuration/schema"
)

// Load the configuration given the provided options and sources.
func Load(val *schema.StructValidator, sources ...Source) (keys []string, configuration *schema.Configuration, err error) {
	configuration = &schema.Configuration{}

	keys, err = LoadAdvanced(val, "", configuration, sources...)

	return keys, configuration, err
}

// LoadAdvanced is intended to give more flexibility over loading a particular path to a specific interface.
func LoadAdvanced(val *schema.StructValidator, path string, result interface{}, sources ...Source) (keys []string, err error) {
	if val == nil {
		return keys, errNoValidator
	}

	ko := koanf.NewWithConf(koanf.Conf{
		Delim:       constDelimiter,
		StrictMerge: false,
	})

	if err = loadSources(ko, val, sources...); err != nil {
		return ko.Keys(), err
	}

	var final *koanf.Koanf

<<<<<<< HEAD
	if final, err = remap(val, ko); err != nil {
		return ko.Keys(), err
	}

	unmarshal(final, val, path, result)

	return final.Keys(), nil
}

func remap(val *schema.StructValidator, ko *koanf.Koanf) (final *koanf.Koanf, err error) {
	keysFinal := make(map[string]interface{})

	keysCurrent := ko.All()

	for key, value := range keysCurrent {
		if deprecation, ok := deprecations[key]; ok {
			if !deprecation.AutoMap {
				val.Push(fmt.Errorf("invalid configuration key '%s' was replaced by '%s'", deprecation.Key, deprecation.NewKey))
			} else {
				val.PushWarning(fmt.Errorf("configuration key '%s' is deprecated in %s and has been replaced by '%s': "+
					"this has been automatically mapped for you but you will need to adjust your configuration to remove this message", deprecation.Key, deprecation.Version.String(), deprecation.NewKey))
			}

			if !mapHasKey(deprecation.NewKey, keysCurrent) && !mapHasKey(deprecation.NewKey, keysFinal) {
				if deprecation.MapFunc != nil {
					keysFinal[deprecation.NewKey] = deprecation.MapFunc(value)
				} else {
					keysFinal[deprecation.NewKey] = value
				}
			}

			continue
		}

		keysFinal[key] = value
	}

	final = koanf.New(".")

	if err = final.Load(confmap.Provider(keysFinal, "."), nil); err != nil {
		return nil, err
	}

	return final, nil
}

func mapHasKey(k string, m map[string]interface{}) bool {
	if _, ok := m[k]; ok {
		return true
	}

	return false
=======
	return getAllKoanfKeys(ko), nil
>>>>>>> e56690c2
}

func unmarshal(ko *koanf.Koanf, val *schema.StructValidator, path string, o interface{}) {
	c := koanf.UnmarshalConf{
		DecoderConfig: &mapstructure.DecoderConfig{
			DecodeHook: mapstructure.ComposeDecodeHookFunc(
				mapstructure.StringToSliceHookFunc(","),
				StringToMailAddressHookFunc(),
				ToTimeDurationHookFunc(),
				StringToURLHookFunc(),
				StringToRegexpFunc(),
			),
			Metadata:         nil,
			Result:           o,
			WeaklyTypedInput: true,
		},
	}

	if err := ko.UnmarshalWithConf(path, o, c); err != nil {
		val.Push(fmt.Errorf("error occurred during unmarshalling configuration: %w", err))
	}
}

func loadSources(ko *koanf.Koanf, val *schema.StructValidator, sources ...Source) (err error) {
	if len(sources) == 0 {
		return errNoSources
	}

	for _, source := range sources {
		err := source.Load(val)
		if err != nil {
			val.Push(fmt.Errorf("failed to load configuration from %s source: %+v", source.Name(), err))

			continue
		}

		err = source.Merge(ko, val)
		if err != nil {
			val.Push(fmt.Errorf("failed to merge configuration from %s source: %+v", source.Name(), err))

			continue
		}
	}

	return nil
}<|MERGE_RESOLUTION|>--- conflicted
+++ resolved
@@ -36,14 +36,13 @@
 
 	var final *koanf.Koanf
 
-<<<<<<< HEAD
 	if final, err = remap(val, ko); err != nil {
 		return ko.Keys(), err
 	}
 
 	unmarshal(final, val, path, result)
 
-	return final.Keys(), nil
+	return getAllKoanfKeys(final), nil
 }
 
 func remap(val *schema.StructValidator, ko *koanf.Koanf) (final *koanf.Koanf, err error) {
@@ -89,9 +88,6 @@
 	}
 
 	return false
-=======
-	return getAllKoanfKeys(ko), nil
->>>>>>> e56690c2
 }
 
 func unmarshal(ko *koanf.Koanf, val *schema.StructValidator, path string, o interface{}) {
