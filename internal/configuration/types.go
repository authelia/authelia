package configuration

import (
	"github.com/knadh/koanf"
	"github.com/spf13/pflag"

	"github.com/authelia/authelia/v4/internal/configuration/schema"
)

<<<<<<< HEAD
type Sources struct {
	Pre  []Source
	Post []Source
}

// Source is an abstract representation of a configuration.Source implementation.
=======
// Source is an abstract representation of a configuration configuration.Source implementation.
>>>>>>> cc1e58e0
type Source interface {
	Name() (name string)
	Merge(ko *koanf.Koanf, val *schema.StructValidator) (err error)
	Load(val *schema.StructValidator) (err error)
}

<<<<<<< HEAD
// FileSource is a YAML file configuration.Source.
type FileSource struct {
	koanf     *koanf.Koanf
	path      string
	directory bool
	filters   []FileFilter
}

// EnvironmentSource is a configuration.Source which loads values from the environment.
=======
// FileSource is a file configuration.Source.
type FileSource struct {
	koanf   *koanf.Koanf
	path    string
	filters []FileFilter
}

// EnvironmentSource is a configuration configuration.Source which loads values from the environment.
>>>>>>> cc1e58e0
type EnvironmentSource struct {
	koanf     *koanf.Koanf
	prefix    string
	delimiter string
}

// SecretsSource is a configuration.Source which loads environment variables that have a value pointing to a file.
type SecretsSource struct {
	koanf     *koanf.Koanf
	prefix    string
	delimiter string
}

// CommandLineSource is a configuration.Source which loads configuration from the command line flags.
type CommandLineSource struct {
	koanf    *koanf.Koanf
	flags    *pflag.FlagSet
	callback func(flag *pflag.Flag) (string, any)
}

<<<<<<< HEAD
// MapSource is a configuration.Source which loads configuration from a map[string]any.
=======
// MapSource is a configuration.Source which loads configuration from the command line flags.
>>>>>>> cc1e58e0
type MapSource struct {
	m     map[string]any
	koanf *koanf.Koanf
}<|MERGE_RESOLUTION|>--- conflicted
+++ resolved
@@ -7,33 +7,13 @@
 	"github.com/authelia/authelia/v4/internal/configuration/schema"
 )
 
-<<<<<<< HEAD
-type Sources struct {
-	Pre  []Source
-	Post []Source
-}
-
-// Source is an abstract representation of a configuration.Source implementation.
-=======
 // Source is an abstract representation of a configuration configuration.Source implementation.
->>>>>>> cc1e58e0
 type Source interface {
 	Name() (name string)
 	Merge(ko *koanf.Koanf, val *schema.StructValidator) (err error)
 	Load(val *schema.StructValidator) (err error)
 }
 
-<<<<<<< HEAD
-// FileSource is a YAML file configuration.Source.
-type FileSource struct {
-	koanf     *koanf.Koanf
-	path      string
-	directory bool
-	filters   []FileFilter
-}
-
-// EnvironmentSource is a configuration.Source which loads values from the environment.
-=======
 // FileSource is a file configuration.Source.
 type FileSource struct {
 	koanf   *koanf.Koanf
@@ -42,7 +22,6 @@
 }
 
 // EnvironmentSource is a configuration configuration.Source which loads values from the environment.
->>>>>>> cc1e58e0
 type EnvironmentSource struct {
 	koanf     *koanf.Koanf
 	prefix    string
@@ -63,11 +42,7 @@
 	callback func(flag *pflag.Flag) (string, any)
 }
 
-<<<<<<< HEAD
-// MapSource is a configuration.Source which loads configuration from a map[string]any.
-=======
 // MapSource is a configuration.Source which loads configuration from the command line flags.
->>>>>>> cc1e58e0
 type MapSource struct {
 	m     map[string]any
 	koanf *koanf.Koanf
