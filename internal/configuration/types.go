package configuration

import (
	"github.com/knadh/koanf"
	"github.com/spf13/pflag"

	"github.com/authelia/authelia/v4/internal/configuration/schema"
)

// Source is an abstract representation of a configuration configuration.Source implementation.
type Source interface {
	Name() (name string)
	Merge(ko *koanf.Koanf, val *schema.StructValidator) (err error)
	Load(val *schema.StructValidator) (err error)
}

<<<<<<< HEAD
// YAMLFileSource is a configuration configuration.Source with a YAML File.
=======
// YAMLFileSource is a YAML file configuration.Source.
>>>>>>> d3d87ffe
type YAMLFileSource struct {
	koanf   *koanf.Koanf
	path    string
	filters []FileFilter
}

// DirectorySource is a configuration configuration.Source which loads files from a directory.
type DirectorySource struct {
	koanf *koanf.Koanf
	path  string
}

// EnvironmentSource is a configuration configuration.Source which loads values from the environment.
type EnvironmentSource struct {
	koanf     *koanf.Koanf
	prefix    string
	delimiter string
}

// SecretsSource is a configuration.Source which loads environment variables that have a value pointing to a file.
type SecretsSource struct {
	koanf     *koanf.Koanf
	prefix    string
	delimiter string
}

// CommandLineSource is a configuration.Source which loads configuration from the command line flags.
type CommandLineSource struct {
	koanf    *koanf.Koanf
	flags    *pflag.FlagSet
	callback func(flag *pflag.Flag) (string, any)
}

// MapSource is a configuration.Source which loads configuration from the command line flags.
type MapSource struct {
	m     map[string]any
	koanf *koanf.Koanf
}<|MERGE_RESOLUTION|>--- conflicted
+++ resolved
@@ -14,11 +14,7 @@
 	Load(val *schema.StructValidator) (err error)
 }
 
-<<<<<<< HEAD
-// YAMLFileSource is a configuration configuration.Source with a YAML File.
-=======
 // YAMLFileSource is a YAML file configuration.Source.
->>>>>>> d3d87ffe
 type YAMLFileSource struct {
 	koanf   *koanf.Koanf
 	path    string
