--- conflicted
+++ resolved
@@ -2,33 +2,21 @@
 
 // ServerConfiguration represents the configuration of the http server.
 type ServerConfiguration struct {
-<<<<<<< HEAD
 	Host            string `koanf:"host"`
 	Port            int    `koanf:"port"`
-	TLSCert         string `koanf:"tls_cert"`
-	TLSKey          string `koanf:"tls_key"`
 	Path            string `koanf:"path"`
 	ReadBufferSize  int    `koanf:"read_buffer_size"`
 	WriteBufferSize int    `koanf:"write_buffer_size"`
 	EnablePprof     bool   `koanf:"enable_endpoint_pprof"`
 	EnableExpvars   bool   `koanf:"enable_endpoint_expvars"`
-=======
-	Host            string `mapstructure:"host"`
-	Port            int    `mapstructure:"port"`
-	Path            string `mapstructure:"path"`
-	ReadBufferSize  int    `mapstructure:"read_buffer_size"`
-	WriteBufferSize int    `mapstructure:"write_buffer_size"`
-	EnablePprof     bool   `mapstructure:"enable_endpoint_pprof"`
-	EnableExpvars   bool   `mapstructure:"enable_endpoint_expvars"`
 
-	TLS ServerTLSConfiguration `mapstructure:"tls"`
+	TLS ServerTLSConfiguration `koanf:"tls"`
 }
 
 // ServerTLSConfiguration represents the configuration of the http servers TLS options.
 type ServerTLSConfiguration struct {
-	Certificate string `mapstructure:"certificate"`
-	Key         string `mapstructure:"key"`
->>>>>>> 158783a9
+	Certificate string `koanf:"certificate"`
+	Key         string `koanf:"key"`
 }
 
 // DefaultServerConfiguration represents the default values of the ServerConfiguration.
