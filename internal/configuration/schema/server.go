package schema

<<<<<<< HEAD
// ServerConfig represents the configuration of the http server.
type ServerConfig struct {
=======
import (
	"time"
)

// ServerConfiguration represents the configuration of the http server.
type ServerConfiguration struct {
>>>>>>> b034048d
	Host               string `koanf:"host"`
	Port               int    `koanf:"port"`
	Path               string `koanf:"path"`
	AssetPath          string `koanf:"asset_path"`
<<<<<<< HEAD
	ReadBufferSize     int    `koanf:"read_buffer_size"`
	WriteBufferSize    int    `koanf:"write_buffer_size"`
	DisableHealthcheck bool   `koanf:"disable_healthcheck"`

	TLS       ServerTLSConfig       `koanf:"tls"`
	Headers   ServerHeadersConfig   `koanf:"headers"`
	Endpoints ServerEndpointsConfig `koanf:"endpoints"`
=======
	EnablePprof        bool   `koanf:"enable_pprof"`
	EnableExpvars      bool   `koanf:"enable_expvars"`
	DisableHealthcheck bool   `koanf:"disable_healthcheck"`

	TLS     ServerTLSConfiguration     `koanf:"tls"`
	Headers ServerHeadersConfiguration `koanf:"headers"`

	Buffers  ServerBuffers  `koanf:"buffers"`
	Timeouts ServerTimeouts `koanf:"timeouts"`
>>>>>>> b034048d
}

// ServerEndpointsConfig is the endpoints configuration for the HTTP server.
type ServerEndpointsConfig struct {
	EnablePprof   bool `koanf:"enable_pprof"`
	EnableExpvars bool `koanf:"enable_expvars"`

	Authz map[string]ServerAuthzEndpointConfig `koanf:"authz"`
}

// ServerAuthzEndpointConfig is the Authz endpoints configuration for the HTTP server.
type ServerAuthzEndpointConfig struct {
	Implementation string `koanf:"string"`

	AuthnStrategies []ServerAuthnStrategyAuthzEndpointConfig `koanf:"authn_strategies"`
}

// ServerAuthnStrategyAuthzEndpointConfig is the Authz endpoints configuration for the HTTP server.
type ServerAuthnStrategyAuthzEndpointConfig struct {
	Name string `koanf:"name"`
}

// ServerTLSConfig represents the configuration of the http servers TLS options.
type ServerTLSConfig struct {
	Certificate        string   `koanf:"certificate"`
	Key                string   `koanf:"key"`
	ClientCertificates []string `koanf:"client_certificates"`
}

// ServerHeadersConfig represents the customization of the http server headers.
type ServerHeadersConfig struct {
	CSPTemplate string `koanf:"csp_template"`
}

<<<<<<< HEAD
// DefaultServerConfig represents the default values of the ServerConfig.
var DefaultServerConfig = ServerConfig{
	Host:            "0.0.0.0",
	Port:            9091,
	ReadBufferSize:  4096,
	WriteBufferSize: 4096,
	Endpoints: ServerEndpointsConfig{
		Authz: map[string]ServerAuthzEndpointConfig{
			"legacy": {
				Implementation: "Legacy",
			},
			"auth-request": {
				Implementation: "AuthRequest",
				AuthnStrategies: []ServerAuthnStrategyAuthzEndpointConfig{
					{
						Name: "HeaderAuthRequestProxyAuthorization",
					},
					{
						Name: "CookieSession",
					},
				},
			},
			"forward-auth": {
				Implementation: "ForwardAuth",
				AuthnStrategies: []ServerAuthnStrategyAuthzEndpointConfig{
					{
						Name: "HeaderProxyAuthorization",
					},
					{
						Name: "CookieSession",
					},
				},
			},
			"ext-authz": {
				Implementation: "ExtAuthz",
				AuthnStrategies: []ServerAuthnStrategyAuthzEndpointConfig{
					{
						Name: "HeaderProxyAuthorization",
					},
					{
						Name: "CookieSession",
					},
				},
			},
		},
=======
// DefaultServerConfiguration represents the default values of the ServerConfiguration.
var DefaultServerConfiguration = ServerConfiguration{
	Host: "0.0.0.0",
	Port: 9091,
	Buffers: ServerBuffers{
		Read:  4096,
		Write: 4096,
	},
	Timeouts: ServerTimeouts{
		Read:  time.Second * 2,
		Write: time.Second * 2,
		Idle:  time.Second * 30,
>>>>>>> b034048d
	},
}<|MERGE_RESOLUTION|>--- conflicted
+++ resolved
@@ -1,39 +1,23 @@
 package schema
 
-<<<<<<< HEAD
-// ServerConfig represents the configuration of the http server.
-type ServerConfig struct {
-=======
 import (
 	"time"
 )
 
-// ServerConfiguration represents the configuration of the http server.
-type ServerConfiguration struct {
->>>>>>> b034048d
+// ServerConfig represents the configuration of the http server.
+type ServerConfig struct {
 	Host               string `koanf:"host"`
 	Port               int    `koanf:"port"`
 	Path               string `koanf:"path"`
 	AssetPath          string `koanf:"asset_path"`
-<<<<<<< HEAD
-	ReadBufferSize     int    `koanf:"read_buffer_size"`
-	WriteBufferSize    int    `koanf:"write_buffer_size"`
 	DisableHealthcheck bool   `koanf:"disable_healthcheck"`
 
 	TLS       ServerTLSConfig       `koanf:"tls"`
 	Headers   ServerHeadersConfig   `koanf:"headers"`
 	Endpoints ServerEndpointsConfig `koanf:"endpoints"`
-=======
-	EnablePprof        bool   `koanf:"enable_pprof"`
-	EnableExpvars      bool   `koanf:"enable_expvars"`
-	DisableHealthcheck bool   `koanf:"disable_healthcheck"`
-
-	TLS     ServerTLSConfiguration     `koanf:"tls"`
-	Headers ServerHeadersConfiguration `koanf:"headers"`
 
 	Buffers  ServerBuffers  `koanf:"buffers"`
 	Timeouts ServerTimeouts `koanf:"timeouts"`
->>>>>>> b034048d
 }
 
 // ServerEndpointsConfig is the endpoints configuration for the HTTP server.
@@ -68,13 +52,19 @@
 	CSPTemplate string `koanf:"csp_template"`
 }
 
-<<<<<<< HEAD
 // DefaultServerConfig represents the default values of the ServerConfig.
 var DefaultServerConfig = ServerConfig{
-	Host:            "0.0.0.0",
-	Port:            9091,
-	ReadBufferSize:  4096,
-	WriteBufferSize: 4096,
+	Host: "0.0.0.0",
+	Port: 9091,
+	Buffers: ServerBuffers{
+		Read:  4096,
+		Write: 4096,
+	},
+	Timeouts: ServerTimeouts{
+		Read:  time.Second * 2,
+		Write: time.Second * 2,
+		Idle:  time.Second * 30,
+	},
 	Endpoints: ServerEndpointsConfig{
 		Authz: map[string]ServerAuthzEndpointConfig{
 			"legacy": {
@@ -114,19 +104,5 @@
 				},
 			},
 		},
-=======
-// DefaultServerConfiguration represents the default values of the ServerConfiguration.
-var DefaultServerConfiguration = ServerConfiguration{
-	Host: "0.0.0.0",
-	Port: 9091,
-	Buffers: ServerBuffers{
-		Read:  4096,
-		Write: 4096,
-	},
-	Timeouts: ServerTimeouts{
-		Read:  time.Second * 2,
-		Write: time.Second * 2,
-		Idle:  time.Second * 30,
->>>>>>> b034048d
 	},
 }