--- conflicted
+++ resolved
@@ -81,10 +81,8 @@
 }
 
 // DefaultRedisConfiguration is the default redis configuration.
-<<<<<<< HEAD
 var DefaultRedisConfiguration = SessionRedis{
-	Port:                     6379,
-	MaximumActiveConnections: 8,
+	Port: 6379,
 	TLS: &TLS{
 		MinimumVersion: TLSVersion{Value: tls.VersionTLS12},
 	},
@@ -92,13 +90,9 @@
 
 // DefaultRedisHighAvailabilityConfiguration is the default redis configuration.
 var DefaultRedisHighAvailabilityConfiguration = SessionRedis{
-	Port: 26379,
+	Port:                     26379,
+	MaximumActiveConnections: 8,
 	TLS: &TLS{
-=======
-var DefaultRedisConfiguration = RedisSessionConfiguration{
-	Port: 6379,
-	TLS: &TLSConfig{
->>>>>>> 7a893fc8
 		MinimumVersion: TLSVersion{Value: tls.VersionTLS12},
 	},
 }