package schema

import (
	"crypto/rsa"
	"net/url"
	"time"
)

// IdentityProvidersConfiguration represents the IdentityProviders 2.0 configuration for Authelia.
type IdentityProvidersConfiguration struct {
	OIDC *OpenIDConnectConfiguration `koanf:"oidc"`
}

// OpenIDConnectConfiguration configuration for OpenID Connect.
type OpenIDConnectConfiguration struct {
	HMACSecret             string               `koanf:"hmac_secret"`
	IssuerCertificateChain X509CertificateChain `koanf:"issuer_certificate_chain"`
	IssuerPrivateKey       *rsa.PrivateKey      `koanf:"issuer_private_key"`

	AccessTokenLifespan   time.Duration `koanf:"access_token_lifespan"`
	AuthorizeCodeLifespan time.Duration `koanf:"authorize_code_lifespan"`
	IDTokenLifespan       time.Duration `koanf:"id_token_lifespan"`
	RefreshTokenLifespan  time.Duration `koanf:"refresh_token_lifespan"`

	EnableClientDebugMessages bool `koanf:"enable_client_debug_messages"`
	MinimumParameterEntropy   int  `koanf:"minimum_parameter_entropy"`

	EnforcePKCE              string `koanf:"enforce_pkce"`
	EnablePKCEPlainChallenge bool   `koanf:"enable_pkce_plain_challenge"`

	CORS OpenIDConnectCORSConfiguration `koanf:"cors"`
	PAR  OpenIDConnectPARConfiguration  `koanf:"pushed_authorizations"`

	Clients []OpenIDConnectClientConfiguration `koanf:"clients"`
}

// OpenIDConnectPARConfiguration represents an OpenID Connect PAR config.
type OpenIDConnectPARConfiguration struct {
	Enforce         bool          `koanf:"enforce"`
	ContextLifespan time.Duration `koanf:"context_lifespan"`
}

// OpenIDConnectCORSConfiguration represents an OpenID Connect CORS config.
type OpenIDConnectCORSConfiguration struct {
	Endpoints      []string  `koanf:"endpoints"`
	AllowedOrigins []url.URL `koanf:"allowed_origins"`

	AllowedOriginsFromClientRedirectURIs bool `koanf:"allowed_origins_from_client_redirect_uris"`
}

// OpenIDConnectClientConfiguration configuration for an OpenID Connect client.
type OpenIDConnectClientConfiguration struct {
	ID               string          `koanf:"id"`
	Description      string          `koanf:"description"`
	Secret           *PasswordDigest `koanf:"secret"`
	SectorIdentifier url.URL         `koanf:"sector_identifier"`
	Public           bool            `koanf:"public"`

	RedirectURIs []string `koanf:"redirect_uris"`

	Audience      []string `koanf:"audience"`
	Scopes        []string `koanf:"scopes"`
	GrantTypes    []string `koanf:"grant_types"`
	ResponseTypes []string `koanf:"response_types"`
	ResponseModes []string `koanf:"response_modes"`

	Policy string `koanf:"authorization_policy"`

<<<<<<< HEAD
	EnforcePAR bool `koanf:"enforce_par"`
=======
	EnforcePKCE bool `koanf:"enforce_pkce"`

	PKCEChallengeMethod      string `koanf:"pkce_challenge_method"`
	UserinfoSigningAlgorithm string `koanf:"userinfo_signing_algorithm"`
>>>>>>> adaf069e

	ConsentMode                  string         `koanf:"consent_mode"`
	ConsentPreConfiguredDuration *time.Duration `koanf:"pre_configured_consent_duration"`
}

// DefaultOpenIDConnectConfiguration contains defaults for OIDC.
var DefaultOpenIDConnectConfiguration = OpenIDConnectConfiguration{
	AccessTokenLifespan:   time.Hour,
	AuthorizeCodeLifespan: time.Minute,
	IDTokenLifespan:       time.Hour,
	RefreshTokenLifespan:  time.Minute * 90,
	EnforcePKCE:           "public_clients_only",
}

var defaultOIDCClientConsentPreConfiguredDuration = time.Hour * 24 * 7

// DefaultOpenIDConnectClientConfiguration contains defaults for OIDC Clients.
var DefaultOpenIDConnectClientConfiguration = OpenIDConnectClientConfiguration{
	Policy:        "two_factor",
	Scopes:        []string{"openid", "groups", "profile", "email"},
	GrantTypes:    []string{"refresh_token", "authorization_code"},
	ResponseTypes: []string{"code"},
	ResponseModes: []string{"form_post", "query", "fragment"},

	UserinfoSigningAlgorithm:     "none",
	ConsentMode:                  "auto",
	ConsentPreConfiguredDuration: &defaultOIDCClientConsentPreConfiguredDuration,
}<|MERGE_RESOLUTION|>--- conflicted
+++ resolved
@@ -66,14 +66,11 @@
 
 	Policy string `koanf:"authorization_policy"`
 
-<<<<<<< HEAD
-	EnforcePAR bool `koanf:"enforce_par"`
-=======
+	EnforcePAR  bool `koanf:"enforce_par"`
 	EnforcePKCE bool `koanf:"enforce_pkce"`
 
 	PKCEChallengeMethod      string `koanf:"pkce_challenge_method"`
 	UserinfoSigningAlgorithm string `koanf:"userinfo_signing_algorithm"`
->>>>>>> adaf069e
 
 	ConsentMode                  string         `koanf:"consent_mode"`
 	ConsentPreConfiguredDuration *time.Duration `koanf:"pre_configured_consent_duration"`
