--- conflicted
+++ resolved
@@ -26,7 +26,6 @@
 
 // OpenIDConnectClientConfiguration configuration for an OpenID Connect client.
 type OpenIDConnectClientConfiguration struct {
-<<<<<<< HEAD
 	ID            string   `koanf:"id"`
 	Description   string   `koanf:"description"`
 	Secret        string   `koanf:"secret"`
@@ -36,19 +35,8 @@
 	GrantTypes    []string `koanf:"grant_types"`
 	ResponseTypes []string `koanf:"response_types"`
 	ResponseModes []string `koanf:"response_modes"`
-=======
-	ID            string   `mapstructure:"id"`
-	Description   string   `mapstructure:"description"`
-	Secret        string   `mapstructure:"secret"`
-	RedirectURIs  []string `mapstructure:"redirect_uris"`
-	Policy        string   `mapstructure:"authorization_policy"`
-	Scopes        []string `mapstructure:"scopes"`
-	GrantTypes    []string `mapstructure:"grant_types"`
-	ResponseTypes []string `mapstructure:"response_types"`
-	ResponseModes []string `mapstructure:"response_modes"`
 
-	UserinfoSigningAlgorithm string `mapstructure:"userinfo_signing_algorithm"`
->>>>>>> 143db664
+	UserinfoSigningAlgorithm string `koanf:"userinfo_signing_algorithm"`
 }
 
 // DefaultOpenIDConnectConfiguration contains defaults for OIDC.
