--- conflicted
+++ resolved
@@ -35,6 +35,7 @@
 // AuthenticationBackendConfiguration represents the configuration related to the authentication backend.
 type AuthenticationBackendConfiguration struct {
 	DisableResetPassword bool                                    `mapstructure:"disable_reset_password"`
+	DisableDelayAuth     bool                                    `mapstructure:"disable_delay_auth"`
 	RefreshInterval      string                                  `mapstructure:"refresh_interval"`
 	Ldap                 *LDAPAuthenticationBackendConfiguration `mapstructure:"ldap"`
 	File                 *FileAuthenticationBackendConfiguration `mapstructure:"file"`
@@ -67,17 +68,8 @@
 	Algorithm:  "sha512",
 }
 
-<<<<<<< HEAD
-// AuthenticationBackendConfiguration represents the configuration related to the authentication backend.
-type AuthenticationBackendConfiguration struct {
-	DisableResetPassword bool                                    `mapstructure:"disable_reset_password"`
-	DisableDelayAuth     bool                                    `mapstructure:"disable_delay_auth"`
-	Ldap                 *LDAPAuthenticationBackendConfiguration `mapstructure:"ldap"`
-	File                 *FileAuthenticationBackendConfiguration `mapstructure:"file"`
-=======
 // DefaultLDAPAuthenticationBackendConfiguration represents the default LDAP config.
 var DefaultLDAPAuthenticationBackendConfiguration = LDAPAuthenticationBackendConfiguration{
 	MailAttribute:      "mail",
 	GroupNameAttribute: "cn",
->>>>>>> 4db5807b
 }