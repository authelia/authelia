package schema

// Configuration object extracted from YAML configuration file.
type Configuration struct {
	Theme                 string `koanf:"theme"`
	CertificatesDirectory string `koanf:"certificates_directory"`
	JWTSecret             string `koanf:"jwt_secret"`
	DefaultRedirectionURL string `koanf:"default_redirection_url"`

	Log                   LogConfiguration                   `koanf:"log"`
	IdentityProviders     IdentityProvidersConfiguration     `koanf:"identity_providers"`
	AuthenticationBackend AuthenticationBackendConfiguration `koanf:"authentication_backend"`
	Session               SessionConfiguration               `koanf:"session"`
	TOTP                  TOTPConfiguration                  `koanf:"totp"`
	DuoAPI                *DuoAPIConfiguration               `koanf:"duo_api"`
	AccessControl         AccessControlConfiguration         `koanf:"access_control"`
	NTP                   NTPConfiguration                   `koanf:"ntp"`
	Regulation            RegulationConfiguration            `koanf:"regulation"`
	Storage               StorageConfiguration               `koanf:"storage"`
	Notifier              *NotifierConfiguration             `koanf:"notifier"`
	Server                ServerConfiguration                `koanf:"server"`
	Webauthn              WebauthnConfiguration              `koanf:"webauthn"`
<<<<<<< HEAD

	Default DefaultConfiguration `koanf:"default"`
=======
	PasswordPolicy        PasswordPolicyConfiguration        `koanf:"password_policy"`
>>>>>>> b8280dfe
}<|MERGE_RESOLUTION|>--- conflicted
+++ resolved
@@ -20,10 +20,7 @@
 	Notifier              *NotifierConfiguration             `koanf:"notifier"`
 	Server                ServerConfiguration                `koanf:"server"`
 	Webauthn              WebauthnConfiguration              `koanf:"webauthn"`
-<<<<<<< HEAD
+	PasswordPolicy        PasswordPolicyConfiguration        `koanf:"password_policy"`
 
 	Default DefaultConfiguration `koanf:"default"`
-=======
-	PasswordPolicy        PasswordPolicyConfiguration        `koanf:"password_policy"`
->>>>>>> b8280dfe
 }