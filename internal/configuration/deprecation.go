package configuration

import (
	"github.com/authelia/authelia/v4/internal/model"
)

// Deprecation represents a deprecated configuration key.
type Deprecation struct {
	Version model.SemanticVersion
	Key     string
	NewKey  string
	AutoMap bool
	MapFunc func(value any) any
	ErrText string
}

var deprecations = map[string]Deprecation{
	"logs_level": {
		Version: model.SemanticVersion{Major: 4, Minor: 7},
		Key:     "logs_level",
		NewKey:  "log.level",
		AutoMap: true,
		MapFunc: nil,
	},
	"logs_file": {
		Version: model.SemanticVersion{Major: 4, Minor: 7},
		Key:     "logs_file",
		NewKey:  "log.file_path",
		AutoMap: true,
		MapFunc: nil,
	},
	"authentication_backend.ldap.skip_verify": {
		Version: model.SemanticVersion{Major: 4, Minor: 25},
		Key:     "authentication_backend.ldap.skip_verify",
		NewKey:  "authentication_backend.ldap.tls.skip_verify",
		AutoMap: true,
		MapFunc: nil,
	},
	"authentication_backend.ldap.minimum_tls_version": {
		Version: model.SemanticVersion{Major: 4, Minor: 25},
		Key:     "authentication_backend.ldap.minimum_tls_version",
		NewKey:  "authentication_backend.ldap.tls.minimum_version",
		AutoMap: true,
		MapFunc: nil,
	},
	"notifier.smtp.disable_verify_cert": {
		Version: model.SemanticVersion{Major: 4, Minor: 25},
		Key:     "notifier.smtp.disable_verify_cert",
		NewKey:  "notifier.smtp.tls.skip_verify",
		AutoMap: true,
		MapFunc: nil,
	},
	"notifier.smtp.trusted_cert": {
		Version: model.SemanticVersion{Major: 4, Minor: 25},
		Key:     "notifier.smtp.trusted_cert",
		NewKey:  "certificates_directory",
		AutoMap: false,
		MapFunc: nil,
	},
	"host": {
		Version: model.SemanticVersion{Major: 4, Minor: 30},
		Key:     "logs_file",
		NewKey:  "server.host",
		AutoMap: true,
		MapFunc: nil,
	},
	"port": {
		Version: model.SemanticVersion{Major: 4, Minor: 30},
		Key:     "port",
		NewKey:  "server.port",
		AutoMap: true,
		MapFunc: nil,
	},
	"tls_key": {
		Version: model.SemanticVersion{Major: 4, Minor: 30},
		Key:     "tls_key",
		NewKey:  "server.tls.key",
		AutoMap: true,
		MapFunc: nil,
	},
	"tls_cert": {
		Version: model.SemanticVersion{Major: 4, Minor: 30},
		Key:     "tls_cert",
		NewKey:  "server.tls.certificate",
		AutoMap: true,
		MapFunc: nil,
	},
	"log_level": {
		Version: model.SemanticVersion{Major: 4, Minor: 30},
		Key:     "log_level",
		NewKey:  "log.level",
		AutoMap: true,
		MapFunc: nil,
	},
	"log_file_path": {
		Version: model.SemanticVersion{Major: 4, Minor: 30},
		Key:     "log_file_path",
		NewKey:  "log.file_path",
		AutoMap: true,
		MapFunc: nil,
	},
	"log_format": {
		Version: model.SemanticVersion{Major: 4, Minor: 30},
		Key:     "log_format",
		NewKey:  "log.format",
		AutoMap: true,
		MapFunc: nil,
	},
	"storage.postgres.sslmode": {
		Version: model.SemanticVersion{Major: 4, Minor: 36},
		Key:     "storage.postgres.sslmode",
		NewKey:  "storage.postgres.ssl.mode",
		AutoMap: true,
		MapFunc: nil,
	},
	"authentication_backend.disable_reset_password": {
		Version: model.SemanticVersion{Major: 4, Minor: 36},
		Key:     "authentication_backend.disable_reset_password",
		NewKey:  "authentication_backend.password_reset.disable",
		AutoMap: true,
		MapFunc: nil,
	},
	"server.read_buffer_size": {
		Version: model.SemanticVersion{Major: 4, Minor: 36},
		Key:     "server.read_buffer_size",
		NewKey:  "server.buffers.read",
		AutoMap: true,
		MapFunc: nil,
	},
	"server.write_buffer_size": {
		Version: model.SemanticVersion{Major: 4, Minor: 36},
		Key:     "server.write_buffer_size",
		NewKey:  "server.buffers.write",
		AutoMap: true,
		MapFunc: nil,
	},
<<<<<<< HEAD
	"server.enable_pprof": {
		Version: model.SemanticVersion{Major: 4, Minor: 38},
		Key:     "server.enable_pprof",
		NewKey:  "server.endpoints.enable_pprof",
		AutoMap: true,
		MapFunc: nil,
	},
	"server.enable_expvars": {
		Version: model.SemanticVersion{Major: 4, Minor: 38},
		Key:     "server.enable_expvars",
		NewKey:  "server.endpoints.enable_expvars",
=======
	"session.remember_me_duration": {
		Version: model.SemanticVersion{Major: 4, Minor: 38},
		Key:     "session.remember_me_duration",
		NewKey:  "session.remember_me",
>>>>>>> 98604dc7
		AutoMap: true,
		MapFunc: nil,
	},
}<|MERGE_RESOLUTION|>--- conflicted
+++ resolved
@@ -134,7 +134,13 @@
 		AutoMap: true,
 		MapFunc: nil,
 	},
-<<<<<<< HEAD
+	"session.remember_me_duration": {
+		Version: model.SemanticVersion{Major: 4, Minor: 38},
+		Key:     "session.remember_me_duration",
+		NewKey:  "session.remember_me",
+		AutoMap: true,
+		MapFunc: nil,
+	},
 	"server.enable_pprof": {
 		Version: model.SemanticVersion{Major: 4, Minor: 38},
 		Key:     "server.enable_pprof",
@@ -146,12 +152,6 @@
 		Version: model.SemanticVersion{Major: 4, Minor: 38},
 		Key:     "server.enable_expvars",
 		NewKey:  "server.endpoints.enable_expvars",
-=======
-	"session.remember_me_duration": {
-		Version: model.SemanticVersion{Major: 4, Minor: 38},
-		Key:     "session.remember_me_duration",
-		NewKey:  "session.remember_me",
->>>>>>> 98604dc7
 		AutoMap: true,
 		MapFunc: nil,
 	},
