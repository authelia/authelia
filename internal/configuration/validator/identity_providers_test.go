package validator

import (
	"crypto/rsa"
	"crypto/x509"
	"encoding/pem"
	"errors"
	"fmt"
	"net/url"
	"testing"
	"time"

	"github.com/stretchr/testify/assert"
	"github.com/stretchr/testify/require"

	"github.com/authelia/authelia/v4/internal/configuration/schema"
	"github.com/authelia/authelia/v4/internal/oidc"
	"github.com/authelia/authelia/v4/internal/utils"
)

func TestShouldRaiseErrorWhenInvalidOIDCServerConfiguration(t *testing.T) {
	validator := schema.NewStructValidator()
	config := &schema.IdentityProvidersConfiguration{
		OIDC: &schema.OpenIDConnectConfiguration{
			HMACSecret: "abc",
		},
	}

	ValidateIdentityProviders(config, validator)

	require.Len(t, validator.Errors(), 2)

	assert.EqualError(t, validator.Errors()[0], errFmtOIDCNoPrivateKey)
	assert.EqualError(t, validator.Errors()[1], errFmtOIDCNoClientsConfigured)
}

func TestShouldNotRaiseErrorWhenCORSEndpointsValid(t *testing.T) {
	validator := schema.NewStructValidator()
	config := &schema.IdentityProvidersConfiguration{
		OIDC: &schema.OpenIDConnectConfiguration{
			HMACSecret:       "rLABDrx87et5KvRHVUgTm3pezWWd8LMN",
			IssuerPrivateKey: &rsa.PrivateKey{},
			CORS: schema.OpenIDConnectCORSConfiguration{
				Endpoints: []string{oidc.AuthorizationEndpoint, oidc.TokenEndpoint, oidc.IntrospectionEndpoint, oidc.RevocationEndpoint, oidc.UserinfoEndpoint},
			},
			Clients: []schema.OpenIDConnectClientConfiguration{
				{
					ID:     "example",
					Secret: MustDecodeSecret("$plaintext$example"),
				},
			},
		},
	}

	ValidateIdentityProviders(config, validator)

	assert.Len(t, validator.Errors(), 0)
}

func TestShouldRaiseErrorWhenCORSEndpointsNotValid(t *testing.T) {
	validator := schema.NewStructValidator()
	config := &schema.IdentityProvidersConfiguration{
		OIDC: &schema.OpenIDConnectConfiguration{
			HMACSecret:       "rLABDrx87et5KvRHVUgTm3pezWWd8LMN",
			IssuerPrivateKey: &rsa.PrivateKey{},
			CORS: schema.OpenIDConnectCORSConfiguration{
				Endpoints: []string{oidc.AuthorizationEndpoint, oidc.TokenEndpoint, oidc.IntrospectionEndpoint, oidc.RevocationEndpoint, oidc.UserinfoEndpoint, "invalid_endpoint"},
			},
			Clients: []schema.OpenIDConnectClientConfiguration{
				{
					ID:     "example",
					Secret: MustDecodeSecret("$plaintext$example"),
				},
			},
		},
	}

	ValidateIdentityProviders(config, validator)

	require.Len(t, validator.Errors(), 1)

	assert.EqualError(t, validator.Errors()[0], "identity_providers: oidc: cors: option 'endpoints' contains an invalid value 'invalid_endpoint': must be one of 'authorization', 'token', 'introspection', 'revocation', 'userinfo'")
}

func TestShouldRaiseErrorWhenOIDCPKCEEnforceValueInvalid(t *testing.T) {
	validator := schema.NewStructValidator()
	config := &schema.IdentityProvidersConfiguration{
		OIDC: &schema.OpenIDConnectConfiguration{
			HMACSecret:       "rLABDrx87et5KvRHVUgTm3pezWWd8LMN",
			IssuerPrivateKey: &rsa.PrivateKey{},
			EnforcePKCE:      "invalid",
		},
	}

	ValidateIdentityProviders(config, validator)

	require.Len(t, validator.Errors(), 2)

	assert.EqualError(t, validator.Errors()[0], "identity_providers: oidc: option 'enforce_pkce' must be 'never', 'public_clients_only' or 'always', but it is configured as 'invalid'")
	assert.EqualError(t, validator.Errors()[1], errFmtOIDCNoClientsConfigured)
}

func TestShouldRaiseErrorWhenOIDCCORSOriginsHasInvalidValues(t *testing.T) {
	validator := schema.NewStructValidator()

	config := &schema.IdentityProvidersConfiguration{
		OIDC: &schema.OpenIDConnectConfiguration{
			HMACSecret:       "rLABDrx87et5KvRHVUgTm3pezWWd8LMN",
			IssuerPrivateKey: &rsa.PrivateKey{},
			CORS: schema.OpenIDConnectCORSConfiguration{
				AllowedOrigins:                       utils.URLsFromStringSlice([]string{"https://example.com/", "https://site.example.com/subpath", "https://site.example.com?example=true", "*"}),
				AllowedOriginsFromClientRedirectURIs: true,
			},
			Clients: []schema.OpenIDConnectClientConfiguration{
				{
					ID:           "myclient",
					Secret:       MustDecodeSecret("$plaintext$jk12nb3klqwmnelqkwenm"),
					Policy:       "two_factor",
					RedirectURIs: []string{"https://example.com/oauth2_callback", "https://localhost:566/callback", "http://an.example.com/callback", "file://a/file"},
				},
			},
		},
	}

	ValidateIdentityProviders(config, validator)

	require.Len(t, validator.Errors(), 6)
	assert.EqualError(t, validator.Errors()[0], "identity_providers: oidc: cors: option 'allowed_origins' contains an invalid value 'https://example.com/' as it has a path: origins must only be scheme, hostname, and an optional port")
	assert.EqualError(t, validator.Errors()[1], "identity_providers: oidc: cors: option 'allowed_origins' contains an invalid value 'https://site.example.com/subpath' as it has a path: origins must only be scheme, hostname, and an optional port")
	assert.EqualError(t, validator.Errors()[2], "identity_providers: oidc: cors: option 'allowed_origins' contains an invalid value 'https://site.example.com?example=true' as it has a query string: origins must only be scheme, hostname, and an optional port")
	assert.EqualError(t, validator.Errors()[3], "identity_providers: oidc: cors: option 'allowed_origins' contains the wildcard origin '*' with more than one origin but the wildcard origin must be defined by itself")
	assert.EqualError(t, validator.Errors()[4], "identity_providers: oidc: cors: option 'allowed_origins' contains the wildcard origin '*' cannot be specified with option 'allowed_origins_from_client_redirect_uris' enabled")
	assert.EqualError(t, validator.Errors()[5], "identity_providers: oidc: client 'myclient': option 'redirect_uris' has an invalid value: redirect uri 'file://a/file' must have a scheme of 'http' or 'https' but 'file' is configured")

	require.Len(t, config.OIDC.CORS.AllowedOrigins, 6)
	assert.Equal(t, "*", config.OIDC.CORS.AllowedOrigins[3].String())
	assert.Equal(t, "https://example.com", config.OIDC.CORS.AllowedOrigins[4].String())
}

func TestShouldRaiseErrorWhenOIDCServerNoClients(t *testing.T) {
	validator := schema.NewStructValidator()
	config := &schema.IdentityProvidersConfiguration{
		OIDC: &schema.OpenIDConnectConfiguration{
			HMACSecret:       "rLABDrx87et5KvRHVUgTm3pezWWd8LMN",
			IssuerPrivateKey: &rsa.PrivateKey{},
		},
	}

	ValidateIdentityProviders(config, validator)

	require.Len(t, validator.Errors(), 1)

	assert.EqualError(t, validator.Errors()[0], errFmtOIDCNoClientsConfigured)
}

func TestShouldRaiseErrorWhenOIDCServerClientBadValues(t *testing.T) {
	mustParseURL := func(u string) url.URL {
		out, err := url.Parse(u)
		if err != nil {
			panic(err)
		}

		return *out
	}

	testCases := []struct {
		Name    string
		Clients []schema.OpenIDConnectClientConfiguration
		Errors  []string
	}{
		{
			Name: "EmptyIDAndSecret",
			Clients: []schema.OpenIDConnectClientConfiguration{
				{
					ID:           "",
					Secret:       nil,
					Policy:       "",
					RedirectURIs: []string{},
				},
			},
			Errors: []string{
				fmt.Sprintf(errFmtOIDCClientInvalidSecret, ""),
				errFmtOIDCClientsWithEmptyID,
			},
		},
		{
			Name: "InvalidPolicy",
			Clients: []schema.OpenIDConnectClientConfiguration{
				{
					ID:     "client-1",
					Secret: MustDecodeSecret("$plaintext$a-secret"),
					Policy: "a-policy",
					RedirectURIs: []string{
						"https://google.com",
					},
				},
			},
			Errors: []string{fmt.Sprintf(errFmtOIDCClientInvalidPolicy, "client-1", "a-policy")},
		},
		{
			Name: "ClientIDDuplicated",
			Clients: []schema.OpenIDConnectClientConfiguration{
				{
					ID:           "client-x",
					Secret:       MustDecodeSecret("$plaintext$a-secret"),
					Policy:       policyTwoFactor,
					RedirectURIs: []string{},
				},
				{
					ID:           "client-x",
					Secret:       MustDecodeSecret("$plaintext$a-secret"),
					Policy:       policyTwoFactor,
					RedirectURIs: []string{},
				},
			},
			Errors: []string{errFmtOIDCClientsDuplicateID},
		},
		{
			Name: "RedirectURIInvalid",
			Clients: []schema.OpenIDConnectClientConfiguration{
				{
					ID:     "client-check-uri-parse",
					Secret: MustDecodeSecret("$plaintext$a-secret"),
					Policy: policyTwoFactor,
					RedirectURIs: []string{
						"http://abc@%two",
					},
				},
			},
			Errors: []string{
				fmt.Sprintf(errFmtOIDCClientRedirectURICantBeParsed, "client-check-uri-parse", "http://abc@%two", errors.New("parse \"http://abc@%two\": invalid URL escape \"%tw\"")),
			},
		},
		{
			Name: "RedirectURINotAbsolute",
			Clients: []schema.OpenIDConnectClientConfiguration{
				{
					ID:     "client-check-uri-abs",
					Secret: MustDecodeSecret("$plaintext$a-secret"),
					Policy: policyTwoFactor,
					RedirectURIs: []string{
						"google.com",
					},
				},
			},
			Errors: []string{
				fmt.Sprintf(errFmtOIDCClientRedirectURIAbsolute, "client-check-uri-abs", "google.com"),
			},
		},
		{
			Name: "ValidSectorIdentifier",
			Clients: []schema.OpenIDConnectClientConfiguration{
				{
					ID:     "client-valid-sector",
					Secret: MustDecodeSecret("$plaintext$a-secret"),
					Policy: policyTwoFactor,
					RedirectURIs: []string{
						"https://google.com",
					},
					SectorIdentifier: mustParseURL("example.com"),
				},
			},
		},
		{
			Name: "ValidSectorIdentifierWithPort",
			Clients: []schema.OpenIDConnectClientConfiguration{
				{
					ID:     "client-valid-sector",
					Secret: MustDecodeSecret("$plaintext$a-secret"),
					Policy: policyTwoFactor,
					RedirectURIs: []string{
						"https://google.com",
					},
					SectorIdentifier: mustParseURL("example.com:2000"),
				},
			},
		},
		{
			Name: "InvalidSectorIdentifierInvalidURL",
			Clients: []schema.OpenIDConnectClientConfiguration{
				{
					ID:     "client-invalid-sector",
					Secret: MustDecodeSecret("$plaintext$a-secret"),
					Policy: policyTwoFactor,
					RedirectURIs: []string{
						"https://google.com",
					},
					SectorIdentifier: mustParseURL("https://user:pass@example.com/path?query=abc#fragment"),
				},
			},
			Errors: []string{
				fmt.Sprintf(errFmtOIDCClientInvalidSectorIdentifier, "client-invalid-sector", "https://user:pass@example.com/path?query=abc#fragment", "example.com", "scheme", "https"),
				fmt.Sprintf(errFmtOIDCClientInvalidSectorIdentifier, "client-invalid-sector", "https://user:pass@example.com/path?query=abc#fragment", "example.com", "path", "/path"),
				fmt.Sprintf(errFmtOIDCClientInvalidSectorIdentifier, "client-invalid-sector", "https://user:pass@example.com/path?query=abc#fragment", "example.com", "query", "query=abc"),
				fmt.Sprintf(errFmtOIDCClientInvalidSectorIdentifier, "client-invalid-sector", "https://user:pass@example.com/path?query=abc#fragment", "example.com", "fragment", "fragment"),
				fmt.Sprintf(errFmtOIDCClientInvalidSectorIdentifier, "client-invalid-sector", "https://user:pass@example.com/path?query=abc#fragment", "example.com", "username", "user"),
				fmt.Sprintf(errFmtOIDCClientInvalidSectorIdentifierWithoutValue, "client-invalid-sector", "https://user:pass@example.com/path?query=abc#fragment", "example.com", "password"),
			},
		},
		{
			Name: "InvalidSectorIdentifierInvalidHost",
			Clients: []schema.OpenIDConnectClientConfiguration{
				{
					ID:     "client-invalid-sector",
					Secret: MustDecodeSecret("$plaintext$a-secret"),
					Policy: policyTwoFactor,
					RedirectURIs: []string{
						"https://google.com",
					},
					SectorIdentifier: mustParseURL("example.com/path?query=abc#fragment"),
				},
			},
			Errors: []string{
				fmt.Sprintf(errFmtOIDCClientInvalidSectorIdentifierHost, "client-invalid-sector", "example.com/path?query=abc#fragment"),
			},
		},
	}

	for _, tc := range testCases {
		t.Run(tc.Name, func(t *testing.T) {
			validator := schema.NewStructValidator()
			config := &schema.IdentityProvidersConfiguration{
				OIDC: &schema.OpenIDConnectConfiguration{
					HMACSecret:       "rLABDrx87et5KvRHVUgTm3pezWWd8LMN",
					IssuerPrivateKey: &rsa.PrivateKey{},
					Clients:          tc.Clients,
				},
			}

			ValidateIdentityProviders(config, validator)

			errs := validator.Errors()

			require.Len(t, errs, len(tc.Errors))
			for i, errStr := range tc.Errors {
				t.Run(fmt.Sprintf("Error%d", i+1), func(t *testing.T) {
					assert.EqualError(t, errs[i], errStr)
				})
			}
		})
	}
}

func TestShouldRaiseErrorWhenOIDCClientConfiguredWithBadScopes(t *testing.T) {
	validator := schema.NewStructValidator()
	config := &schema.IdentityProvidersConfiguration{
		OIDC: &schema.OpenIDConnectConfiguration{
			HMACSecret:       "rLABDrx87et5KvRHVUgTm3pezWWd8LMN",
			IssuerPrivateKey: &rsa.PrivateKey{},
			Clients: []schema.OpenIDConnectClientConfiguration{
				{
					ID:     "good_id",
					Secret: MustDecodeSecret("$plaintext$good_secret"),
					Policy: "two_factor",
					Scopes: []string{"openid", "bad_scope"},
					RedirectURIs: []string{
						"https://google.com/callback",
					},
				},
			},
		},
	}

	ValidateIdentityProviders(config, validator)

	require.Len(t, validator.Errors(), 1)
	assert.EqualError(t, validator.Errors()[0], "identity_providers: oidc: client 'good_id': option 'scopes' must only have the values 'openid', 'email', 'profile', 'groups', 'offline_access' but one option is configured as 'bad_scope'")
}

func TestShouldRaiseErrorWhenOIDCClientConfiguredWithBadGrantTypes(t *testing.T) {
	validator := schema.NewStructValidator()
	config := &schema.IdentityProvidersConfiguration{
		OIDC: &schema.OpenIDConnectConfiguration{
			HMACSecret:       "rLABDrx87et5KvRHVUgTm3pezWWd8LMN",
			IssuerPrivateKey: &rsa.PrivateKey{},
			Clients: []schema.OpenIDConnectClientConfiguration{
				{
					ID:         "good_id",
					Secret:     MustDecodeSecret("$plaintext$good_secret"),
					Policy:     "two_factor",
					GrantTypes: []string{"bad_grant_type"},
					RedirectURIs: []string{
						"https://google.com/callback",
					},
				},
			},
		},
	}

	ValidateIdentityProviders(config, validator)

	require.Len(t, validator.Errors(), 1)
	assert.EqualError(t, validator.Errors()[0], "identity_providers: oidc: client 'good_id': option 'grant_types' must only have the values 'implicit', 'refresh_token', 'authorization_code', 'password', 'client_credentials' but one option is configured as 'bad_grant_type'")
}

func TestShouldNotErrorOnCertificateValid(t *testing.T) {
	validator := schema.NewStructValidator()
	config := &schema.IdentityProvidersConfiguration{
		OIDC: &schema.OpenIDConnectConfiguration{
			HMACSecret:             "rLABDrx87et5KvRHVUgTm3pezWWd8LMN",
			IssuerCertificateChain: mustParseX509CertificateChain(testCert1),
			IssuerPrivateKey:       mustParseRSAPrivateKey(testKey1),
			Clients: []schema.OpenIDConnectClientConfiguration{
				{
					ID:     "good_id",
					Secret: "good_secret",
					Policy: "two_factor",
					RedirectURIs: []string{
						"https://google.com/callback",
					},
				},
			},
		},
	}

	ValidateIdentityProviders(config, validator)

	assert.Len(t, validator.Warnings(), 0)
	assert.Len(t, validator.Errors(), 0)
}

func TestShouldRaiseErrorOnCertificateNotValid(t *testing.T) {
	validator := schema.NewStructValidator()
	config := &schema.IdentityProvidersConfiguration{
		OIDC: &schema.OpenIDConnectConfiguration{
			HMACSecret:             "rLABDrx87et5KvRHVUgTm3pezWWd8LMN",
			IssuerCertificateChain: mustParseX509CertificateChain(testCert1),
			IssuerPrivateKey:       mustParseRSAPrivateKey(testKey2),
			Clients: []schema.OpenIDConnectClientConfiguration{
				{
					ID:     "good_id",
					Secret: "good_secret",
					Policy: "two_factor",
					RedirectURIs: []string{
						"https://google.com/callback",
					},
				},
			},
		},
	}

	ValidateIdentityProviders(config, validator)

	assert.Len(t, validator.Warnings(), 0)
	require.Len(t, validator.Errors(), 1)

	assert.EqualError(t, validator.Errors()[0], "identity_providers: oidc: option 'issuer_private_key' does not appear to be the private key the certificate provided by option 'issuer_certificate_chain'")
}

func TestShouldRaiseErrorWhenOIDCClientConfiguredWithBadResponseModes(t *testing.T) {
	validator := schema.NewStructValidator()
	config := &schema.IdentityProvidersConfiguration{
		OIDC: &schema.OpenIDConnectConfiguration{
			HMACSecret:       "rLABDrx87et5KvRHVUgTm3pezWWd8LMN",
			IssuerPrivateKey: &rsa.PrivateKey{},
			Clients: []schema.OpenIDConnectClientConfiguration{
				{
					ID:            "good_id",
					Secret:        MustDecodeSecret("$plaintext$good_secret"),
					Policy:        "two_factor",
					ResponseModes: []string{"bad_responsemode"},
					RedirectURIs: []string{
						"https://google.com/callback",
					},
				},
			},
		},
	}

	ValidateIdentityProviders(config, validator)

	require.Len(t, validator.Errors(), 1)
	assert.EqualError(t, validator.Errors()[0], "identity_providers: oidc: client 'good_id': option 'response_modes' must only have the values 'form_post', 'query', 'fragment' but one option is configured as 'bad_responsemode'")
}

func TestShouldRaiseErrorWhenOIDCClientConfiguredWithBadUserinfoAlg(t *testing.T) {
	validator := schema.NewStructValidator()
	config := &schema.IdentityProvidersConfiguration{
		OIDC: &schema.OpenIDConnectConfiguration{
			HMACSecret:       "rLABDrx87et5KvRHVUgTm3pezWWd8LMN",
			IssuerPrivateKey: &rsa.PrivateKey{},
			Clients: []schema.OpenIDConnectClientConfiguration{
				{
					ID:                       "good_id",
					Secret:                   MustDecodeSecret("$plaintext$good_secret"),
					Policy:                   "two_factor",
					UserinfoSigningAlgorithm: "rs256",
					RedirectURIs: []string{
						"https://google.com/callback",
					},
				},
			},
		},
	}

	ValidateIdentityProviders(config, validator)

	require.Len(t, validator.Errors(), 1)
	assert.EqualError(t, validator.Errors()[0], "identity_providers: oidc: client 'good_id': option 'userinfo_signing_algorithm' must be one of 'none, RS256' but it is configured as 'rs256'")
}

func TestValidateIdentityProvidersShouldRaiseWarningOnSecurityIssue(t *testing.T) {
	validator := schema.NewStructValidator()
	config := &schema.IdentityProvidersConfiguration{
		OIDC: &schema.OpenIDConnectConfiguration{
			HMACSecret:              "abc",
			IssuerPrivateKey:        &rsa.PrivateKey{},
			MinimumParameterEntropy: 1,
			Clients: []schema.OpenIDConnectClientConfiguration{
				{
					ID:     "good_id",
					Secret: MustDecodeSecret("$plaintext$good_secret"),
					Policy: "two_factor",
					RedirectURIs: []string{
						"https://google.com/callback",
					},
				},
			},
		},
	}

	ValidateIdentityProviders(config, validator)

	assert.Len(t, validator.Errors(), 0)
	require.Len(t, validator.Warnings(), 1)

	assert.EqualError(t, validator.Warnings()[0], "openid connect provider: SECURITY ISSUE - minimum parameter entropy is configured to an unsafe value, it should be above 8 but it's configured to 1")
}

func TestValidateIdentityProvidersShouldRaiseErrorsOnInvalidClientTypes(t *testing.T) {
	validator := schema.NewStructValidator()
	config := &schema.IdentityProvidersConfiguration{
		OIDC: &schema.OpenIDConnectConfiguration{
			HMACSecret:       "hmac1",
			IssuerPrivateKey: &rsa.PrivateKey{},
			Clients: []schema.OpenIDConnectClientConfiguration{
				{
					ID:     "client-with-invalid-secret",
					Secret: MustDecodeSecret("$plaintext$a-secret"),
					Public: true,
					Policy: "two_factor",
					RedirectURIs: []string{
						"https://localhost",
					},
				},
				{
					ID:     "client-with-bad-redirect-uri",
					Secret: MustDecodeSecret("$plaintext$a-secret"),
					Public: false,
					Policy: "two_factor",
					RedirectURIs: []string{
						oauth2InstalledApp,
					},
				},
			},
		},
	}

	ValidateIdentityProviders(config, validator)

	require.Len(t, validator.Errors(), 2)
	assert.Len(t, validator.Warnings(), 0)

	assert.EqualError(t, validator.Errors()[0], fmt.Sprintf(errFmtOIDCClientPublicInvalidSecret, "client-with-invalid-secret"))
	assert.EqualError(t, validator.Errors()[1], fmt.Sprintf(errFmtOIDCClientRedirectURIPublic, "client-with-bad-redirect-uri", oauth2InstalledApp))
}

func TestValidateIdentityProvidersShouldNotRaiseErrorsOnValidPublicClients(t *testing.T) {
	validator := schema.NewStructValidator()
	config := &schema.IdentityProvidersConfiguration{
		OIDC: &schema.OpenIDConnectConfiguration{
			HMACSecret:       "hmac1",
			IssuerPrivateKey: &rsa.PrivateKey{},
			Clients: []schema.OpenIDConnectClientConfiguration{
				{
					ID:     "installed-app-client",
					Public: true,
					Policy: "two_factor",
					RedirectURIs: []string{
						oauth2InstalledApp,
					},
				},
				{
					ID:     "client-with-https-scheme",
					Public: true,
					Policy: "two_factor",
					RedirectURIs: []string{
						"https://localhost:9000",
					},
				},
				{
					ID:     "client-with-loopback",
					Public: true,
					Policy: "two_factor",
					RedirectURIs: []string{
						"http://127.0.0.1",
					},
				},
			},
		},
	}

	ValidateIdentityProviders(config, validator)

	assert.Len(t, validator.Errors(), 0)
	assert.Len(t, validator.Warnings(), 0)
}

func TestValidateIdentityProvidersShouldSetDefaultValues(t *testing.T) {
	validator := schema.NewStructValidator()
	config := &schema.IdentityProvidersConfiguration{
		OIDC: &schema.OpenIDConnectConfiguration{
			HMACSecret:       "rLABDrx87et5KvRHVUgTm3pezWWd8LMN",
			IssuerPrivateKey: &rsa.PrivateKey{},
			Clients: []schema.OpenIDConnectClientConfiguration{
				{
					ID:     "a-client",
					Secret: MustDecodeSecret("$plaintext$a-client-secret"),
					RedirectURIs: []string{
						"https://google.com",
					},
				},
				{
					ID:                       "b-client",
					Description:              "Normal Description",
					Secret:                   MustDecodeSecret("$plaintext$b-client-secret"),
					Policy:                   policyOneFactor,
					UserinfoSigningAlgorithm: "RS256",
					RedirectURIs: []string{
						"https://google.com",
					},
					Scopes: []string{
						"groups",
					},
					GrantTypes: []string{
						"refresh_token",
					},
					ResponseTypes: []string{
						"token",
						"code",
					},
					ResponseModes: []string{
						"form_post",
						"fragment",
					},
				},
			},
		},
	}

	ValidateIdentityProviders(config, validator)

	assert.Len(t, validator.Warnings(), 0)
	assert.Len(t, validator.Errors(), 0)

	// Assert Clients[0] Policy is set to the default, and the default doesn't override Clients[1]'s Policy.
	assert.Equal(t, policyTwoFactor, config.OIDC.Clients[0].Policy)
	assert.Equal(t, policyOneFactor, config.OIDC.Clients[1].Policy)

	assert.Equal(t, "none", config.OIDC.Clients[0].UserinfoSigningAlgorithm)
	assert.Equal(t, "RS256", config.OIDC.Clients[1].UserinfoSigningAlgorithm)

	// Assert Clients[0] Description is set to the Clients[0] ID, and Clients[1]'s Description is not overridden.
	assert.Equal(t, config.OIDC.Clients[0].ID, config.OIDC.Clients[0].Description)
	assert.Equal(t, "Normal Description", config.OIDC.Clients[1].Description)

	// Assert Clients[0] ends up configured with the default Scopes.
	require.Len(t, config.OIDC.Clients[0].Scopes, 4)
	assert.Equal(t, "openid", config.OIDC.Clients[0].Scopes[0])
	assert.Equal(t, "groups", config.OIDC.Clients[0].Scopes[1])
	assert.Equal(t, "profile", config.OIDC.Clients[0].Scopes[2])
	assert.Equal(t, "email", config.OIDC.Clients[0].Scopes[3])

	// Assert Clients[1] ends up configured with the configured Scopes and the openid Scope.
	require.Len(t, config.OIDC.Clients[1].Scopes, 2)
	assert.Equal(t, "groups", config.OIDC.Clients[1].Scopes[0])
	assert.Equal(t, "openid", config.OIDC.Clients[1].Scopes[1])

	// Assert Clients[0] ends up configured with the default GrantTypes.
	require.Len(t, config.OIDC.Clients[0].GrantTypes, 2)
	assert.Equal(t, "refresh_token", config.OIDC.Clients[0].GrantTypes[0])
	assert.Equal(t, "authorization_code", config.OIDC.Clients[0].GrantTypes[1])

	// Assert Clients[1] ends up configured with only the configured GrantTypes.
	require.Len(t, config.OIDC.Clients[1].GrantTypes, 1)
	assert.Equal(t, "refresh_token", config.OIDC.Clients[1].GrantTypes[0])

	// Assert Clients[0] ends up configured with the default ResponseTypes.
	require.Len(t, config.OIDC.Clients[0].ResponseTypes, 1)
	assert.Equal(t, "code", config.OIDC.Clients[0].ResponseTypes[0])

	// Assert Clients[1] ends up configured only with the configured ResponseTypes.
	require.Len(t, config.OIDC.Clients[1].ResponseTypes, 2)
	assert.Equal(t, "token", config.OIDC.Clients[1].ResponseTypes[0])
	assert.Equal(t, "code", config.OIDC.Clients[1].ResponseTypes[1])

	// Assert Clients[0] ends up configured with the default ResponseModes.
	require.Len(t, config.OIDC.Clients[0].ResponseModes, 3)
	assert.Equal(t, "form_post", config.OIDC.Clients[0].ResponseModes[0])
	assert.Equal(t, "query", config.OIDC.Clients[0].ResponseModes[1])
	assert.Equal(t, "fragment", config.OIDC.Clients[0].ResponseModes[2])

	// Assert Clients[1] ends up configured only with the configured ResponseModes.
	require.Len(t, config.OIDC.Clients[1].ResponseModes, 2)
	assert.Equal(t, "form_post", config.OIDC.Clients[1].ResponseModes[0])
	assert.Equal(t, "fragment", config.OIDC.Clients[1].ResponseModes[1])

	assert.Equal(t, false, config.OIDC.EnableClientDebugMessages)
	assert.Equal(t, time.Hour, config.OIDC.AccessTokenLifespan)
	assert.Equal(t, time.Minute, config.OIDC.AuthorizeCodeLifespan)
	assert.Equal(t, time.Hour, config.OIDC.IDTokenLifespan)
	assert.Equal(t, time.Minute*90, config.OIDC.RefreshTokenLifespan)
}

// All valid schemes are supported as defined in https://datatracker.ietf.org/doc/html/rfc8252#section-7.1
func TestValidateOIDCClientRedirectURIsSupportingPrivateUseURISchemes(t *testing.T) {
	conf := schema.OpenIDConnectClientConfiguration{
		ID: "owncloud",
		RedirectURIs: []string{
			"https://www.mywebsite.com",
			"http://www.mywebsite.com",
			"oc://ios.owncloud.com",
			// example given in the RFC https://datatracker.ietf.org/doc/html/rfc8252#section-7.1
			"com.example.app:/oauth2redirect/example-provider",
		},
	}

	t.Run("public", func(t *testing.T) {
		validator := schema.NewStructValidator()
		conf.Public = true
		validateOIDCClientRedirectURIs(conf, validator)

		assert.Len(t, validator.Warnings(), 0)
		assert.Len(t, validator.Errors(), 0)
	})

	t.Run("not public", func(t *testing.T) {
		validator := schema.NewStructValidator()
		conf.Public = false
		validateOIDCClientRedirectURIs(conf, validator)

		assert.Len(t, validator.Warnings(), 0)
		assert.Len(t, validator.Errors(), 2)
		assert.ElementsMatch(t, validator.Errors(), []error{
			errors.New("identity_providers: oidc: client 'owncloud': option 'redirect_uris' has an invalid value: redirect uri 'oc://ios.owncloud.com' must have a scheme of 'http' or 'https' but 'oc' is configured"),
			errors.New("identity_providers: oidc: client 'owncloud': option 'redirect_uris' has an invalid value: redirect uri 'com.example.app:/oauth2redirect/example-provider' must have a scheme of 'http' or 'https' but 'com.example.app' is configured"),
		})
	})
}

<<<<<<< HEAD
func MustDecodeSecret(value string) *schema.PasswordDigest {
	if secret, err := schema.NewPasswordDigest(value, true); err != nil {
		panic(err)
	} else {
		return secret
	}
=======
var (
	testCert1 = `
-----BEGIN CERTIFICATE-----
MIIC5jCCAc6gAwIBAgIRAJZ+6KrHw95zIDgm2arCTCgwDQYJKoZIhvcNAQELBQAw
EzERMA8GA1UEChMIQXV0aGVsaWEwHhcNMjIwOTA4MDIyNDQyWhcNMjMwOTA4MDIy
NDQyWjATMREwDwYDVQQKEwhBdXRoZWxpYTCCASIwDQYJKoZIhvcNAQEBBQADggEP
ADCCAQoCggEBAMAE7muDAJtLsV3WgOpjrZ1JD1RlhuSOa3V+4zo2NYFQSdZW18SZ
fYYgUwLOleEy3VQ3N9MEFh/rWNHYHdsBjDvz/Q1EzAlXqthGd0Sic/UDYtrahrko
jCSkZCQ5YVO9ivMRth6XdUlu7RHVYY3aSOWPx2wiw9cdN+e4p73W6KwyzT7ezbUD
0Nng0Z7CNQTLHv3LBsLUODc4aVOvp2B4aAaw6cn990buKMvUuo2ge9gh0c5gIOM5
dU7xOGAt7RzwCIHnG4CGAWPFuuS215ZeelgQr/9/fhtzDqSuBZw5f10vXnAyBwei
vN6Kffj2RXB+koFwBguT84A6cfmxWllGNF0CAwEAAaM1MDMwDgYDVR0PAQH/BAQD
AgWgMBMGA1UdJQQMMAoGCCsGAQUFBwMBMAwGA1UdEwEB/wQCMAAwDQYJKoZIhvcN
AQELBQADggEBAFvORjj7RGoIc3q0fv6QjuncZ0Mu1/24O0smCr6tq5d6RQBRpb1M
jEsbTMLZErrHbyw/DWC75eJhW6T+6HiVTo6brBXkmDL+QGkLgRNOkZla6cnmIpmL
bf9iPmmcThscQERgYZzNg19zqK8JAQU/6PgU/N6OXTL/mQQoB972ET9dUl7lGx1Q
2l8XBe8t4QTp4t1xd3c4azxWvFNpzWBjC5eBWiVHLJmFXr4xpcnPFYFETOkvEqwt
pMQ2x895BoLrep6b+g0xeF4pmmIQwA9KrUVr++gpYaRzytaOIYwcIPMzt9iLWKQe
6ZSOrTVi8pPugYXp+LhVk/WI7r8EWtyADu0=
-----END CERTIFICATE-----`

	testKey1 = `
-----BEGIN RSA PRIVATE KEY-----
MIIEpAIBAAKCAQEAwATua4MAm0uxXdaA6mOtnUkPVGWG5I5rdX7jOjY1gVBJ1lbX
xJl9hiBTAs6V4TLdVDc30wQWH+tY0dgd2wGMO/P9DUTMCVeq2EZ3RKJz9QNi2tqG
uSiMJKRkJDlhU72K8xG2Hpd1SW7tEdVhjdpI5Y/HbCLD1x0357invdborDLNPt7N
tQPQ2eDRnsI1BMse/csGwtQ4NzhpU6+nYHhoBrDpyf33Ru4oy9S6jaB72CHRzmAg
4zl1TvE4YC3tHPAIgecbgIYBY8W65LbXll56WBCv/39+G3MOpK4FnDl/XS9ecDIH
B6K83op9+PZFcH6SgXAGC5PzgDpx+bFaWUY0XQIDAQABAoIBAQClcdpHcglMxOwe
kRpkWdwWAAQgUJXoSbnW86wu1NRHBfmInyyrrSBVN3aunXbQITZIQIdt3kB94haW
P6KBt5Svd2saSqOOjSWb0SMkVOCaQ/+h19VqpcASNj4+Y94y+8ZD5ofHVfJtghDr
Y7H5OhHDEZ3e0xlwODGaCyUkUY4KBv/oIlILoh4phbDYHkZH8AzDnEiyVE1JAWlN
voAQysgSU7eEnNCi1S07jl5bY+MD3XpJkAfQsJYhqYT/qetStZ12PuXjpbIr3y53
qjCrKeWTyDN+gOznyIGuiR6nvXeQAw/o9hZiah4RuHXTPs/3GAcRXcuMR0pbgJ+B
yfX6eLK1AoGBAPKkJKPYJD2NHukAelNbT2OgeDIgJmfOIvLa73/x2hXvWwa4VwIC
POuKXtT/a02J4pYMGlaKXfHgLmaW2HPObOIjpxqgRIswsiKS1AbaDtkWnhaS1/SJ
oZ7Fk8DdX+1QT4J/fj/2uxRT0GhXdMxDpK7ekpmRE+APPCGhmOMgmWszAoGBAMqX
Ts1RdGWgDxLi15rDqdqRBARJG7Om/xC2voXVmbAb4Q+QoNrNeiIAM2usuhrVuj5V
c16m9fxswRNYqQBYyShDi5wp5a8UjfqDpzJdku2bmrBaL+XVq8PY+oTK6KS3ss8U
CGQ8P6Phz5JGavn/nDMRZ4EwEWqbEMUqJAJlpmIvAoGAQ9Wj8LJyn0qew6FAkaFL
dpzcPZdDZW35009l+a0RvWQnXJ+Yo5UglvEeRgoKY6kS0cQccOlKDl8QWdn+NZIW
WrqA8y6vOwKoKoZGBIxd7k8mb0UqXtFDf/HYtuis8tmrAN7H2vYNo0czUphwrNKU
bdcHwSsQFWns87IL3iO1AIUCgYBzmBX8jOePPN6c9hXzVoVKEshp8ZT+0uBilwLq
tk/07lNiYDGH5woy8E5mt62QtjaIbpVfgoCEwUEBWutDKWXNtYypVDabyWyhbhEu
abn2HX0L9smxqFNTcjCvKF/J7I74HQQUvVPKnIOlgMx1TOXBNcMLMXQekc/lz/+v
5nQjPQKBgQDjdJABeiy9tU0tzLWUVc5QoQKnlfSJoFLis46REb1yHwU9OjTc05Wx
5lAXdTjDmnelDdGWNWHjWOiKSkTxhvQD3jXriI5y8Sdxe3zS3ikYvbMbi97GJz0O
5oyNJo6/froW1dLkJJWR8hg2PQbtoOo6l9HHSd91BnJJ4qFbq9ZrXQ==
-----END RSA PRIVATE KEY-----`

	testKey2 = `
-----BEGIN RSA PRIVATE KEY-----
MIIEpAIBAAKCAQEA6z1LOg1ZCqb0lytXWZ+MRBpMHEXOoTOLYgfZXt1IYyE3Z758
cyalk0NYQhY5cZDsXPYWPvAHiPMUxutWkoxFwby56S+AbIMa3/Is+ILrHRJs8Exn
ZkpyrYFxPX12app2kErdmAkHSx0Z5/kuXiz96PHs8S8/ZbyZolLHzdfLtSzjvRm5
Zue5iFzsf19NJz5CIBfv8g5lRwtE8wNJoRSpn1xq7fqfuA0weDNFPzjlNWRLy6aa
rK7qJexRkmkCs4sLgyl+9NODYJpvmN8E1yhyC27E0joI6rBFVW7Ihv+cSPCdDzGp
EWe81x3AeqAa3mjVqkiq4u4Z2i8JDgBaPboqJwIDAQABAoIBAAFdLZ58jVOefDSU
L8F5R1rtvBs93GDa56f926jNJ6pLewLC+/2+757W+SAI+PRLntM7Kg3bXm/Q2QH+
Q1Y+MflZmspbWCdI61L5GIGoYKyeers59i+FpvySj5GHtLQRiTZ0+Kv1AXHSDWBm
9XneUOqU3IbZe0ifu1RRno72/VtjkGXbW8Mkkw+ohyGbIeTx/0/JQ6sSNZTT3Vk7
8i4IXptq3HSF0/vqZuah8rShoeNq72pD1YLM9YPdL5by1QkDLnqATDiCpLBTCaNV
I8sqYEun+HYbQzBj8ZACG2JVZpEEidONWQHw5BPWO95DSZYrVnEkuCqeH+u5vYt7
CHuJ3AECgYEA+W3v5z+j91w1VPHS0VB3SCDMouycAMIUnJPAbt+0LPP0scUFsBGE
hPAKddC54pmMZRQ2KIwBKiyWfCrJ8Xz8Yogn7fJgmwTHidJBr2WQpIEkNGlK3Dzi
jXL2sh0yC7sHvn0DqiQ79l/e7yRbSnv2wrTJEczOOH2haD7/tBRyCYECgYEA8W+q
E9YyGvEltnPFaOxofNZ8LHVcZSsQI5b6fc0iE7fjxFqeXPXEwGSOTwqQLQRiHn9b
CfPmIG4Vhyq0otVmlPvUnfBZ2OK+tl5X2/mQFO3ROMdvpi0KYa994uqfJdSTaqLn
jjoKFB906UFHnDQDLZUNiV1WwnkTglgLc+xrd6cCgYEAqqthyv6NyBTM3Tm2gcio
Ra9Dtntl51LlXZnvwy3IkDXBCd6BHM9vuLKyxZiziGx+Vy90O1xI872cnot8sINQ
Am+dur/tAEVN72zxyv0Y8qb2yfH96iKy9gxi5s75TnOEQgAygLnYWaWR2lorKRUX
bHTdXBOiS58S0UzCFEslGIECgYBqkO4SKWYeTDhoKvuEj2yjRYyzlu28XeCWxOo1
otiauX0YSyNBRt2cSgYiTzhKFng0m+QUJYp63/wymB/5C5Zmxi0XtWIDADpLhqLj
HmmBQ2Mo26alQ5YkffBju0mZyhVzaQop1eZi8WuKFV1FThPlB7hc3E0SM5zv2Grd
tQnOWwKBgQC40yZY0PcjuILhy+sIc0Wvh7LUA7taSdTye149kRvbvsCDN7Jh75lM
USjhLXY0Nld2zBm9r8wMb81mXH29uvD+tDqqsICvyuKlA/tyzXR+QTr7dCVKVwu0
1YjCJ36UpTsLre2f8nOSLtNmRfDPtbOE2mkOoO9dD9UU0XZwnvn9xw==
-----END RSA PRIVATE KEY-----`
)

func mustParseRSAPrivateKey(data string) *rsa.PrivateKey {
	block, _ := pem.Decode([]byte(data))
	if block == nil || block.Bytes == nil || len(block.Bytes) == 0 {
		panic("not pem encoded")
	}

	if block.Type != "RSA PRIVATE KEY" {
		panic("not private key")
	}

	key, err := x509.ParsePKCS1PrivateKey(block.Bytes)
	if err != nil {
		panic(err)
	}

	return key
}

func mustParseX509CertificateChain(data string) schema.X509CertificateChain {
	chain, err := schema.NewX509CertificateChain(data)

	if err != nil {
		panic(err)
	}

	return *chain
>>>>>>> ab307397
}<|MERGE_RESOLUTION|>--- conflicted
+++ resolved
@@ -398,12 +398,12 @@
 	config := &schema.IdentityProvidersConfiguration{
 		OIDC: &schema.OpenIDConnectConfiguration{
 			HMACSecret:             "rLABDrx87et5KvRHVUgTm3pezWWd8LMN",
-			IssuerCertificateChain: mustParseX509CertificateChain(testCert1),
-			IssuerPrivateKey:       mustParseRSAPrivateKey(testKey1),
+			IssuerCertificateChain: MustParseX509CertificateChain(testCert1),
+			IssuerPrivateKey:       MustParseRSAPrivateKey(testKey1),
 			Clients: []schema.OpenIDConnectClientConfiguration{
 				{
 					ID:     "good_id",
-					Secret: "good_secret",
+					Secret: MustDecodeSecret("$plaintext$good_secret"),
 					Policy: "two_factor",
 					RedirectURIs: []string{
 						"https://google.com/callback",
@@ -424,12 +424,12 @@
 	config := &schema.IdentityProvidersConfiguration{
 		OIDC: &schema.OpenIDConnectConfiguration{
 			HMACSecret:             "rLABDrx87et5KvRHVUgTm3pezWWd8LMN",
-			IssuerCertificateChain: mustParseX509CertificateChain(testCert1),
-			IssuerPrivateKey:       mustParseRSAPrivateKey(testKey2),
+			IssuerCertificateChain: MustParseX509CertificateChain(testCert1),
+			IssuerPrivateKey:       MustParseRSAPrivateKey(testKey2),
 			Clients: []schema.OpenIDConnectClientConfiguration{
 				{
 					ID:     "good_id",
-					Secret: "good_secret",
+					Secret: MustDecodeSecret("$plaintext$good_secret"),
 					Policy: "two_factor",
 					RedirectURIs: []string{
 						"https://google.com/callback",
@@ -748,14 +748,42 @@
 	})
 }
 
-<<<<<<< HEAD
 func MustDecodeSecret(value string) *schema.PasswordDigest {
 	if secret, err := schema.NewPasswordDigest(value, true); err != nil {
 		panic(err)
 	} else {
 		return secret
 	}
-=======
+}
+
+func MustParseRSAPrivateKey(data string) *rsa.PrivateKey {
+	block, _ := pem.Decode([]byte(data))
+	if block == nil || block.Bytes == nil || len(block.Bytes) == 0 {
+		panic("not pem encoded")
+	}
+
+	if block.Type != "RSA PRIVATE KEY" {
+		panic("not private key")
+	}
+
+	key, err := x509.ParsePKCS1PrivateKey(block.Bytes)
+	if err != nil {
+		panic(err)
+	}
+
+	return key
+}
+
+func MustParseX509CertificateChain(data string) schema.X509CertificateChain {
+	chain, err := schema.NewX509CertificateChain(data)
+
+	if err != nil {
+		panic(err)
+	}
+
+	return *chain
+}
+
 var (
 	testCert1 = `
 -----BEGIN CERTIFICATE-----
@@ -834,33 +862,4 @@
 USjhLXY0Nld2zBm9r8wMb81mXH29uvD+tDqqsICvyuKlA/tyzXR+QTr7dCVKVwu0
 1YjCJ36UpTsLre2f8nOSLtNmRfDPtbOE2mkOoO9dD9UU0XZwnvn9xw==
 -----END RSA PRIVATE KEY-----`
-)
-
-func mustParseRSAPrivateKey(data string) *rsa.PrivateKey {
-	block, _ := pem.Decode([]byte(data))
-	if block == nil || block.Bytes == nil || len(block.Bytes) == 0 {
-		panic("not pem encoded")
-	}
-
-	if block.Type != "RSA PRIVATE KEY" {
-		panic("not private key")
-	}
-
-	key, err := x509.ParsePKCS1PrivateKey(block.Bytes)
-	if err != nil {
-		panic(err)
-	}
-
-	return key
-}
-
-func mustParseX509CertificateChain(data string) schema.X509CertificateChain {
-	chain, err := schema.NewX509CertificateChain(data)
-
-	if err != nil {
-		panic(err)
-	}
-
-	return *chain
->>>>>>> ab307397
-}+)