package validator

import (
	"crypto/rsa"
	"crypto/x509"
	"encoding/pem"
	"errors"
	"fmt"
	"net/url"
	"testing"
	"time"

	"github.com/stretchr/testify/assert"
	"github.com/stretchr/testify/require"

	"github.com/authelia/authelia/v4/internal/configuration/schema"
	"github.com/authelia/authelia/v4/internal/oidc"
	"github.com/authelia/authelia/v4/internal/utils"
)

func TestShouldRaiseErrorWhenInvalidOIDCServerConfiguration(t *testing.T) {
	validator := schema.NewStructValidator()
	config := &schema.IdentityProvidersConfiguration{
		OIDC: &schema.OpenIDConnectConfiguration{
			HMACSecret: "abc",
		},
	}

	ValidateIdentityProviders(config, validator)

	require.Len(t, validator.Errors(), 2)

	assert.EqualError(t, validator.Errors()[0], errFmtOIDCNoPrivateKey)
	assert.EqualError(t, validator.Errors()[1], errFmtOIDCNoClientsConfigured)
}

func TestShouldNotRaiseErrorWhenCORSEndpointsValid(t *testing.T) {
	validator := schema.NewStructValidator()
	config := &schema.IdentityProvidersConfiguration{
		OIDC: &schema.OpenIDConnectConfiguration{
			HMACSecret:       "rLABDrx87et5KvRHVUgTm3pezWWd8LMN",
			IssuerPrivateKey: MustParseRSAPrivateKey(testKey1),
			CORS: schema.OpenIDConnectCORSConfiguration{
				Endpoints: []string{oidc.EndpointAuthorization, oidc.EndpointToken, oidc.EndpointIntrospection, oidc.EndpointRevocation, oidc.EndpointUserinfo},
			},
			Clients: []schema.OpenIDConnectClientConfiguration{
				{
					ID:     "example",
					Secret: "example",
				},
			},
		},
	}

	ValidateIdentityProviders(config, validator)

	assert.Len(t, validator.Errors(), 0)
}

func TestShouldRaiseErrorWhenCORSEndpointsNotValid(t *testing.T) {
	validator := schema.NewStructValidator()
	config := &schema.IdentityProvidersConfiguration{
		OIDC: &schema.OpenIDConnectConfiguration{
			HMACSecret:       "rLABDrx87et5KvRHVUgTm3pezWWd8LMN",
			IssuerPrivateKey: MustParseRSAPrivateKey(testKey1),
			CORS: schema.OpenIDConnectCORSConfiguration{
				Endpoints: []string{oidc.EndpointAuthorization, oidc.EndpointToken, oidc.EndpointIntrospection, oidc.EndpointRevocation, oidc.EndpointUserinfo, "invalid_endpoint"},
			},
			Clients: []schema.OpenIDConnectClientConfiguration{
				{
					ID:     "example",
					Secret: "example",
				},
			},
		},
	}

	ValidateIdentityProviders(config, validator)

	require.Len(t, validator.Errors(), 1)

	assert.EqualError(t, validator.Errors()[0], "identity_providers: oidc: cors: option 'endpoints' contains an invalid value 'invalid_endpoint': must be one of 'authorization', 'token', 'introspection', 'revocation', 'userinfo'")
}

func TestShouldRaiseErrorWhenOIDCPKCEEnforceValueInvalid(t *testing.T) {
	validator := schema.NewStructValidator()
	config := &schema.IdentityProvidersConfiguration{
		OIDC: &schema.OpenIDConnectConfiguration{
			HMACSecret:       "rLABDrx87et5KvRHVUgTm3pezWWd8LMN",
<<<<<<< HEAD
			IssuerPrivateKey: MustParseRSAPrivateKey(testKey1),
			EnforcePKCE:      "invalid",
=======
			IssuerPrivateKey: &rsa.PrivateKey{},
			EnforcePKCE:      testInvalid,
>>>>>>> 84cb457c
		},
	}

	ValidateIdentityProviders(config, validator)

	require.Len(t, validator.Errors(), 2)

	assert.EqualError(t, validator.Errors()[0], "identity_providers: oidc: option 'enforce_pkce' must be 'never', 'public_clients_only' or 'always', but it is configured as 'invalid'")
	assert.EqualError(t, validator.Errors()[1], errFmtOIDCNoClientsConfigured)
}

func TestShouldRaiseErrorWhenOIDCCORSOriginsHasInvalidValues(t *testing.T) {
	validator := schema.NewStructValidator()

	config := &schema.IdentityProvidersConfiguration{
		OIDC: &schema.OpenIDConnectConfiguration{
			HMACSecret:       "rLABDrx87et5KvRHVUgTm3pezWWd8LMN",
			IssuerPrivateKey: MustParseRSAPrivateKey(testKey1),
			CORS: schema.OpenIDConnectCORSConfiguration{
				AllowedOrigins:                       utils.URLsFromStringSlice([]string{"https://example.com/", "https://site.example.com/subpath", "https://site.example.com?example=true", "*"}),
				AllowedOriginsFromClientRedirectURIs: true,
			},
			Clients: []schema.OpenIDConnectClientConfiguration{
				{
					ID:           "myclient",
					Secret:       "jk12nb3klqwmnelqkwenm",
					Policy:       "two_factor",
					RedirectURIs: []string{"https://example.com/oauth2_callback", "https://localhost:566/callback", "http://an.example.com/callback", "file://a/file"},
				},
			},
		},
	}

	ValidateIdentityProviders(config, validator)

	require.Len(t, validator.Errors(), 6)
	assert.EqualError(t, validator.Errors()[0], "identity_providers: oidc: cors: option 'allowed_origins' contains an invalid value 'https://example.com/' as it has a path: origins must only be scheme, hostname, and an optional port")
	assert.EqualError(t, validator.Errors()[1], "identity_providers: oidc: cors: option 'allowed_origins' contains an invalid value 'https://site.example.com/subpath' as it has a path: origins must only be scheme, hostname, and an optional port")
	assert.EqualError(t, validator.Errors()[2], "identity_providers: oidc: cors: option 'allowed_origins' contains an invalid value 'https://site.example.com?example=true' as it has a query string: origins must only be scheme, hostname, and an optional port")
	assert.EqualError(t, validator.Errors()[3], "identity_providers: oidc: cors: option 'allowed_origins' contains the wildcard origin '*' with more than one origin but the wildcard origin must be defined by itself")
	assert.EqualError(t, validator.Errors()[4], "identity_providers: oidc: cors: option 'allowed_origins' contains the wildcard origin '*' cannot be specified with option 'allowed_origins_from_client_redirect_uris' enabled")
	assert.EqualError(t, validator.Errors()[5], "identity_providers: oidc: client 'myclient': option 'redirect_uris' has an invalid value: redirect uri 'file://a/file' must have a scheme of 'http' or 'https' but 'file' is configured")

	require.Len(t, config.OIDC.CORS.AllowedOrigins, 6)
	assert.Equal(t, "*", config.OIDC.CORS.AllowedOrigins[3].String())
	assert.Equal(t, "https://example.com", config.OIDC.CORS.AllowedOrigins[4].String())
}

func TestShouldRaiseErrorWhenOIDCServerNoClients(t *testing.T) {
	validator := schema.NewStructValidator()
	config := &schema.IdentityProvidersConfiguration{
		OIDC: &schema.OpenIDConnectConfiguration{
			HMACSecret:       "rLABDrx87et5KvRHVUgTm3pezWWd8LMN",
			IssuerPrivateKey: MustParseRSAPrivateKey(testKey1),
		},
	}

	ValidateIdentityProviders(config, validator)

	require.Len(t, validator.Errors(), 1)

	assert.EqualError(t, validator.Errors()[0], errFmtOIDCNoClientsConfigured)
}

func TestShouldRaiseErrorWhenOIDCServerClientBadValues(t *testing.T) {
	mustParseURL := func(u string) url.URL {
		out, err := url.Parse(u)
		if err != nil {
			panic(err)
		}

		return *out
	}

	testCases := []struct {
		Name    string
		Clients []schema.OpenIDConnectClientConfiguration
		Errors  []string
	}{
		{
			Name: "EmptyIDAndSecret",
			Clients: []schema.OpenIDConnectClientConfiguration{
				{
					ID:           "",
					Secret:       "",
					Policy:       "",
					RedirectURIs: []string{},
				},
			},
			Errors: []string{
				fmt.Sprintf(errFmtOIDCClientInvalidSecret, ""),
				errFmtOIDCClientsWithEmptyID,
			},
		},
		{
			Name: "InvalidPolicy",
			Clients: []schema.OpenIDConnectClientConfiguration{
				{
					ID:     "client-1",
					Secret: "a-secret",
					Policy: "a-policy",
					RedirectURIs: []string{
						"https://google.com",
					},
				},
			},
			Errors: []string{fmt.Sprintf(errFmtOIDCClientInvalidPolicy, "client-1", "a-policy")},
		},
		{
			Name: "ClientIDDuplicated",
			Clients: []schema.OpenIDConnectClientConfiguration{
				{
					ID:           "client-x",
					Secret:       "a-secret",
					Policy:       policyTwoFactor,
					RedirectURIs: []string{},
				},
				{
					ID:           "client-x",
					Secret:       "a-secret",
					Policy:       policyTwoFactor,
					RedirectURIs: []string{},
				},
			},
			Errors: []string{errFmtOIDCClientsDuplicateID},
		},
		{
			Name: "RedirectURIInvalid",
			Clients: []schema.OpenIDConnectClientConfiguration{
				{
					ID:     "client-check-uri-parse",
					Secret: "a-secret",
					Policy: policyTwoFactor,
					RedirectURIs: []string{
						"http://abc@%two",
					},
				},
			},
			Errors: []string{
				fmt.Sprintf(errFmtOIDCClientRedirectURICantBeParsed, "client-check-uri-parse", "http://abc@%two", errors.New("parse \"http://abc@%two\": invalid URL escape \"%tw\"")),
			},
		},
		{
			Name: "RedirectURINotAbsolute",
			Clients: []schema.OpenIDConnectClientConfiguration{
				{
					ID:     "client-check-uri-abs",
					Secret: "a-secret",
					Policy: policyTwoFactor,
					RedirectURIs: []string{
						"google.com",
					},
				},
			},
			Errors: []string{
				fmt.Sprintf(errFmtOIDCClientRedirectURIAbsolute, "client-check-uri-abs", "google.com"),
			},
		},
		{
			Name: "ValidSectorIdentifier",
			Clients: []schema.OpenIDConnectClientConfiguration{
				{
					ID:     "client-valid-sector",
					Secret: "a-secret",
					Policy: policyTwoFactor,
					RedirectURIs: []string{
						"https://google.com",
					},
					SectorIdentifier: mustParseURL("example.com"),
				},
			},
		},
		{
			Name: "ValidSectorIdentifierWithPort",
			Clients: []schema.OpenIDConnectClientConfiguration{
				{
					ID:     "client-valid-sector",
					Secret: "a-secret",
					Policy: policyTwoFactor,
					RedirectURIs: []string{
						"https://google.com",
					},
					SectorIdentifier: mustParseURL("example.com:2000"),
				},
			},
		},
		{
			Name: "InvalidSectorIdentifierInvalidURL",
			Clients: []schema.OpenIDConnectClientConfiguration{
				{
					ID:     "client-invalid-sector",
					Secret: "a-secret",
					Policy: policyTwoFactor,
					RedirectURIs: []string{
						"https://google.com",
					},
					SectorIdentifier: mustParseURL("https://user:pass@example.com/path?query=abc#fragment"),
				},
			},
			Errors: []string{
				fmt.Sprintf(errFmtOIDCClientInvalidSectorIdentifier, "client-invalid-sector", "https://user:pass@example.com/path?query=abc#fragment", "example.com", "scheme", "https"),
				fmt.Sprintf(errFmtOIDCClientInvalidSectorIdentifier, "client-invalid-sector", "https://user:pass@example.com/path?query=abc#fragment", "example.com", "path", "/path"),
				fmt.Sprintf(errFmtOIDCClientInvalidSectorIdentifier, "client-invalid-sector", "https://user:pass@example.com/path?query=abc#fragment", "example.com", "query", "query=abc"),
				fmt.Sprintf(errFmtOIDCClientInvalidSectorIdentifier, "client-invalid-sector", "https://user:pass@example.com/path?query=abc#fragment", "example.com", "fragment", "fragment"),
				fmt.Sprintf(errFmtOIDCClientInvalidSectorIdentifier, "client-invalid-sector", "https://user:pass@example.com/path?query=abc#fragment", "example.com", "username", "user"),
				fmt.Sprintf(errFmtOIDCClientInvalidSectorIdentifierWithoutValue, "client-invalid-sector", "https://user:pass@example.com/path?query=abc#fragment", "example.com", "password"),
			},
		},
		{
			Name: "InvalidSectorIdentifierInvalidHost",
			Clients: []schema.OpenIDConnectClientConfiguration{
				{
					ID:     "client-invalid-sector",
					Secret: "a-secret",
					Policy: policyTwoFactor,
					RedirectURIs: []string{
						"https://google.com",
					},
					SectorIdentifier: mustParseURL("example.com/path?query=abc#fragment"),
				},
			},
			Errors: []string{
				fmt.Sprintf(errFmtOIDCClientInvalidSectorIdentifierHost, "client-invalid-sector", "example.com/path?query=abc#fragment"),
			},
		},
	}

	for _, tc := range testCases {
		t.Run(tc.Name, func(t *testing.T) {
			validator := schema.NewStructValidator()
			config := &schema.IdentityProvidersConfiguration{
				OIDC: &schema.OpenIDConnectConfiguration{
					HMACSecret:       "rLABDrx87et5KvRHVUgTm3pezWWd8LMN",
					IssuerPrivateKey: MustParseRSAPrivateKey(testKey1),
					Clients:          tc.Clients,
				},
			}

			ValidateIdentityProviders(config, validator)

			errs := validator.Errors()

			require.Len(t, errs, len(tc.Errors))
			for i, errStr := range tc.Errors {
				t.Run(fmt.Sprintf("Error%d", i+1), func(t *testing.T) {
					assert.EqualError(t, errs[i], errStr)
				})
			}
		})
	}
}

func TestShouldRaiseErrorWhenOIDCClientConfiguredWithBadScopes(t *testing.T) {
	validator := schema.NewStructValidator()
	config := &schema.IdentityProvidersConfiguration{
		OIDC: &schema.OpenIDConnectConfiguration{
			HMACSecret:       "rLABDrx87et5KvRHVUgTm3pezWWd8LMN",
			IssuerPrivateKey: MustParseRSAPrivateKey(testKey1),
			Clients: []schema.OpenIDConnectClientConfiguration{
				{
					ID:     "good_id",
					Secret: "good_secret",
					Policy: "two_factor",
					Scopes: []string{"openid", "bad_scope"},
					RedirectURIs: []string{
						"https://google.com/callback",
					},
				},
			},
		},
	}

	ValidateIdentityProviders(config, validator)

	require.Len(t, validator.Errors(), 1)
	assert.EqualError(t, validator.Errors()[0], "identity_providers: oidc: client 'good_id': option 'scopes' must only have the values 'openid', 'email', 'profile', 'groups', 'offline_access' but one option is configured as 'bad_scope'")
}

func TestShouldRaiseErrorWhenOIDCClientConfiguredWithBadGrantTypes(t *testing.T) {
	validator := schema.NewStructValidator()
	config := &schema.IdentityProvidersConfiguration{
		OIDC: &schema.OpenIDConnectConfiguration{
			HMACSecret:       "rLABDrx87et5KvRHVUgTm3pezWWd8LMN",
			IssuerPrivateKey: MustParseRSAPrivateKey(testKey1),
			Clients: []schema.OpenIDConnectClientConfiguration{
				{
					ID:         "good_id",
					Secret:     "good_secret",
					Policy:     "two_factor",
					GrantTypes: []string{"bad_grant_type"},
					RedirectURIs: []string{
						"https://google.com/callback",
					},
				},
			},
		},
	}

	ValidateIdentityProviders(config, validator)

	require.Len(t, validator.Errors(), 1)
	assert.EqualError(t, validator.Errors()[0], "identity_providers: oidc: client 'good_id': option 'grant_types' must only have the values 'implicit', 'refresh_token', 'authorization_code', 'password', 'client_credentials' but one option is configured as 'bad_grant_type'")
}

func TestShouldNotErrorOnCertificateValid(t *testing.T) {
	validator := schema.NewStructValidator()
	config := &schema.IdentityProvidersConfiguration{
		OIDC: &schema.OpenIDConnectConfiguration{
			HMACSecret:             "rLABDrx87et5KvRHVUgTm3pezWWd8LMN",
			IssuerCertificateChain: MustParseX509CertificateChain(testCert1),
			IssuerPrivateKey:       MustParseRSAPrivateKey(testKey1),
			Clients: []schema.OpenIDConnectClientConfiguration{
				{
					ID:     "good_id",
					Secret: "good_secret",
					Policy: "two_factor",
					RedirectURIs: []string{
						"https://google.com/callback",
					},
				},
			},
		},
	}

	ValidateIdentityProviders(config, validator)

	assert.Len(t, validator.Warnings(), 0)
	assert.Len(t, validator.Errors(), 0)
}

func TestShouldRaiseErrorOnCertificateNotValid(t *testing.T) {
	validator := schema.NewStructValidator()
	config := &schema.IdentityProvidersConfiguration{
		OIDC: &schema.OpenIDConnectConfiguration{
			HMACSecret:             "rLABDrx87et5KvRHVUgTm3pezWWd8LMN",
			IssuerCertificateChain: MustParseX509CertificateChain(testCert1),
			IssuerPrivateKey:       MustParseRSAPrivateKey(testKey2),
			Clients: []schema.OpenIDConnectClientConfiguration{
				{
					ID:     "good_id",
					Secret: "good_secret",
					Policy: "two_factor",
					RedirectURIs: []string{
						"https://google.com/callback",
					},
				},
			},
		},
	}

	ValidateIdentityProviders(config, validator)

	assert.Len(t, validator.Warnings(), 0)
	require.Len(t, validator.Errors(), 1)

	assert.EqualError(t, validator.Errors()[0], "identity_providers: oidc: option 'issuer_private_key' does not appear to be the private key the certificate provided by option 'issuer_certificate_chain'")
}

func TestShouldRaiseErrorOnKeySizeTooSmall(t *testing.T) {
	validator := schema.NewStructValidator()
	config := &schema.IdentityProvidersConfiguration{
		OIDC: &schema.OpenIDConnectConfiguration{
			HMACSecret:       "rLABDrx87et5KvRHVUgTm3pezWWd8LMN",
			IssuerPrivateKey: MustParseRSAPrivateKey(testKey3),
			Clients: []schema.OpenIDConnectClientConfiguration{
				{
					ID:     "good_id",
					Secret: "good_secret",
					Policy: "two_factor",
					RedirectURIs: []string{
						"https://google.com/callback",
					},
				},
			},
		},
	}

	ValidateIdentityProviders(config, validator)

	assert.Len(t, validator.Warnings(), 0)
	require.Len(t, validator.Errors(), 1)

	assert.EqualError(t, validator.Errors()[0], "identity_providers: oidc: option 'issuer_private_key' must be an RSA private key with 2048 bits or more but it only has 1024 bits")
}

func TestShouldRaiseErrorWhenOIDCClientConfiguredWithBadResponseModes(t *testing.T) {
	validator := schema.NewStructValidator()
	config := &schema.IdentityProvidersConfiguration{
		OIDC: &schema.OpenIDConnectConfiguration{
			HMACSecret:       "rLABDrx87et5KvRHVUgTm3pezWWd8LMN",
			IssuerPrivateKey: MustParseRSAPrivateKey(testKey1),
			Clients: []schema.OpenIDConnectClientConfiguration{
				{
					ID:            "good_id",
					Secret:        "good_secret",
					Policy:        "two_factor",
					ResponseModes: []string{"bad_responsemode"},
					RedirectURIs: []string{
						"https://google.com/callback",
					},
				},
			},
		},
	}

	ValidateIdentityProviders(config, validator)

	require.Len(t, validator.Errors(), 1)
	assert.EqualError(t, validator.Errors()[0], "identity_providers: oidc: client 'good_id': option 'response_modes' must only have the values 'form_post', 'query', 'fragment' but one option is configured as 'bad_responsemode'")
}

func TestShouldRaiseErrorWhenOIDCClientConfiguredWithBadUserinfoAlg(t *testing.T) {
	validator := schema.NewStructValidator()
	config := &schema.IdentityProvidersConfiguration{
		OIDC: &schema.OpenIDConnectConfiguration{
			HMACSecret:       "rLABDrx87et5KvRHVUgTm3pezWWd8LMN",
			IssuerPrivateKey: MustParseRSAPrivateKey(testKey1),
			Clients: []schema.OpenIDConnectClientConfiguration{
				{
					ID:                       "good_id",
					Secret:                   "good_secret",
					Policy:                   "two_factor",
					UserinfoSigningAlgorithm: "rs256",
					RedirectURIs: []string{
						"https://google.com/callback",
					},
				},
			},
		},
	}

	ValidateIdentityProviders(config, validator)

	require.Len(t, validator.Errors(), 1)
	assert.EqualError(t, validator.Errors()[0], "identity_providers: oidc: client 'good_id': option 'userinfo_signing_algorithm' must be one of 'none, RS256' but it is configured as 'rs256'")
}

func TestValidateIdentityProvidersShouldRaiseWarningOnSecurityIssue(t *testing.T) {
	validator := schema.NewStructValidator()
	config := &schema.IdentityProvidersConfiguration{
		OIDC: &schema.OpenIDConnectConfiguration{
			HMACSecret:              "abc",
			IssuerPrivateKey:        MustParseRSAPrivateKey(testKey1),
			MinimumParameterEntropy: 1,
			Clients: []schema.OpenIDConnectClientConfiguration{
				{
					ID:     "good_id",
					Secret: "good_secret",
					Policy: "two_factor",
					RedirectURIs: []string{
						"https://google.com/callback",
					},
				},
			},
		},
	}

	ValidateIdentityProviders(config, validator)

	assert.Len(t, validator.Errors(), 0)
	require.Len(t, validator.Warnings(), 1)

	assert.EqualError(t, validator.Warnings()[0], "openid connect provider: SECURITY ISSUE - minimum parameter entropy is configured to an unsafe value, it should be above 8 but it's configured to 1")
}

func TestValidateIdentityProvidersShouldRaiseErrorsOnInvalidClientTypes(t *testing.T) {
	validator := schema.NewStructValidator()
	config := &schema.IdentityProvidersConfiguration{
		OIDC: &schema.OpenIDConnectConfiguration{
			HMACSecret:       "hmac1",
			IssuerPrivateKey: MustParseRSAPrivateKey(testKey1),
			Clients: []schema.OpenIDConnectClientConfiguration{
				{
					ID:     "client-with-invalid-secret",
					Secret: "a-secret",
					Public: true,
					Policy: "two_factor",
					RedirectURIs: []string{
						"https://localhost",
					},
				},
				{
					ID:     "client-with-bad-redirect-uri",
					Secret: "a-secret",
					Public: false,
					Policy: "two_factor",
					RedirectURIs: []string{
						oauth2InstalledApp,
					},
				},
			},
		},
	}

	ValidateIdentityProviders(config, validator)

	require.Len(t, validator.Errors(), 2)
	assert.Len(t, validator.Warnings(), 0)

	assert.EqualError(t, validator.Errors()[0], fmt.Sprintf(errFmtOIDCClientPublicInvalidSecret, "client-with-invalid-secret"))
	assert.EqualError(t, validator.Errors()[1], fmt.Sprintf(errFmtOIDCClientRedirectURIPublic, "client-with-bad-redirect-uri", oauth2InstalledApp))
}

func TestValidateIdentityProvidersShouldNotRaiseErrorsOnValidPublicClients(t *testing.T) {
	validator := schema.NewStructValidator()
	config := &schema.IdentityProvidersConfiguration{
		OIDC: &schema.OpenIDConnectConfiguration{
			HMACSecret:       "hmac1",
			IssuerPrivateKey: MustParseRSAPrivateKey(testKey1),
			Clients: []schema.OpenIDConnectClientConfiguration{
				{
					ID:     "installed-app-client",
					Public: true,
					Policy: "two_factor",
					RedirectURIs: []string{
						oauth2InstalledApp,
					},
				},
				{
					ID:     "client-with-https-scheme",
					Public: true,
					Policy: "two_factor",
					RedirectURIs: []string{
						"https://localhost:9000",
					},
				},
				{
					ID:     "client-with-loopback",
					Public: true,
					Policy: "two_factor",
					RedirectURIs: []string{
						"http://127.0.0.1",
					},
				},
			},
		},
	}

	ValidateIdentityProviders(config, validator)

	assert.Len(t, validator.Errors(), 0)
	assert.Len(t, validator.Warnings(), 0)
}

func TestValidateIdentityProvidersShouldSetDefaultValues(t *testing.T) {
	validator := schema.NewStructValidator()
	config := &schema.IdentityProvidersConfiguration{
		OIDC: &schema.OpenIDConnectConfiguration{
			HMACSecret:       "rLABDrx87et5KvRHVUgTm3pezWWd8LMN",
			IssuerPrivateKey: MustParseRSAPrivateKey(testKey1),
			Clients: []schema.OpenIDConnectClientConfiguration{
				{
					ID:     "a-client",
					Secret: "a-client-secret",
					RedirectURIs: []string{
						"https://google.com",
					},
				},
				{
					ID:                       "b-client",
					Description:              "Normal Description",
					Secret:                   "b-client-secret",
					Policy:                   policyOneFactor,
					UserinfoSigningAlgorithm: "RS256",
					RedirectURIs: []string{
						"https://google.com",
					},
					Scopes: []string{
						"groups",
					},
					GrantTypes: []string{
						"refresh_token",
					},
					ResponseTypes: []string{
						"token",
						"code",
					},
					ResponseModes: []string{
						"form_post",
						"fragment",
					},
				},
			},
		},
	}

	ValidateIdentityProviders(config, validator)

	assert.Len(t, validator.Warnings(), 0)
	assert.Len(t, validator.Errors(), 0)

	// Assert Clients[0] Policy is set to the default, and the default doesn't override Clients[1]'s Policy.
	assert.Equal(t, policyTwoFactor, config.OIDC.Clients[0].Policy)
	assert.Equal(t, policyOneFactor, config.OIDC.Clients[1].Policy)

	assert.Equal(t, "none", config.OIDC.Clients[0].UserinfoSigningAlgorithm)
	assert.Equal(t, "RS256", config.OIDC.Clients[1].UserinfoSigningAlgorithm)

	// Assert Clients[0] Description is set to the Clients[0] ID, and Clients[1]'s Description is not overridden.
	assert.Equal(t, config.OIDC.Clients[0].ID, config.OIDC.Clients[0].Description)
	assert.Equal(t, "Normal Description", config.OIDC.Clients[1].Description)

	// Assert Clients[0] ends up configured with the default Scopes.
	require.Len(t, config.OIDC.Clients[0].Scopes, 4)
	assert.Equal(t, "openid", config.OIDC.Clients[0].Scopes[0])
	assert.Equal(t, "groups", config.OIDC.Clients[0].Scopes[1])
	assert.Equal(t, "profile", config.OIDC.Clients[0].Scopes[2])
	assert.Equal(t, "email", config.OIDC.Clients[0].Scopes[3])

	// Assert Clients[1] ends up configured with the configured Scopes and the openid Scope.
	require.Len(t, config.OIDC.Clients[1].Scopes, 2)
	assert.Equal(t, "groups", config.OIDC.Clients[1].Scopes[0])
	assert.Equal(t, "openid", config.OIDC.Clients[1].Scopes[1])

	// Assert Clients[0] ends up configured with the default GrantTypes.
	require.Len(t, config.OIDC.Clients[0].GrantTypes, 2)
	assert.Equal(t, "refresh_token", config.OIDC.Clients[0].GrantTypes[0])
	assert.Equal(t, "authorization_code", config.OIDC.Clients[0].GrantTypes[1])

	// Assert Clients[1] ends up configured with only the configured GrantTypes.
	require.Len(t, config.OIDC.Clients[1].GrantTypes, 1)
	assert.Equal(t, "refresh_token", config.OIDC.Clients[1].GrantTypes[0])

	// Assert Clients[0] ends up configured with the default ResponseTypes.
	require.Len(t, config.OIDC.Clients[0].ResponseTypes, 1)
	assert.Equal(t, "code", config.OIDC.Clients[0].ResponseTypes[0])

	// Assert Clients[1] ends up configured only with the configured ResponseTypes.
	require.Len(t, config.OIDC.Clients[1].ResponseTypes, 2)
	assert.Equal(t, "token", config.OIDC.Clients[1].ResponseTypes[0])
	assert.Equal(t, "code", config.OIDC.Clients[1].ResponseTypes[1])

	// Assert Clients[0] ends up configured with the default ResponseModes.
	require.Len(t, config.OIDC.Clients[0].ResponseModes, 3)
	assert.Equal(t, "form_post", config.OIDC.Clients[0].ResponseModes[0])
	assert.Equal(t, "query", config.OIDC.Clients[0].ResponseModes[1])
	assert.Equal(t, "fragment", config.OIDC.Clients[0].ResponseModes[2])

	// Assert Clients[1] ends up configured only with the configured ResponseModes.
	require.Len(t, config.OIDC.Clients[1].ResponseModes, 2)
	assert.Equal(t, "form_post", config.OIDC.Clients[1].ResponseModes[0])
	assert.Equal(t, "fragment", config.OIDC.Clients[1].ResponseModes[1])

	assert.Equal(t, false, config.OIDC.EnableClientDebugMessages)
	assert.Equal(t, time.Hour, config.OIDC.AccessTokenLifespan)
	assert.Equal(t, time.Minute, config.OIDC.AuthorizeCodeLifespan)
	assert.Equal(t, time.Hour, config.OIDC.IDTokenLifespan)
	assert.Equal(t, time.Minute*90, config.OIDC.RefreshTokenLifespan)
}

// All valid schemes are supported as defined in https://datatracker.ietf.org/doc/html/rfc8252#section-7.1
func TestValidateOIDCClientRedirectURIsSupportingPrivateUseURISchemes(t *testing.T) {
	conf := schema.OpenIDConnectClientConfiguration{
		ID: "owncloud",
		RedirectURIs: []string{
			"https://www.mywebsite.com",
			"http://www.mywebsite.com",
			"oc://ios.owncloud.com",
			// example given in the RFC https://datatracker.ietf.org/doc/html/rfc8252#section-7.1
			"com.example.app:/oauth2redirect/example-provider",
		},
	}

	t.Run("public", func(t *testing.T) {
		validator := schema.NewStructValidator()
		conf.Public = true
		validateOIDCClientRedirectURIs(conf, validator)

		assert.Len(t, validator.Warnings(), 0)
		assert.Len(t, validator.Errors(), 0)
	})

	t.Run("not public", func(t *testing.T) {
		validator := schema.NewStructValidator()
		conf.Public = false
		validateOIDCClientRedirectURIs(conf, validator)

		assert.Len(t, validator.Warnings(), 0)
		assert.Len(t, validator.Errors(), 2)
		assert.ElementsMatch(t, validator.Errors(), []error{
			errors.New("identity_providers: oidc: client 'owncloud': option 'redirect_uris' has an invalid value: redirect uri 'oc://ios.owncloud.com' must have a scheme of 'http' or 'https' but 'oc' is configured"),
			errors.New("identity_providers: oidc: client 'owncloud': option 'redirect_uris' has an invalid value: redirect uri 'com.example.app:/oauth2redirect/example-provider' must have a scheme of 'http' or 'https' but 'com.example.app' is configured"),
		})
	})
}

func MustParseRSAPrivateKey(data string) *rsa.PrivateKey {
	block, _ := pem.Decode([]byte(data))
	if block == nil || block.Bytes == nil || len(block.Bytes) == 0 {
		panic("not pem encoded")
	}

	if block.Type != "RSA PRIVATE KEY" {
		panic("not private key")
	}

	key, err := x509.ParsePKCS1PrivateKey(block.Bytes)
	if err != nil {
		panic(err)
	}

	return key
}

func MustParseX509CertificateChain(data string) schema.X509CertificateChain {
	chain, err := schema.NewX509CertificateChain(data)

	if err != nil {
		panic(err)
	}

	return *chain
}

var (
	testCert1 = `
-----BEGIN CERTIFICATE-----
MIIC5jCCAc6gAwIBAgIRAJZ+6KrHw95zIDgm2arCTCgwDQYJKoZIhvcNAQELBQAw
EzERMA8GA1UEChMIQXV0aGVsaWEwHhcNMjIwOTA4MDIyNDQyWhcNMjMwOTA4MDIy
NDQyWjATMREwDwYDVQQKEwhBdXRoZWxpYTCCASIwDQYJKoZIhvcNAQEBBQADggEP
ADCCAQoCggEBAMAE7muDAJtLsV3WgOpjrZ1JD1RlhuSOa3V+4zo2NYFQSdZW18SZ
fYYgUwLOleEy3VQ3N9MEFh/rWNHYHdsBjDvz/Q1EzAlXqthGd0Sic/UDYtrahrko
jCSkZCQ5YVO9ivMRth6XdUlu7RHVYY3aSOWPx2wiw9cdN+e4p73W6KwyzT7ezbUD
0Nng0Z7CNQTLHv3LBsLUODc4aVOvp2B4aAaw6cn990buKMvUuo2ge9gh0c5gIOM5
dU7xOGAt7RzwCIHnG4CGAWPFuuS215ZeelgQr/9/fhtzDqSuBZw5f10vXnAyBwei
vN6Kffj2RXB+koFwBguT84A6cfmxWllGNF0CAwEAAaM1MDMwDgYDVR0PAQH/BAQD
AgWgMBMGA1UdJQQMMAoGCCsGAQUFBwMBMAwGA1UdEwEB/wQCMAAwDQYJKoZIhvcN
AQELBQADggEBAFvORjj7RGoIc3q0fv6QjuncZ0Mu1/24O0smCr6tq5d6RQBRpb1M
jEsbTMLZErrHbyw/DWC75eJhW6T+6HiVTo6brBXkmDL+QGkLgRNOkZla6cnmIpmL
bf9iPmmcThscQERgYZzNg19zqK8JAQU/6PgU/N6OXTL/mQQoB972ET9dUl7lGx1Q
2l8XBe8t4QTp4t1xd3c4azxWvFNpzWBjC5eBWiVHLJmFXr4xpcnPFYFETOkvEqwt
pMQ2x895BoLrep6b+g0xeF4pmmIQwA9KrUVr++gpYaRzytaOIYwcIPMzt9iLWKQe
6ZSOrTVi8pPugYXp+LhVk/WI7r8EWtyADu0=
-----END CERTIFICATE-----`

	testKey1 = `
-----BEGIN RSA PRIVATE KEY-----
MIIEpAIBAAKCAQEAwATua4MAm0uxXdaA6mOtnUkPVGWG5I5rdX7jOjY1gVBJ1lbX
xJl9hiBTAs6V4TLdVDc30wQWH+tY0dgd2wGMO/P9DUTMCVeq2EZ3RKJz9QNi2tqG
uSiMJKRkJDlhU72K8xG2Hpd1SW7tEdVhjdpI5Y/HbCLD1x0357invdborDLNPt7N
tQPQ2eDRnsI1BMse/csGwtQ4NzhpU6+nYHhoBrDpyf33Ru4oy9S6jaB72CHRzmAg
4zl1TvE4YC3tHPAIgecbgIYBY8W65LbXll56WBCv/39+G3MOpK4FnDl/XS9ecDIH
B6K83op9+PZFcH6SgXAGC5PzgDpx+bFaWUY0XQIDAQABAoIBAQClcdpHcglMxOwe
kRpkWdwWAAQgUJXoSbnW86wu1NRHBfmInyyrrSBVN3aunXbQITZIQIdt3kB94haW
P6KBt5Svd2saSqOOjSWb0SMkVOCaQ/+h19VqpcASNj4+Y94y+8ZD5ofHVfJtghDr
Y7H5OhHDEZ3e0xlwODGaCyUkUY4KBv/oIlILoh4phbDYHkZH8AzDnEiyVE1JAWlN
voAQysgSU7eEnNCi1S07jl5bY+MD3XpJkAfQsJYhqYT/qetStZ12PuXjpbIr3y53
qjCrKeWTyDN+gOznyIGuiR6nvXeQAw/o9hZiah4RuHXTPs/3GAcRXcuMR0pbgJ+B
yfX6eLK1AoGBAPKkJKPYJD2NHukAelNbT2OgeDIgJmfOIvLa73/x2hXvWwa4VwIC
POuKXtT/a02J4pYMGlaKXfHgLmaW2HPObOIjpxqgRIswsiKS1AbaDtkWnhaS1/SJ
oZ7Fk8DdX+1QT4J/fj/2uxRT0GhXdMxDpK7ekpmRE+APPCGhmOMgmWszAoGBAMqX
Ts1RdGWgDxLi15rDqdqRBARJG7Om/xC2voXVmbAb4Q+QoNrNeiIAM2usuhrVuj5V
c16m9fxswRNYqQBYyShDi5wp5a8UjfqDpzJdku2bmrBaL+XVq8PY+oTK6KS3ss8U
CGQ8P6Phz5JGavn/nDMRZ4EwEWqbEMUqJAJlpmIvAoGAQ9Wj8LJyn0qew6FAkaFL
dpzcPZdDZW35009l+a0RvWQnXJ+Yo5UglvEeRgoKY6kS0cQccOlKDl8QWdn+NZIW
WrqA8y6vOwKoKoZGBIxd7k8mb0UqXtFDf/HYtuis8tmrAN7H2vYNo0czUphwrNKU
bdcHwSsQFWns87IL3iO1AIUCgYBzmBX8jOePPN6c9hXzVoVKEshp8ZT+0uBilwLq
tk/07lNiYDGH5woy8E5mt62QtjaIbpVfgoCEwUEBWutDKWXNtYypVDabyWyhbhEu
abn2HX0L9smxqFNTcjCvKF/J7I74HQQUvVPKnIOlgMx1TOXBNcMLMXQekc/lz/+v
5nQjPQKBgQDjdJABeiy9tU0tzLWUVc5QoQKnlfSJoFLis46REb1yHwU9OjTc05Wx
5lAXdTjDmnelDdGWNWHjWOiKSkTxhvQD3jXriI5y8Sdxe3zS3ikYvbMbi97GJz0O
5oyNJo6/froW1dLkJJWR8hg2PQbtoOo6l9HHSd91BnJJ4qFbq9ZrXQ==
-----END RSA PRIVATE KEY-----`

	testKey2 = `
-----BEGIN RSA PRIVATE KEY-----
MIIEpAIBAAKCAQEA6z1LOg1ZCqb0lytXWZ+MRBpMHEXOoTOLYgfZXt1IYyE3Z758
cyalk0NYQhY5cZDsXPYWPvAHiPMUxutWkoxFwby56S+AbIMa3/Is+ILrHRJs8Exn
ZkpyrYFxPX12app2kErdmAkHSx0Z5/kuXiz96PHs8S8/ZbyZolLHzdfLtSzjvRm5
Zue5iFzsf19NJz5CIBfv8g5lRwtE8wNJoRSpn1xq7fqfuA0weDNFPzjlNWRLy6aa
rK7qJexRkmkCs4sLgyl+9NODYJpvmN8E1yhyC27E0joI6rBFVW7Ihv+cSPCdDzGp
EWe81x3AeqAa3mjVqkiq4u4Z2i8JDgBaPboqJwIDAQABAoIBAAFdLZ58jVOefDSU
L8F5R1rtvBs93GDa56f926jNJ6pLewLC+/2+757W+SAI+PRLntM7Kg3bXm/Q2QH+
Q1Y+MflZmspbWCdI61L5GIGoYKyeers59i+FpvySj5GHtLQRiTZ0+Kv1AXHSDWBm
9XneUOqU3IbZe0ifu1RRno72/VtjkGXbW8Mkkw+ohyGbIeTx/0/JQ6sSNZTT3Vk7
8i4IXptq3HSF0/vqZuah8rShoeNq72pD1YLM9YPdL5by1QkDLnqATDiCpLBTCaNV
I8sqYEun+HYbQzBj8ZACG2JVZpEEidONWQHw5BPWO95DSZYrVnEkuCqeH+u5vYt7
CHuJ3AECgYEA+W3v5z+j91w1VPHS0VB3SCDMouycAMIUnJPAbt+0LPP0scUFsBGE
hPAKddC54pmMZRQ2KIwBKiyWfCrJ8Xz8Yogn7fJgmwTHidJBr2WQpIEkNGlK3Dzi
jXL2sh0yC7sHvn0DqiQ79l/e7yRbSnv2wrTJEczOOH2haD7/tBRyCYECgYEA8W+q
E9YyGvEltnPFaOxofNZ8LHVcZSsQI5b6fc0iE7fjxFqeXPXEwGSOTwqQLQRiHn9b
CfPmIG4Vhyq0otVmlPvUnfBZ2OK+tl5X2/mQFO3ROMdvpi0KYa994uqfJdSTaqLn
jjoKFB906UFHnDQDLZUNiV1WwnkTglgLc+xrd6cCgYEAqqthyv6NyBTM3Tm2gcio
Ra9Dtntl51LlXZnvwy3IkDXBCd6BHM9vuLKyxZiziGx+Vy90O1xI872cnot8sINQ
Am+dur/tAEVN72zxyv0Y8qb2yfH96iKy9gxi5s75TnOEQgAygLnYWaWR2lorKRUX
bHTdXBOiS58S0UzCFEslGIECgYBqkO4SKWYeTDhoKvuEj2yjRYyzlu28XeCWxOo1
otiauX0YSyNBRt2cSgYiTzhKFng0m+QUJYp63/wymB/5C5Zmxi0XtWIDADpLhqLj
HmmBQ2Mo26alQ5YkffBju0mZyhVzaQop1eZi8WuKFV1FThPlB7hc3E0SM5zv2Grd
tQnOWwKBgQC40yZY0PcjuILhy+sIc0Wvh7LUA7taSdTye149kRvbvsCDN7Jh75lM
USjhLXY0Nld2zBm9r8wMb81mXH29uvD+tDqqsICvyuKlA/tyzXR+QTr7dCVKVwu0
1YjCJ36UpTsLre2f8nOSLtNmRfDPtbOE2mkOoO9dD9UU0XZwnvn9xw==
-----END RSA PRIVATE KEY-----`

	testKey3 = `-----BEGIN RSA PRIVATE KEY-----
MIICXgIBAAKBgQDBi7fdmUmlpWklpgAvNUdhDrpsDVqAHuEzVApK6f6ohYAi0/q2
+YmOwyPKDSrOc6Sy1myJtV3FbZGvYaQhnokc4bnkS9DH0lY+6Hk2vKps5PrhRY/q
1EjnfwXvzhAzb25rGFwKcSvfvndMTVvxgqXVob+3pRt9maD6HFHAh2/NCQIDAQAB
AoGACT2bfLgJ3R/FomeHkLlxe//RBMGqdX2D8QhtKWB8qR0engsS6FOHrspAVjBE
v/Cjh2pXake/f2KY1w/JX1WLZEFXja2RFPeeDiiC/4S7pKCySUVeHO9rQ4SY5Frg
/s/QWWtmq7+1iu2DXhdGJA6fIurzSoDgUXo3NGFCYqIFaAECQQDUi9AAgEljmc2q
dAUQD0KNTcJFkpTafhfPiYc2GT1vS/bArtXRmvJmbIiRfVuGbM8z5ES7JGd5FyYL
i2WCCzUBAkEA6R14GVhN8NIPWEUrzjgOvjKlc2ZHskT3dYb3djpm69TK7GjLtHyq
qO7l4VJowsXI+o/6YucagF6+rH0O0VrwCQJBAM8twYDbi63knA8MrGqtFUg7haTf
bu1Tf84y1nOrQrEcMNg9E/sOuD2SicSXlwF/SrHgTgbFQ39LSzBxnm6WkgECQQCh
AQmB98tdGLggbyXiODV2h+Rd37aFGb0QHzerIIsVNtMwlPCcp733D4kWJqTUYWZ+
KBL3XEahgs6Os5EYZ4aBAkEAjKE+2/nBYUdHVusjMXeNsE5rqwJND5zvYzmToG7+
xhv4RUAe4dHL4IDQoQRjhr3Nw+JYvtzBx0Iq/178xMnGKg==
-----END RSA PRIVATE KEY-----`
)<|MERGE_RESOLUTION|>--- conflicted
+++ resolved
@@ -87,13 +87,8 @@
 	config := &schema.IdentityProvidersConfiguration{
 		OIDC: &schema.OpenIDConnectConfiguration{
 			HMACSecret:       "rLABDrx87et5KvRHVUgTm3pezWWd8LMN",
-<<<<<<< HEAD
-			IssuerPrivateKey: MustParseRSAPrivateKey(testKey1),
-			EnforcePKCE:      "invalid",
-=======
-			IssuerPrivateKey: &rsa.PrivateKey{},
+			IssuerPrivateKey: MustParseRSAPrivateKey(testKey1),
 			EnforcePKCE:      testInvalid,
->>>>>>> 84cb457c
 		},
 	}
 
