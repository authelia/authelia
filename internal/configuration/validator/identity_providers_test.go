package validator

import (
	"crypto/ecdsa"
	"crypto/ed25519"
	"crypto/rsa"
	"crypto/x509"
	"errors"
	"fmt"
	"net/url"
	"os"
	"sort"
	"strings"
	"testing"
	"time"

	"github.com/stretchr/testify/assert"
	"github.com/stretchr/testify/require"

	"github.com/authelia/authelia/v4/internal/configuration/schema"
	"github.com/authelia/authelia/v4/internal/oidc"
	"github.com/authelia/authelia/v4/internal/utils"
)

func TestShouldRaiseErrorWhenInvalidOIDCServerConfiguration(t *testing.T) {
	validator := schema.NewStructValidator()
	config := &schema.IdentityProviders{
		OIDC: &schema.OpenIDConnect{
			HMACSecret: "abc",
		},
	}

	ValidateIdentityProviders(config, validator)

	require.Len(t, validator.Errors(), 2)

	assert.EqualError(t, validator.Errors()[0], "identity_providers: oidc: option `issuer_private_keys` or 'issuer_private_key' is required")
	assert.EqualError(t, validator.Errors()[1], "identity_providers: oidc: option 'clients' must have one or more clients configured")
}

func TestShouldNotRaiseErrorWhenCORSEndpointsValid(t *testing.T) {
	validator := schema.NewStructValidator()
	config := &schema.IdentityProviders{
		OIDC: &schema.OpenIDConnect{
			HMACSecret:       "rLABDrx87et5KvRHVUgTm3pezWWd8LMN",
			IssuerPrivateKey: keyRSA2048,
			CORS: schema.OpenIDConnectCORS{
				Endpoints: []string{oidc.EndpointAuthorization, oidc.EndpointToken, oidc.EndpointIntrospection, oidc.EndpointRevocation, oidc.EndpointUserinfo},
			},
			Clients: []schema.OpenIDConnectClient{
				{
					ID:     "example",
					Secret: tOpenIDConnectPlainTextClientSecret,
				},
			},
		},
	}

	ValidateIdentityProviders(config, validator)

	assert.Len(t, validator.Errors(), 0)
}

func TestShouldRaiseErrorWhenCORSEndpointsNotValid(t *testing.T) {
	validator := schema.NewStructValidator()
	config := &schema.IdentityProviders{
		OIDC: &schema.OpenIDConnect{
			HMACSecret:       "rLABDrx87et5KvRHVUgTm3pezWWd8LMN",
			IssuerPrivateKey: keyRSA2048,
			CORS: schema.OpenIDConnectCORS{
				Endpoints: []string{oidc.EndpointAuthorization, oidc.EndpointToken, oidc.EndpointIntrospection, oidc.EndpointRevocation, oidc.EndpointUserinfo, "invalid_endpoint"},
			},
			Clients: []schema.OpenIDConnectClient{
				{
					ID:     "example",
					Secret: tOpenIDConnectPlainTextClientSecret,
				},
			},
		},
	}

	ValidateIdentityProviders(config, validator)

	require.Len(t, validator.Errors(), 1)

	assert.EqualError(t, validator.Errors()[0], "identity_providers: oidc: cors: option 'endpoints' contains an invalid value 'invalid_endpoint': must be one of 'authorization', 'pushed-authorization-request', 'token', 'introspection', 'revocation', or 'userinfo'")
}

func TestShouldRaiseErrorWhenOIDCPKCEEnforceValueInvalid(t *testing.T) {
	validator := schema.NewStructValidator()
	config := &schema.IdentityProviders{
		OIDC: &schema.OpenIDConnect{
			HMACSecret:       "rLABDrx87et5KvRHVUgTm3pezWWd8LMN",
			IssuerPrivateKey: keyRSA2048,
			EnforcePKCE:      testInvalid,
		},
	}

	ValidateIdentityProviders(config, validator)

	require.Len(t, validator.Errors(), 2)

	assert.EqualError(t, validator.Errors()[0], "identity_providers: oidc: option 'enforce_pkce' must be 'never', 'public_clients_only' or 'always', but it's configured as 'invalid'")
	assert.EqualError(t, validator.Errors()[1], "identity_providers: oidc: option 'clients' must have one or more clients configured")
}

func TestShouldRaiseErrorWhenOIDCCORSOriginsHasInvalidValues(t *testing.T) {
	validator := schema.NewStructValidator()

	config := &schema.IdentityProviders{
		OIDC: &schema.OpenIDConnect{
			HMACSecret:       "rLABDrx87et5KvRHVUgTm3pezWWd8LMN",
			IssuerPrivateKey: keyRSA2048,
			CORS: schema.OpenIDConnectCORS{
				AllowedOrigins:                       utils.URLsFromStringSlice([]string{"https://example.com/", "https://site.example.com/subpath", "https://site.example.com?example=true", "*"}),
				AllowedOriginsFromClientRedirectURIs: true,
			},
			Clients: []schema.OpenIDConnectClient{
				{
					ID:                  "myclient",
					Secret:              tOpenIDConnectPlainTextClientSecret,
					AuthorizationPolicy: "two_factor",
					RedirectURIs:        []string{"https://example.com/oauth2_callback", "https://localhost:566/callback", "http://an.example.com/callback", "file://a/file"},
				},
			},
		},
	}

	ValidateIdentityProviders(config, validator)

	require.Len(t, validator.Errors(), 5)
	assert.EqualError(t, validator.Errors()[0], "identity_providers: oidc: cors: option 'allowed_origins' contains an invalid value 'https://example.com/' as it has a path: origins must only be scheme, hostname, and an optional port")
	assert.EqualError(t, validator.Errors()[1], "identity_providers: oidc: cors: option 'allowed_origins' contains an invalid value 'https://site.example.com/subpath' as it has a path: origins must only be scheme, hostname, and an optional port")
	assert.EqualError(t, validator.Errors()[2], "identity_providers: oidc: cors: option 'allowed_origins' contains an invalid value 'https://site.example.com?example=true' as it has a query string: origins must only be scheme, hostname, and an optional port")
	assert.EqualError(t, validator.Errors()[3], "identity_providers: oidc: cors: option 'allowed_origins' contains the wildcard origin '*' with more than one origin but the wildcard origin must be defined by itself")
	assert.EqualError(t, validator.Errors()[4], "identity_providers: oidc: cors: option 'allowed_origins' contains the wildcard origin '*' cannot be specified with option 'allowed_origins_from_client_redirect_uris' enabled")

	require.Len(t, config.OIDC.CORS.AllowedOrigins, 6)
	assert.Equal(t, "*", config.OIDC.CORS.AllowedOrigins[3].String())
	assert.Equal(t, "https://example.com", config.OIDC.CORS.AllowedOrigins[4].String())
}

func TestShouldRaiseErrorWhenOIDCServerNoClients(t *testing.T) {
	validator := schema.NewStructValidator()
	config := &schema.IdentityProviders{
		OIDC: &schema.OpenIDConnect{
			HMACSecret:       "rLABDrx87et5KvRHVUgTm3pezWWd8LMN",
			IssuerPrivateKey: keyRSA2048,
		},
	}

	ValidateIdentityProviders(config, validator)

	require.Len(t, validator.Errors(), 1)

	assert.EqualError(t, validator.Errors()[0], "identity_providers: oidc: option 'clients' must have one or more clients configured")
}

func TestShouldRaiseErrorWhenOIDCServerClientBadValues(t *testing.T) {
	mustParseURL := func(u string) url.URL {
		out, err := url.Parse(u)
		if err != nil {
			panic(err)
		}

		return *out
	}

	testCases := []struct {
		Name    string
		Clients []schema.OpenIDConnectClient
		Errors  []string
	}{
		{
			Name: "EmptyIDAndSecret",
			Clients: []schema.OpenIDConnectClient{
				{
					ID:                  "",
					Secret:              nil,
					AuthorizationPolicy: "",
					RedirectURIs:        []string{},
				},
			},
			Errors: []string{
				"identity_providers: oidc: clients: client '': option 'secret' is required",
				"identity_providers: oidc: clients: option 'id' is required but was absent on the clients in positions #1",
			},
		},
		{
			Name: "InvalidPolicy",
			Clients: []schema.OpenIDConnectClient{
				{
					ID:                  "client-1",
					Secret:              tOpenIDConnectPlainTextClientSecret,
					AuthorizationPolicy: "a-policy",
					RedirectURIs: []string{
						"https://google.com",
					},
				},
			},
			Errors: []string{
				"identity_providers: oidc: clients: client 'client-1': option 'authorization_policy' must be one of 'one_factor' or 'two_factor' but it's configured as 'a-policy'",
			},
		},
		{
			Name: "ClientIDDuplicated",
			Clients: []schema.OpenIDConnectClient{
				{
					ID:                  "client-x",
					Secret:              tOpenIDConnectPlainTextClientSecret,
					AuthorizationPolicy: policyTwoFactor,
					RedirectURIs:        []string{},
				},
				{
					ID:                  "client-x",
					Secret:              tOpenIDConnectPlainTextClientSecret,
					AuthorizationPolicy: policyTwoFactor,
					RedirectURIs:        []string{},
				},
			},
			Errors: []string{
				"identity_providers: oidc: clients: option 'id' must be unique for every client but one or more clients share the following 'id' values 'client-x'",
			},
		},
		{
			Name: "RedirectURIInvalid",
			Clients: []schema.OpenIDConnectClient{
				{
					ID:                  "client-check-uri-parse",
					Secret:              tOpenIDConnectPlainTextClientSecret,
					AuthorizationPolicy: policyTwoFactor,
					RedirectURIs: []string{
						"http://abc@%two",
					},
				},
			},
			Errors: []string{
				"identity_providers: oidc: clients: client 'client-check-uri-parse': option 'redirect_uris' has an invalid value: redirect uri 'http://abc@%two' could not be parsed: parse \"http://abc@%two\": invalid URL escape \"%tw\"",
			},
		},
		{
			Name: "RedirectURINotAbsolute",
			Clients: []schema.OpenIDConnectClient{
				{
					ID:                  "client-check-uri-abs",
					Secret:              tOpenIDConnectPlainTextClientSecret,
					AuthorizationPolicy: policyTwoFactor,
					RedirectURIs: []string{
						"google.com",
					},
				},
			},
			Errors: []string{
				"identity_providers: oidc: clients: client 'client-check-uri-abs': option 'redirect_uris' has an invalid value: redirect uri 'google.com' must have a scheme but it's absent",
			},
		},
		{
			Name: "ValidSectorIdentifier",
			Clients: []schema.OpenIDConnectClient{
				{
					ID:                  "client-valid-sector",
					Secret:              tOpenIDConnectPlainTextClientSecret,
					AuthorizationPolicy: policyTwoFactor,
					RedirectURIs: []string{
						"https://google.com",
					},
					SectorIdentifier: mustParseURL(exampleDotCom),
				},
			},
		},
		{
			Name: "ValidSectorIdentifierWithPort",
			Clients: []schema.OpenIDConnectClient{
				{
					ID:                  "client-valid-sector",
					Secret:              tOpenIDConnectPlainTextClientSecret,
					AuthorizationPolicy: policyTwoFactor,
					RedirectURIs: []string{
						"https://google.com",
					},
					SectorIdentifier: mustParseURL("example.com:2000"),
				},
			},
		},
		{
			Name: "InvalidSectorIdentifierInvalidURL",
			Clients: []schema.OpenIDConnectClient{
				{
					ID:                  "client-invalid-sector",
					Secret:              tOpenIDConnectPlainTextClientSecret,
					AuthorizationPolicy: policyTwoFactor,
					RedirectURIs: []string{
						"https://google.com",
					},
					SectorIdentifier: mustParseURL("https://user:pass@example.com/path?query=abc#fragment"),
				},
			},
			Errors: []string{
				"identity_providers: oidc: clients: client 'client-invalid-sector': option 'sector_identifier' with value 'https://user:pass@example.com/path?query=abc#fragment': must be a URL with only the host component for example 'example.com' but it has a scheme with the value 'https'",
				"identity_providers: oidc: clients: client 'client-invalid-sector': option 'sector_identifier' with value 'https://user:pass@example.com/path?query=abc#fragment': must be a URL with only the host component for example 'example.com' but it has a path with the value '/path'",
				"identity_providers: oidc: clients: client 'client-invalid-sector': option 'sector_identifier' with value 'https://user:pass@example.com/path?query=abc#fragment': must be a URL with only the host component for example 'example.com' but it has a query with the value 'query=abc'",
				"identity_providers: oidc: clients: client 'client-invalid-sector': option 'sector_identifier' with value 'https://user:pass@example.com/path?query=abc#fragment': must be a URL with only the host component for example 'example.com' but it has a fragment with the value 'fragment'",
				"identity_providers: oidc: clients: client 'client-invalid-sector': option 'sector_identifier' with value 'https://user:pass@example.com/path?query=abc#fragment': must be a URL with only the host component for example 'example.com' but it has a username with the value 'user'",
				"identity_providers: oidc: clients: client 'client-invalid-sector': option 'sector_identifier' with value 'https://user:pass@example.com/path?query=abc#fragment': must be a URL with only the host component for example 'example.com' but it has a password",
			},
		},
		{
			Name: "InvalidSectorIdentifierInvalidHost",
			Clients: []schema.OpenIDConnectClient{
				{
					ID:                  "client-invalid-sector",
					Secret:              tOpenIDConnectPlainTextClientSecret,
					AuthorizationPolicy: policyTwoFactor,
					RedirectURIs: []string{
						"https://google.com",
					},
					SectorIdentifier: mustParseURL("example.com/path?query=abc#fragment"),
				},
			},
			Errors: []string{
				"identity_providers: oidc: clients: client 'client-invalid-sector': option 'sector_identifier' with value 'example.com/path?query=abc#fragment': must be a URL with only the host component but appears to be invalid",
			},
		},
		{
			Name: "InvalidConsentMode",
			Clients: []schema.OpenIDConnectClient{
				{
					ID:                  "client-bad-consent-mode",
					Secret:              tOpenIDConnectPlainTextClientSecret,
					AuthorizationPolicy: policyTwoFactor,
					RedirectURIs: []string{
						"https://google.com",
					},
					ConsentMode: "cap",
				},
			},
			Errors: []string{
				"identity_providers: oidc: clients: client 'client-bad-consent-mode': consent: option 'mode' must be one of 'auto', 'implicit', 'explicit', 'pre-configured', or 'auto' but it's configured as 'cap'",
			},
		},
		{
			Name: "InvalidPKCEChallengeMethod",
			Clients: []schema.OpenIDConnectClient{
				{
					ID:                  "client-bad-pkce-mode",
					Secret:              tOpenIDConnectPlainTextClientSecret,
					AuthorizationPolicy: policyTwoFactor,
					RedirectURIs: []string{
						"https://google.com",
					},
					PKCEChallengeMethod: "abc",
				},
			},
			Errors: []string{
				"identity_providers: oidc: clients: client 'client-bad-pkce-mode': option 'pkce_challenge_method' must be one of 'plain' or 'S256' but it's configured as 'abc'",
			},
		},
		{
			Name: "InvalidPKCEChallengeMethodLowerCaseS256",
			Clients: []schema.OpenIDConnectClient{
				{
					ID:                  "client-bad-pkce-mode-s256",
					Secret:              tOpenIDConnectPlainTextClientSecret,
					AuthorizationPolicy: policyTwoFactor,
					RedirectURIs: []string{
						"https://google.com",
					},
					PKCEChallengeMethod: "s256",
				},
			},
			Errors: []string{
				"identity_providers: oidc: clients: client 'client-bad-pkce-mode-s256': option 'pkce_challenge_method' must be one of 'plain' or 'S256' but it's configured as 's256'",
			},
		},
	}

	for _, tc := range testCases {
		t.Run(tc.Name, func(t *testing.T) {
			validator := schema.NewStructValidator()
			config := &schema.IdentityProviders{
				OIDC: &schema.OpenIDConnect{
					HMACSecret:       "rLABDrx87et5KvRHVUgTm3pezWWd8LMN",
					IssuerPrivateKey: keyRSA2048,
					Clients:          tc.Clients,
				},
			}

			ValidateIdentityProviders(config, validator)

			errs := validator.Errors()

			require.Len(t, errs, len(tc.Errors))
			for i, errStr := range tc.Errors {
				t.Run(fmt.Sprintf("Error%d", i+1), func(t *testing.T) {
					assert.EqualError(t, errs[i], errStr)
				})
			}
		})
	}
}

func TestShouldRaiseErrorWhenOIDCClientConfiguredWithBadScopes(t *testing.T) {
	validator := schema.NewStructValidator()
	config := &schema.IdentityProviders{
		OIDC: &schema.OpenIDConnect{
			HMACSecret:       "rLABDrx87et5KvRHVUgTm3pezWWd8LMN",
			IssuerPrivateKey: keyRSA2048,
			Clients: []schema.OpenIDConnectClient{
				{
					ID:                  "good_id",
					Secret:              tOpenIDConnectPlainTextClientSecret,
					AuthorizationPolicy: "two_factor",
					Scopes:              []string{"openid", "bad_scope"},
					RedirectURIs: []string{
						"https://google.com/callback",
					},
				},
			},
		},
	}

	ValidateIdentityProviders(config, validator)

	require.Len(t, validator.Errors(), 1)
	assert.EqualError(t, validator.Errors()[0], "identity_providers: oidc: clients: client 'good_id': option 'scopes' must only have the values 'openid', 'email', 'profile', 'groups', or 'offline_access' but the values 'bad_scope' are present")
}

func TestShouldRaiseErrorWhenOIDCClientConfiguredWithBadGrantTypes(t *testing.T) {
	validator := schema.NewStructValidator()
	config := &schema.IdentityProviders{
		OIDC: &schema.OpenIDConnect{
			HMACSecret:       "rLABDrx87et5KvRHVUgTm3pezWWd8LMN",
			IssuerPrivateKey: keyRSA2048,
			Clients: []schema.OpenIDConnectClient{
				{
					ID:                  "good_id",
					Secret:              tOpenIDConnectPBKDF2ClientSecret,
					AuthorizationPolicy: "two_factor",
					GrantTypes:          []string{"bad_grant_type"},
					RedirectURIs: []string{
						"https://google.com/callback",
					},
				},
			},
		},
	}

	ValidateIdentityProviders(config, validator)

	require.Len(t, validator.Errors(), 1)
	assert.EqualError(t, validator.Errors()[0], "identity_providers: oidc: clients: client 'good_id': option 'grant_types' must only have the values 'authorization_code', 'implicit', 'client_credentials', or 'refresh_token' but the values 'bad_grant_type' are present")
}

func TestShouldNotErrorOnCertificateValid(t *testing.T) {
	validator := schema.NewStructValidator()
	config := &schema.IdentityProviders{
		OIDC: &schema.OpenIDConnect{
			HMACSecret:             "rLABDrx87et5KvRHVUgTm3pezWWd8LMN",
			IssuerCertificateChain: certRSA2048,
			IssuerPrivateKey:       keyRSA2048,
			Clients: []schema.OpenIDConnectClient{
				{
					ID:                  "good_id",
					Secret:              tOpenIDConnectPBKDF2ClientSecret,
					AuthorizationPolicy: "two_factor",
					RedirectURIs: []string{
						"https://google.com/callback",
					},
				},
			},
		},
	}

	ValidateIdentityProviders(config, validator)

	assert.Len(t, validator.Warnings(), 0)
	assert.Len(t, validator.Errors(), 0)
}

func TestShouldRaiseErrorOnCertificateNotValid(t *testing.T) {
	validator := schema.NewStructValidator()
	config := &schema.IdentityProviders{
		OIDC: &schema.OpenIDConnect{
			HMACSecret:             "rLABDrx87et5KvRHVUgTm3pezWWd8LMN",
			IssuerCertificateChain: certRSA2048,
			IssuerPrivateKey:       keyRSA4096,
			Clients: []schema.OpenIDConnectClient{
				{
					ID:                  "good_id",
					Secret:              tOpenIDConnectPBKDF2ClientSecret,
					AuthorizationPolicy: "two_factor",
					RedirectURIs: []string{
						"https://google.com/callback",
					},
				},
			},
		},
	}

	ValidateIdentityProviders(config, validator)

	assert.Len(t, validator.Warnings(), 0)
	require.Len(t, validator.Errors(), 1)

	assert.EqualError(t, validator.Errors()[0], "identity_providers: oidc: issuer_private_keys: key #1 with key id 'bf1e10': option 'certificate_chain' does not appear to contain the public key for the private key provided by option 'key'")
}

func TestValidateIdentityProvidersOpenIDConnectMinimumParameterEntropy(t *testing.T) {
	testCases := []struct {
		name     string
		have     int
		expected int
		warnings []string
		errors   []string
	}{
		{
			"ShouldNotOverrideCustomValue",
			20,
			20,
			nil,
			nil,
		},
		{
			"ShouldSetDefault",
			0,
			8,
			nil,
			nil,
		},
		{
			"ShouldSetDefaultNegative",
			-2,
			8,
			nil,
			nil,
		},
		{
			"ShouldAllowDisabledAndWarn",
			-1,
			-1,
			[]string{"identity_providers: oidc: option 'minimum_parameter_entropy' is disabled which is considered unsafe and insecure"},
			nil,
		},
		{
			"ShouldWarnOnTooLow",
			2,
			2,
			[]string{"identity_providers: oidc: option 'minimum_parameter_entropy' is configured to an unsafe and insecure value, it should at least be 8 but it's configured to 2"},
			nil,
		},
	}

	for _, tc := range testCases {
		t.Run(tc.name, func(t *testing.T) {
			validator := schema.NewStructValidator()
			config := &schema.IdentityProviders{
				OIDC: &schema.OpenIDConnect{
					HMACSecret:              "abc",
					IssuerPrivateKey:        keyRSA2048,
					MinimumParameterEntropy: tc.have,
					Clients: []schema.OpenIDConnectClient{
						{
							ID:                  "good_id",
							Secret:              tOpenIDConnectPBKDF2ClientSecret,
							AuthorizationPolicy: "two_factor",
							RedirectURIs: []string{
								"https://google.com/callback",
							},
						},
					},
				},
			}

			ValidateIdentityProviders(config, validator)

			assert.Equal(t, tc.expected, config.OIDC.MinimumParameterEntropy)

			if n := len(tc.warnings); n == 0 {
				assert.Len(t, validator.Warnings(), 0)
			} else {
				require.Len(t, validator.Warnings(), n)

				for i := 0; i < n; i++ {
					assert.EqualError(t, validator.Warnings()[i], tc.warnings[i])
				}
			}

			if n := len(tc.errors); n == 0 {
				assert.Len(t, validator.Errors(), 0)
			} else {
				require.Len(t, validator.Errors(), n)

				for i := 0; i < n; i++ {
					assert.EqualError(t, validator.Errors()[i], tc.errors[i])
				}
			}
		})
	}
}

func TestValidateIdentityProvidersShouldRaiseErrorsOnInvalidClientTypes(t *testing.T) {
	validator := schema.NewStructValidator()
	config := &schema.IdentityProviders{
		OIDC: &schema.OpenIDConnect{
			HMACSecret:       "hmac1",
			IssuerPrivateKey: keyRSA2048,
			Clients: []schema.OpenIDConnectClient{
				{
					ID:                  "client-with-invalid-secret",
					Secret:              tOpenIDConnectPlainTextClientSecret,
					Public:              true,
					AuthorizationPolicy: "two_factor",
					RedirectURIs: []string{
						"https://localhost",
					},
				},
				{
					ID:                  "client-with-bad-redirect-uri",
					Secret:              tOpenIDConnectPBKDF2ClientSecret,
					Public:              false,
					AuthorizationPolicy: "two_factor",
					RedirectURIs: []string{
						oauth2InstalledApp,
					},
				},
			},
		},
	}

	ValidateIdentityProviders(config, validator)

	require.Len(t, validator.Errors(), 2)
	assert.Len(t, validator.Warnings(), 0)

	assert.EqualError(t, validator.Errors()[0], "identity_providers: oidc: clients: client 'client-with-invalid-secret': option 'secret' is required to be empty when option 'public' is true")
	assert.EqualError(t, validator.Errors()[1], "identity_providers: oidc: clients: client 'client-with-bad-redirect-uri': option 'redirect_uris' has the redirect uri 'urn:ietf:wg:oauth:2.0:oob' when option 'public' is false but this is invalid as this uri is not valid for the openid connect confidential client type")
}

func TestValidateIdentityProvidersShouldNotRaiseErrorsOnValidClientOptions(t *testing.T) {
	validator := schema.NewStructValidator()
	config := &schema.IdentityProviders{
		OIDC: &schema.OpenIDConnect{
			HMACSecret:       "hmac1",
			IssuerPrivateKey: keyRSA2048,
			Clients: []schema.OpenIDConnectClient{
				{
					ID:                  "installed-app-client",
					Public:              true,
					AuthorizationPolicy: "two_factor",
					RedirectURIs: []string{
						oauth2InstalledApp,
					},
				},
				{
					ID:                  "client-with-https-scheme",
					Public:              true,
					AuthorizationPolicy: "two_factor",
					RedirectURIs: []string{
						"https://localhost:9000",
					},
				},
				{
					ID:                  "client-with-loopback",
					Public:              true,
					AuthorizationPolicy: "two_factor",
					RedirectURIs: []string{
						"http://127.0.0.1",
					},
				},
				{
					ID:                  "client-with-pkce-mode-plain",
					Public:              true,
					AuthorizationPolicy: "two_factor",
					RedirectURIs: []string{
						"https://pkce.com",
					},
					PKCEChallengeMethod: "plain",
				},
				{
					ID:                  "client-with-pkce-mode-S256",
					Public:              true,
					AuthorizationPolicy: "two_factor",
					RedirectURIs: []string{
						"https://pkce.com",
					},
					PKCEChallengeMethod: "S256",
				},
			},
		},
	}

	ValidateIdentityProviders(config, validator)

	assert.Len(t, validator.Errors(), 0)
	assert.Len(t, validator.Warnings(), 0)
}

func TestValidateIdentityProvidersShouldRaiseWarningOnPlainTextClients(t *testing.T) {
	validator := schema.NewStructValidator()
	config := &schema.IdentityProviders{
		OIDC: &schema.OpenIDConnect{
			HMACSecret:       "hmac1",
			IssuerPrivateKey: keyRSA2048,
			Clients: []schema.OpenIDConnectClient{
				{
					ID:                  "client-with-invalid-secret_standard",
					Secret:              tOpenIDConnectPlainTextClientSecret,
					AuthorizationPolicy: "two_factor",
					RedirectURIs: []string{
						"https://localhost",
					},
				},
			},
		},
	}

	ValidateIdentityProviders(config, validator)

	assert.Len(t, validator.Errors(), 0)
	require.Len(t, validator.Warnings(), 1)

	assert.EqualError(t, validator.Warnings()[0], "identity_providers: oidc: clients: client 'client-with-invalid-secret_standard': option 'secret' is plaintext but for clients not using the 'token_endpoint_auth_method' of 'client_secret_jwt' it should be a hashed value as plaintext values are deprecated with the exception of 'client_secret_jwt' and will be removed when oidc becomes stable")
}

// All valid schemes are supported as defined in https://datatracker.ietf.org/doc/html/rfc8252#section-7.1
func TestValidateOIDCClientRedirectURIsSupportingPrivateUseURISchemes(t *testing.T) {
	have := &schema.OpenIDConnect{
		Clients: []schema.OpenIDConnectClient{
			{
				ID: "owncloud",
				RedirectURIs: []string{
					"https://www.mywebsite.com",
					"http://www.mywebsite.com",
					"oc://ios.owncloud.com",
					// example given in the RFC https://datatracker.ietf.org/doc/html/rfc8252#section-7.1
					"com.example.app:/oauth2redirect/example-provider",
					oauth2InstalledApp,
				},
			},
		},
	}

	t.Run("public", func(t *testing.T) {
		validator := schema.NewStructValidator()
		have.Clients[0].Public = true
		validateOIDCClientRedirectURIs(0, have, validator, nil)

		assert.Len(t, validator.Warnings(), 0)
		assert.Len(t, validator.Errors(), 0)
	})

	t.Run("not public", func(t *testing.T) {
		validator := schema.NewStructValidator()
		have.Clients[0].Public = false
		validateOIDCClientRedirectURIs(0, have, validator, nil)

		assert.Len(t, validator.Warnings(), 0)
		assert.Len(t, validator.Errors(), 1)
		assert.ElementsMatch(t, validator.Errors(), []error{
			errors.New("identity_providers: oidc: clients: client 'owncloud': option 'redirect_uris' has the redirect uri 'urn:ietf:wg:oauth:2.0:oob' when option 'public' is false but this is invalid as this uri is not valid for the openid connect confidential client type"),
		})
	})
}

func TestValidateOIDCClients(t *testing.T) {
	type tcv struct {
		Scopes        []string
		ResponseTypes []string
		ResponseModes []string
		GrantTypes    []string
	}

	const (
		abcabc123 = "abcabc123"
		abc123abc = "abc123abc"
	)

	testCasses := []struct {
		name     string
		setup    func(have *schema.OpenIDConnect)
		validate func(t *testing.T, have *schema.OpenIDConnect)
		have     tcv
		expected tcv
		serrs    []string // Soft errors which will be warnings before GA.
		errs     []string
	}{
		{
			"ShouldSetDefaultResponseTypeAndResponseModes",
			nil,
			nil,
			tcv{
				nil,
				nil,
				nil,
				nil,
			},
			tcv{
				[]string{oidc.ScopeOpenID, oidc.ScopeGroups, oidc.ScopeProfile, oidc.ScopeEmail},
				[]string{oidc.ResponseTypeAuthorizationCodeFlow},
				[]string{oidc.ResponseModeFormPost, oidc.ResponseModeQuery},
				[]string{oidc.GrantTypeAuthorizationCode},
			},
			nil,
			nil,
		},
		{
			"ShouldIncludeMinimalScope",
			nil,
			nil,
			tcv{
				[]string{oidc.ScopeEmail},
				nil,
				nil,
				nil,
			},
			tcv{
				[]string{oidc.ScopeOpenID, oidc.ScopeEmail},
				[]string{oidc.ResponseTypeAuthorizationCodeFlow},
				[]string{oidc.ResponseModeFormPost, oidc.ResponseModeQuery},
				[]string{oidc.GrantTypeAuthorizationCode},
			},
			nil,
			nil,
		},
		{
			"ShouldSetDefaultResponseModesFlowAuthorizeCode",
			nil,
			nil,
			tcv{
				nil,
				[]string{oidc.ResponseTypeAuthorizationCodeFlow},
				nil,
				nil,
			},
			tcv{
				[]string{oidc.ScopeOpenID, oidc.ScopeGroups, oidc.ScopeProfile, oidc.ScopeEmail},
				[]string{oidc.ResponseTypeAuthorizationCodeFlow},
				[]string{oidc.ResponseModeFormPost, oidc.ResponseModeQuery},
				[]string{oidc.GrantTypeAuthorizationCode},
			},
			nil,
			nil,
		},
		{
			"ShouldSetDefaultResponseModesFlowImplicit",
			nil,
			nil,
			tcv{
				nil,
				[]string{oidc.ResponseTypeImplicitFlowBoth},
				nil,
				nil,
			},
			tcv{
				[]string{oidc.ScopeOpenID, oidc.ScopeGroups, oidc.ScopeProfile, oidc.ScopeEmail},
				[]string{oidc.ResponseTypeImplicitFlowBoth},
				[]string{oidc.ResponseModeFormPost, oidc.ResponseModeFragment},
				[]string{oidc.GrantTypeImplicit},
			},
			nil,
			nil,
		},
		{
			"ShouldSetDefaultResponseModesFlowHybrid",
			nil,
			nil,
			tcv{
				nil,
				[]string{oidc.ResponseTypeHybridFlowBoth},
				nil,
				nil,
			},
			tcv{
				[]string{oidc.ScopeOpenID, oidc.ScopeGroups, oidc.ScopeProfile, oidc.ScopeEmail},
				[]string{oidc.ResponseTypeHybridFlowBoth},
				[]string{oidc.ResponseModeFormPost, oidc.ResponseModeFragment},
				[]string{oidc.GrantTypeAuthorizationCode, oidc.GrantTypeImplicit},
			},
			nil,
			nil,
		},
		{
			"ShouldSetDefaultResponseModesFlowMixedAuthorizeCodeHybrid",
			nil,
			nil,
			tcv{
				nil,
				[]string{oidc.ResponseTypeAuthorizationCodeFlow, oidc.ResponseTypeHybridFlowBoth},
				nil,
				nil,
			},
			tcv{
				[]string{oidc.ScopeOpenID, oidc.ScopeGroups, oidc.ScopeProfile, oidc.ScopeEmail},
				[]string{oidc.ResponseTypeAuthorizationCodeFlow, oidc.ResponseTypeHybridFlowBoth},
				[]string{oidc.ResponseModeFormPost, oidc.ResponseModeQuery, oidc.ResponseModeFragment},
				[]string{oidc.GrantTypeAuthorizationCode, oidc.GrantTypeImplicit},
			},
			nil,
			nil,
		},
		{
			"ShouldSetDefaultResponseModesFlowMixedAuthorizeCodeImplicit",
			nil,
			nil,
			tcv{
				nil,
				[]string{oidc.ResponseTypeAuthorizationCodeFlow, oidc.ResponseTypeImplicitFlowBoth},
				nil,
				nil,
			},
			tcv{
				[]string{oidc.ScopeOpenID, oidc.ScopeGroups, oidc.ScopeProfile, oidc.ScopeEmail},
				[]string{oidc.ResponseTypeAuthorizationCodeFlow, oidc.ResponseTypeImplicitFlowBoth},
				[]string{oidc.ResponseModeFormPost, oidc.ResponseModeQuery, oidc.ResponseModeFragment},
				[]string{oidc.GrantTypeAuthorizationCode, oidc.GrantTypeImplicit},
			},
			nil,
			nil,
		},
		{
			"ShouldSetDefaultResponseModesFlowMixedAll",
			nil,
			nil,
			tcv{
				nil,
				[]string{oidc.ResponseTypeAuthorizationCodeFlow, oidc.ResponseTypeImplicitFlowBoth, oidc.ResponseTypeHybridFlowBoth},
				nil,
				nil,
			},
			tcv{
				[]string{oidc.ScopeOpenID, oidc.ScopeGroups, oidc.ScopeProfile, oidc.ScopeEmail},
				[]string{oidc.ResponseTypeAuthorizationCodeFlow, oidc.ResponseTypeImplicitFlowBoth, oidc.ResponseTypeHybridFlowBoth},
				[]string{oidc.ResponseModeFormPost, oidc.ResponseModeQuery, oidc.ResponseModeFragment},
				[]string{oidc.GrantTypeAuthorizationCode, oidc.GrantTypeImplicit},
			},
			nil,
			nil,
		},
		{
			"ShouldNotOverrideValues",
			nil,
			nil,
			tcv{
				[]string{oidc.ScopeOpenID, oidc.ScopeGroups},
				[]string{oidc.ResponseTypeAuthorizationCodeFlow, oidc.ResponseTypeImplicitFlowBoth, oidc.ResponseTypeHybridFlowBoth},
				[]string{oidc.ResponseModeFormPost},
				[]string{oidc.GrantTypeAuthorizationCode},
			},
			tcv{
				[]string{oidc.ScopeOpenID, oidc.ScopeGroups},
				[]string{oidc.ResponseTypeAuthorizationCodeFlow, oidc.ResponseTypeImplicitFlowBoth, oidc.ResponseTypeHybridFlowBoth},
				[]string{oidc.ResponseModeFormPost},
				[]string{oidc.GrantTypeAuthorizationCode},
			},
			nil,
			nil,
		},
		{
			"ShouldRaiseErrorOnDuplicateScopes",
			nil,
			nil,
			tcv{
				[]string{oidc.ScopeOpenID, oidc.ScopeProfile, oidc.ScopeOpenID},
				nil,
				nil,
				nil,
			},
			tcv{
				[]string{oidc.ScopeOpenID, oidc.ScopeProfile, oidc.ScopeOpenID},
				[]string{oidc.ResponseTypeAuthorizationCodeFlow},
				[]string{oidc.ResponseModeFormPost, oidc.ResponseModeQuery},
				[]string{oidc.GrantTypeAuthorizationCode},
			},
			[]string{
				"identity_providers: oidc: clients: client 'test': option 'scopes' must have unique values but the values 'openid' are duplicated",
			},
			nil,
		},
		{
			"ShouldRaiseErrorOnInvalidScopes",
			nil,
			nil,
			tcv{
				[]string{oidc.ScopeOpenID, oidc.ScopeProfile, "group"},
				nil,
				nil,
				nil,
			},
			tcv{
				[]string{oidc.ScopeOpenID, oidc.ScopeProfile, "group"},
				[]string{oidc.ResponseTypeAuthorizationCodeFlow},
				[]string{oidc.ResponseModeFormPost, oidc.ResponseModeQuery},
				[]string{oidc.GrantTypeAuthorizationCode},
			},
			nil,
			[]string{
				"identity_providers: oidc: clients: client 'test': option 'scopes' must only have the values 'openid', 'email', 'profile', 'groups', or 'offline_access' but the values 'group' are present",
			},
		},
		{
			"ShouldRaiseErrorOnMissingAuthorizationCodeFlowResponseTypeWithRefreshTokenValues",
			nil,
			nil,
			tcv{
				[]string{oidc.ScopeOpenID, oidc.ScopeProfile, oidc.ScopeOfflineAccess},
				[]string{oidc.ResponseTypeImplicitFlowBoth},
				nil,
				[]string{oidc.GrantTypeImplicit, oidc.GrantTypeRefreshToken},
			},
			tcv{
				[]string{oidc.ScopeOpenID, oidc.ScopeProfile, oidc.ScopeOfflineAccess},
				[]string{oidc.ResponseTypeImplicitFlowBoth},
				[]string{oidc.ResponseModeFormPost, oidc.ResponseModeFragment},
				[]string{oidc.GrantTypeImplicit, oidc.GrantTypeRefreshToken},
			},
			[]string{
				"identity_providers: oidc: clients: client 'test': option 'scopes' should only have the values 'offline_access' or 'offline' if the client is also configured with a 'response_type' such as 'code', 'code id_token', 'code token', or 'code id_token token' which respond with authorization codes",
				"identity_providers: oidc: clients: client 'test': option 'grant_types' should only have the values 'refresh_token' if the client is also configured with a 'response_type' such as 'code', 'code id_token', 'code token', or 'code id_token token' which respond with authorization codes",
			},
			nil,
		},
		{
			"ShouldRaiseErrorOnDuplicateResponseTypes",
			nil,
			nil,
			tcv{
				nil,
				[]string{oidc.ResponseTypeAuthorizationCodeFlow, oidc.ResponseTypeImplicitFlowBoth, oidc.ResponseTypeAuthorizationCodeFlow},
				nil,
				nil,
			},
			tcv{
				[]string{oidc.ScopeOpenID, oidc.ScopeGroups, oidc.ScopeProfile, oidc.ScopeEmail},
				[]string{oidc.ResponseTypeAuthorizationCodeFlow, oidc.ResponseTypeImplicitFlowBoth, oidc.ResponseTypeAuthorizationCodeFlow},
				[]string{oidc.ResponseModeFormPost, oidc.ResponseModeQuery, oidc.ResponseModeFragment},
				[]string{oidc.GrantTypeAuthorizationCode, oidc.GrantTypeImplicit},
			},
			[]string{
				"identity_providers: oidc: clients: client 'test': option 'response_types' must have unique values but the values 'code' are duplicated",
			},
			nil,
		},
		{
			"ShouldRaiseErrorOnInvalidResponseTypesOrder",
			nil,
			nil,
			tcv{
				nil,
				[]string{oidc.ResponseTypeImplicitFlowBoth, "token id_token"},
				nil,
				nil,
			},
			tcv{
				[]string{oidc.ScopeOpenID, oidc.ScopeGroups, oidc.ScopeProfile, oidc.ScopeEmail},
				[]string{oidc.ResponseTypeImplicitFlowBoth, "token id_token"},
				[]string{"form_post", "fragment"},
				[]string{"implicit"},
			},
			[]string{
				"identity_providers: oidc: clients: client 'test': option 'response_types' must only have the values 'code', 'id_token', 'token', 'id_token token', 'code id_token', 'code token', or 'code id_token token' but the values 'token id_token' are present",
			},
			nil,
		},
		{
			"ShouldRaiseErrorOnInvalidResponseTypes",
			nil,
			nil,
			tcv{
				nil,
				[]string{"not_valid"},
				nil,
				nil,
			},
			tcv{
				[]string{oidc.ScopeOpenID, oidc.ScopeGroups, oidc.ScopeProfile, oidc.ScopeEmail},
				[]string{"not_valid"},
				[]string{oidc.ResponseModeFormPost},
				nil,
			},
			[]string{
				"identity_providers: oidc: clients: client 'test': option 'response_types' must only have the values 'code', 'id_token', 'token', 'id_token token', 'code id_token', 'code token', or 'code id_token token' but the values 'not_valid' are present",
			},
			nil,
		},
		{
			"ShouldRaiseErrorOnInvalidResponseModes",
			nil,
			nil,
			tcv{
				nil,
				nil,
				[]string{"not_valid"},
				nil,
			},
			tcv{
				[]string{oidc.ScopeOpenID, oidc.ScopeGroups, oidc.ScopeProfile, oidc.ScopeEmail},
				[]string{oidc.ResponseTypeAuthorizationCodeFlow},
				[]string{"not_valid"},
				[]string{oidc.GrantTypeAuthorizationCode},
			},
			nil,
			[]string{
				"identity_providers: oidc: clients: client 'test': option 'response_modes' must only have the values 'form_post', 'query', 'fragment', 'jwt', 'form_post.jwt', 'query.jwt', or 'fragment.jwt' but the values 'not_valid' are present",
			},
		},
		{
			"ShouldRaiseErrorOnDuplicateResponseModes",
			nil,
			nil,
			tcv{
				nil,
				nil,
				[]string{oidc.ResponseModeQuery, oidc.ResponseModeQuery},
				nil,
			},
			tcv{
				[]string{oidc.ScopeOpenID, oidc.ScopeGroups, oidc.ScopeProfile, oidc.ScopeEmail},
				[]string{oidc.ResponseTypeAuthorizationCodeFlow},
				[]string{oidc.ResponseModeQuery, oidc.ResponseModeQuery},
				[]string{oidc.GrantTypeAuthorizationCode},
			},
			[]string{
				"identity_providers: oidc: clients: client 'test': option 'response_modes' must have unique values but the values 'query' are duplicated",
			},
			nil,
		},
		{
			"ShouldRaiseErrorOnInvalidGrantTypes",
			nil,
			nil,
			tcv{
				nil,
				nil,
				nil,
				[]string{"invalid"},
			},
			tcv{
				[]string{oidc.ScopeOpenID, oidc.ScopeGroups, oidc.ScopeProfile, oidc.ScopeEmail},
				[]string{oidc.ResponseTypeAuthorizationCodeFlow},
				[]string{oidc.ResponseModeFormPost, oidc.ResponseModeQuery},
				[]string{"invalid"},
			},
			nil,
			[]string{
				"identity_providers: oidc: clients: client 'test': option 'grant_types' must only have the values 'authorization_code', 'implicit', 'client_credentials', or 'refresh_token' but the values 'invalid' are present",
			},
		},
		{
			"ShouldRaiseErrorOnDuplicateGrantTypes",
			nil,
			nil,
			tcv{
				nil,
				nil,
				nil,
				[]string{oidc.GrantTypeAuthorizationCode, oidc.GrantTypeAuthorizationCode},
			},
			tcv{
				[]string{oidc.ScopeOpenID, oidc.ScopeGroups, oidc.ScopeProfile, oidc.ScopeEmail},
				[]string{oidc.ResponseTypeAuthorizationCodeFlow},
				[]string{oidc.ResponseModeFormPost, oidc.ResponseModeQuery},
				[]string{oidc.GrantTypeAuthorizationCode, oidc.GrantTypeAuthorizationCode},
			},
			[]string{
				"identity_providers: oidc: clients: client 'test': option 'grant_types' must have unique values but the values 'authorization_code' are duplicated",
			},
			nil,
		},
		{
			"ShouldRaiseErrorOnInvalidGrantTypesForPublicClient",
			func(have *schema.OpenIDConnect) {
				have.Clients[0].Public = true
				have.Clients[0].Secret = nil
				have.Clients[0].Scopes = []string{"abc", "123"}
			},
			nil,
			tcv{
				nil,
				nil,
				nil,
				[]string{oidc.GrantTypeClientCredentials},
			},
			tcv{
				[]string{"abc", "123"},
				[]string{oidc.ResponseTypeAuthorizationCodeFlow},
				[]string{oidc.ResponseModeFormPost, oidc.ResponseModeQuery},
				[]string{oidc.GrantTypeClientCredentials},
			},
			nil,
			[]string{
				"identity_providers: oidc: clients: client 'test': option 'grant_types' should only have the 'client_credentials' value if it is of the confidential client type but it's of the public client type",
			},
		},
		{
			"ShouldNotRaiseErrorOnValidGrantTypesForConfidentialClient",
			func(have *schema.OpenIDConnect) {
				have.Clients[0].Public = false
				have.Clients[0].Scopes = []string{"scope1"}
			},
			nil,
			tcv{
				nil,
				nil,
				nil,
				[]string{oidc.GrantTypeClientCredentials},
			},
			tcv{
				[]string{"scope1"},
				[]string{oidc.ResponseTypeAuthorizationCodeFlow},
				[]string{oidc.ResponseModeFormPost, oidc.ResponseModeQuery},
				[]string{oidc.GrantTypeClientCredentials},
			},
			nil,
			nil,
		},
		{
			"ShouldRaiseErrorOnInvalidScopeGrantTypesForConfidentialClient",
			func(have *schema.OpenIDConnect) {
				have.Clients[0].Public = false
				have.Clients[0].Scopes = []string{oidc.ScopeOpenID, oidc.ScopeOffline, oidc.ScopeOfflineAccess}
			},
			nil,
			tcv{
				nil,
				nil,
				nil,
				[]string{oidc.GrantTypeClientCredentials},
			},
			tcv{
				[]string{oidc.ScopeOpenID, oidc.ScopeOffline, oidc.ScopeOfflineAccess},
				[]string{oidc.ResponseTypeAuthorizationCodeFlow},
				[]string{oidc.ResponseModeFormPost, oidc.ResponseModeQuery},
				[]string{oidc.GrantTypeClientCredentials},
			},
			[]string{
				"identity_providers: oidc: clients: client 'test': option 'scopes' should only have the values 'offline_access' or 'offline' if the client is also configured with a 'response_type' such as 'code', 'code id_token', 'code token', or 'code id_token token' which respond with authorization codes",
			},
			[]string{
				"identity_providers: oidc: clients: client 'test': option 'scopes' has the values 'openid', 'offline', and 'offline_access' however when exclusively utilizing the 'client_credentials' value for the 'grant_types' the values 'openid', 'offline', or 'offline_access' are not allowed",
			},
		},
		{
			"ShouldNotRestrictRefreshOpenIDScopesWithMultipleGrantTypesAndAllowCustomClientCredentials",
			func(have *schema.OpenIDConnect) {
				have.Clients[0].Public = false
				have.Clients[0].Scopes = []string{oidc.ScopeOpenID, oidc.ScopeOffline, oidc.ScopeOfflineAccess, "custom"}
			},
			nil,
			tcv{
				nil,
				nil,
				nil,
				[]string{oidc.GrantTypeClientCredentials, oidc.GrantTypeImplicit},
			},
			tcv{
				[]string{oidc.ScopeOpenID, oidc.ScopeOffline, oidc.ScopeOfflineAccess, "custom"},
				[]string{oidc.ResponseTypeAuthorizationCodeFlow},
				[]string{oidc.ResponseModeFormPost, oidc.ResponseModeQuery},
				[]string{oidc.GrantTypeClientCredentials, oidc.GrantTypeImplicit},
			},
			[]string{
				"identity_providers: oidc: clients: client 'test': option 'scopes' should only have the values 'offline_access' or 'offline' if the client is also configured with a 'response_type' such as 'code', 'code id_token', 'code token', or 'code id_token token' which respond with authorization codes",
				"identity_providers: oidc: clients: client 'test': option 'grant_types' should only have grant type values which are valid with the configured 'response_types' for the client but 'implicit' expects a response type for either the implicit or hybrid flow such as 'id_token', 'token', 'id_token token', 'code id_token', 'code token', or 'code id_token token' but the response types are 'code'",
			},
			nil,
		},
		{
			"ShouldRaiseErrorOnGrantTypeRefreshTokenWithoutScopeOfflineAccess",
			nil,
			nil,
			tcv{
				nil,
				nil,
				nil,
				[]string{oidc.GrantTypeAuthorizationCode, oidc.GrantTypeRefreshToken},
			},
			tcv{
				[]string{oidc.ScopeOpenID, oidc.ScopeGroups, oidc.ScopeProfile, oidc.ScopeEmail},
				[]string{oidc.ResponseTypeAuthorizationCodeFlow},
				[]string{oidc.ResponseModeFormPost, oidc.ResponseModeQuery},
				[]string{oidc.GrantTypeAuthorizationCode, oidc.GrantTypeRefreshToken},
			},
			[]string{
				"identity_providers: oidc: clients: client 'test': option 'grant_types' should only have the 'refresh_token' value if the client is also configured with the 'offline_access' scope",
			},
			nil,
		},
		{
			"ShouldRaiseErrorOnGrantTypeAuthorizationCodeWithoutAuthorizationCodeOrHybridFlow",
			nil,
			nil,
			tcv{
				nil,
				[]string{oidc.ResponseTypeImplicitFlowBoth},
				nil,
				[]string{oidc.GrantTypeAuthorizationCode},
			},
			tcv{
				[]string{oidc.ScopeOpenID, oidc.ScopeGroups, oidc.ScopeProfile, oidc.ScopeEmail},
				[]string{oidc.ResponseTypeImplicitFlowBoth},
				[]string{"form_post", "fragment"},
				[]string{oidc.GrantTypeAuthorizationCode},
			},
			[]string{
				"identity_providers: oidc: clients: client 'test': option 'grant_types' should only have grant type values which are valid with the configured 'response_types' for the client but 'authorization_code' expects a response type for either the authorization code or hybrid flow such as 'code', 'code id_token', 'code token', or 'code id_token token' but the response types are 'id_token token'",
			},
			nil,
		},
		{
			"ShouldRaiseErrorOnGrantTypeImplicitWithoutImplicitOrHybridFlow",
			nil,
			nil,
			tcv{
				nil,
				[]string{oidc.ResponseTypeAuthorizationCodeFlow},
				nil,
				[]string{oidc.GrantTypeImplicit},
			},
			tcv{
				[]string{oidc.ScopeOpenID, oidc.ScopeGroups, oidc.ScopeProfile, oidc.ScopeEmail},
				[]string{oidc.ResponseTypeAuthorizationCodeFlow},
				[]string{oidc.ResponseModeFormPost, oidc.ResponseModeQuery},
				[]string{oidc.GrantTypeImplicit},
			},
			[]string{
				"identity_providers: oidc: clients: client 'test': option 'grant_types' should only have grant type values which are valid with the configured 'response_types' for the client but 'implicit' expects a response type for either the implicit or hybrid flow such as 'id_token', 'token', 'id_token token', 'code id_token', 'code token', or 'code id_token token' but the response types are 'code'",
			},
			nil,
		},
		{
			"ShouldValidateCorrectRedirectURIsConfidentialClientType",
			func(have *schema.OpenIDConnect) {
				have.Clients[0].RedirectURIs = []string{
					"https://google.com",
				}
			},
			func(t *testing.T, have *schema.OpenIDConnect) {
				assert.Equal(t, []string{"https://google.com"}, have.Clients[0].RedirectURIs)
			},
			tcv{
				nil,
				nil,
				nil,
				nil,
			},
			tcv{
				[]string{oidc.ScopeOpenID, oidc.ScopeGroups, oidc.ScopeProfile, oidc.ScopeEmail},
				[]string{oidc.ResponseTypeAuthorizationCodeFlow},
				[]string{oidc.ResponseModeFormPost, oidc.ResponseModeQuery},
				[]string{oidc.GrantTypeAuthorizationCode},
			},
			nil,
			nil,
		},
		{
			"ShouldValidateCorrectRedirectURIsPublicClientType",
			func(have *schema.OpenIDConnect) {
				have.Clients[0].Public = true
				have.Clients[0].Secret = nil
				have.Clients[0].RedirectURIs = []string{
					oauth2InstalledApp,
				}
			},
			func(t *testing.T, have *schema.OpenIDConnect) {
				assert.Equal(t, []string{oauth2InstalledApp}, have.Clients[0].RedirectURIs)
			},
			tcv{
				nil,
				nil,
				nil,
				nil,
			},
			tcv{
				[]string{oidc.ScopeOpenID, oidc.ScopeGroups, oidc.ScopeProfile, oidc.ScopeEmail},
				[]string{oidc.ResponseTypeAuthorizationCodeFlow},
				[]string{oidc.ResponseModeFormPost, oidc.ResponseModeQuery},
				[]string{oidc.GrantTypeAuthorizationCode},
			},
			nil,
			nil,
		},
		{
			"ShouldRaiseErrorOnInvalidRedirectURIsPublicOnly",
			func(have *schema.OpenIDConnect) {
				have.Clients[0].RedirectURIs = []string{
					"urn:ietf:wg:oauth:2.0:oob",
				}
			},
			func(t *testing.T, have *schema.OpenIDConnect) {
				assert.Equal(t, []string{oauth2InstalledApp}, have.Clients[0].RedirectURIs)
			},
			tcv{
				nil,
				nil,
				nil,
				nil,
			},
			tcv{
				[]string{oidc.ScopeOpenID, oidc.ScopeGroups, oidc.ScopeProfile, oidc.ScopeEmail},
				[]string{oidc.ResponseTypeAuthorizationCodeFlow},
				[]string{oidc.ResponseModeFormPost, oidc.ResponseModeQuery},
				[]string{oidc.GrantTypeAuthorizationCode},
			},
			nil,
			[]string{
				"identity_providers: oidc: clients: client 'test': option 'redirect_uris' has the redirect uri 'urn:ietf:wg:oauth:2.0:oob' when option 'public' is false but this is invalid as this uri is not valid for the openid connect confidential client type",
			},
		},
		{
			"ShouldRaiseErrorOnInvalidRedirectURIsMalformedURI",
			func(have *schema.OpenIDConnect) {
				have.Clients[0].RedirectURIs = []string{
					"http://abc@%two",
				}
			},
			func(t *testing.T, have *schema.OpenIDConnect) {
				assert.Equal(t, []string{"http://abc@%two"}, have.Clients[0].RedirectURIs)
			},
			tcv{
				nil,
				nil,
				nil,
				nil,
			},
			tcv{
				[]string{oidc.ScopeOpenID, oidc.ScopeGroups, oidc.ScopeProfile, oidc.ScopeEmail},
				[]string{oidc.ResponseTypeAuthorizationCodeFlow},
				[]string{oidc.ResponseModeFormPost, oidc.ResponseModeQuery},
				[]string{oidc.GrantTypeAuthorizationCode},
			},
			nil,
			[]string{
				"identity_providers: oidc: clients: client 'test': option 'redirect_uris' has an invalid value: redirect uri 'http://abc@%two' could not be parsed: parse \"http://abc@%two\": invalid URL escape \"%tw\"",
			},
		},
		{
			"ShouldRaiseErrorOnInvalidRedirectURIsNotAbsolute",
			func(have *schema.OpenIDConnect) {
				have.Clients[0].RedirectURIs = []string{
					"google.com",
				}
			},
			func(t *testing.T, have *schema.OpenIDConnect) {
				assert.Equal(t, []string{"google.com"}, have.Clients[0].RedirectURIs)
			},
			tcv{
				nil,
				nil,
				nil,
				nil,
			},
			tcv{
				[]string{oidc.ScopeOpenID, oidc.ScopeGroups, oidc.ScopeProfile, oidc.ScopeEmail},
				[]string{oidc.ResponseTypeAuthorizationCodeFlow},
				[]string{oidc.ResponseModeFormPost, oidc.ResponseModeQuery},
				[]string{oidc.GrantTypeAuthorizationCode},
			},
			nil,
			[]string{
				"identity_providers: oidc: clients: client 'test': option 'redirect_uris' has an invalid value: redirect uri 'google.com' must have a scheme but it's absent",
			},
		},
		{
			"ShouldRaiseErrorOnDuplicateRedirectURI",
			func(have *schema.OpenIDConnect) {
				have.Clients[0].RedirectURIs = []string{
					"https://google.com",
					"https://google.com",
				}
			},
			func(t *testing.T, have *schema.OpenIDConnect) {
				assert.Equal(t, []string{"https://google.com", "https://google.com"}, have.Clients[0].RedirectURIs)
			},
			tcv{
				nil,
				nil,
				nil,
				nil,
			},
			tcv{
				[]string{oidc.ScopeOpenID, oidc.ScopeGroups, oidc.ScopeProfile, oidc.ScopeEmail},
				[]string{oidc.ResponseTypeAuthorizationCodeFlow},
				[]string{oidc.ResponseModeFormPost, oidc.ResponseModeQuery},
				[]string{oidc.GrantTypeAuthorizationCode},
			},
			[]string{
				"identity_providers: oidc: clients: client 'test': option 'redirect_uris' must have unique values but the values 'https://google.com' are duplicated",
			},
			nil,
		},
		{
			"ShouldNotSetDefaultTokenEndpointClientAuthMethodConfidentialClientType",
			nil,
			func(t *testing.T, have *schema.OpenIDConnect) {
				assert.Equal(t, "", have.Clients[0].TokenEndpointAuthMethod)
			},
			tcv{
				nil,
				nil,
				nil,
				nil,
			},
			tcv{
				[]string{oidc.ScopeOpenID, oidc.ScopeGroups, oidc.ScopeProfile, oidc.ScopeEmail},
				[]string{oidc.ResponseTypeAuthorizationCodeFlow},
				[]string{oidc.ResponseModeFormPost, oidc.ResponseModeQuery},
				[]string{oidc.GrantTypeAuthorizationCode},
			},
			nil,
			nil,
		},
		{
			"ShouldNotOverrideValidClientAuthMethod",
			func(have *schema.OpenIDConnect) {
				have.Clients[0].TokenEndpointAuthMethod = oidc.ClientAuthMethodClientSecretPost
			},
			func(t *testing.T, have *schema.OpenIDConnect) {
				assert.Equal(t, oidc.ClientAuthMethodClientSecretPost, have.Clients[0].TokenEndpointAuthMethod)
			},
			tcv{
				nil,
				nil,
				nil,
				nil,
			},
			tcv{
				[]string{oidc.ScopeOpenID, oidc.ScopeGroups, oidc.ScopeProfile, oidc.ScopeEmail},
				[]string{oidc.ResponseTypeAuthorizationCodeFlow},
				[]string{oidc.ResponseModeFormPost, oidc.ResponseModeQuery},
				[]string{oidc.GrantTypeAuthorizationCode},
			},
			nil,
			nil,
		},
		{
			"ShouldRaiseErrorOnInvalidClientAuthMethod",
			func(have *schema.OpenIDConnect) {
				have.Clients[0].TokenEndpointAuthMethod = oidc.GrantTypeClientCredentials
			},
			func(t *testing.T, have *schema.OpenIDConnect) {
				assert.Equal(t, oidc.GrantTypeClientCredentials, have.Clients[0].TokenEndpointAuthMethod)
			},
			tcv{
				nil,
				nil,
				nil,
				nil,
			},
			tcv{
				[]string{oidc.ScopeOpenID, oidc.ScopeGroups, oidc.ScopeProfile, oidc.ScopeEmail},
				[]string{oidc.ResponseTypeAuthorizationCodeFlow},
				[]string{oidc.ResponseModeFormPost, oidc.ResponseModeQuery},
				[]string{oidc.GrantTypeAuthorizationCode},
			},
			nil,
			[]string{
				"identity_providers: oidc: clients: client 'test': option 'token_endpoint_auth_method' must be one of 'none', 'client_secret_post', 'client_secret_basic', 'private_key_jwt', or 'client_secret_jwt' but it's configured as 'client_credentials'",
			},
		},
		{
			"ShouldRaiseErrorOnInvalidClientAuthMethodForPublicClientType",
			func(have *schema.OpenIDConnect) {
				have.Clients[0].TokenEndpointAuthMethod = oidc.ClientAuthMethodClientSecretBasic
				have.Clients[0].Public = true
				have.Clients[0].Secret = nil
			},
			func(t *testing.T, have *schema.OpenIDConnect) {
				assert.Equal(t, oidc.ClientAuthMethodClientSecretBasic, have.Clients[0].TokenEndpointAuthMethod)
			},
			tcv{
				nil,
				nil,
				nil,
				nil,
			},
			tcv{
				[]string{oidc.ScopeOpenID, oidc.ScopeGroups, oidc.ScopeProfile, oidc.ScopeEmail},
				[]string{oidc.ResponseTypeAuthorizationCodeFlow},
				[]string{oidc.ResponseModeFormPost, oidc.ResponseModeQuery},
				[]string{oidc.GrantTypeAuthorizationCode},
			},
			nil,
			[]string{
				"identity_providers: oidc: clients: client 'test': option 'token_endpoint_auth_method' must be 'none' when configured as the public client type but it's configured as 'client_secret_basic'",
			},
		},
		{
			"ShouldRaiseErrorOnInvalidClientAuthMethodForConfidentialClientTypeAuthorizationCodeFlow",
			func(have *schema.OpenIDConnect) {
				have.Clients[0].TokenEndpointAuthMethod = oidc.ClientAuthMethodNone
			},
			func(t *testing.T, have *schema.OpenIDConnect) {
				assert.Equal(t, oidc.ClientAuthMethodNone, have.Clients[0].TokenEndpointAuthMethod)
			},
			tcv{
				nil,
				nil,
				nil,
				nil,
			},
			tcv{
				[]string{oidc.ScopeOpenID, oidc.ScopeGroups, oidc.ScopeProfile, oidc.ScopeEmail},
				[]string{oidc.ResponseTypeAuthorizationCodeFlow},
				[]string{oidc.ResponseModeFormPost, oidc.ResponseModeQuery},
				[]string{oidc.GrantTypeAuthorizationCode},
			},
			nil,
			[]string{
				"identity_providers: oidc: clients: client 'test': option 'token_endpoint_auth_method' must be one of 'client_secret_post', 'client_secret_basic', or 'private_key_jwt' when configured as the confidential client type unless it only includes implicit flow response types such as 'id_token', 'token', and 'id_token token' but it's configured as 'none'",
				"identity_providers: oidc: clients: client 'test': option 'secret' is required to be empty when option 'token_endpoint_auth_method' is configured as 'none'",
			},
		},
		{
			"ShouldRaiseErrorOnInvalidClientAuthMethodForConfidentialClientTypeHybridFlow",
			func(have *schema.OpenIDConnect) {
				have.Clients[0].TokenEndpointAuthMethod = oidc.ClientAuthMethodNone
			},
			func(t *testing.T, have *schema.OpenIDConnect) {
				assert.Equal(t, oidc.ClientAuthMethodNone, have.Clients[0].TokenEndpointAuthMethod)
			},
			tcv{
				nil,
				[]string{oidc.ResponseTypeHybridFlowToken},
				nil,
				nil,
			},
			tcv{
				[]string{oidc.ScopeOpenID, oidc.ScopeGroups, oidc.ScopeProfile, oidc.ScopeEmail},
				[]string{oidc.ResponseTypeHybridFlowToken},
				[]string{oidc.ResponseModeFormPost, oidc.ResponseModeFragment},
				[]string{oidc.GrantTypeAuthorizationCode, oidc.GrantTypeImplicit},
			},
			nil,
			[]string{
				"identity_providers: oidc: clients: client 'test': option 'token_endpoint_auth_method' must be one of 'client_secret_post', 'client_secret_basic', or 'private_key_jwt' when configured as the confidential client type unless it only includes implicit flow response types such as 'id_token', 'token', and 'id_token token' but it's configured as 'none'",
				"identity_providers: oidc: clients: client 'test': option 'secret' is required to be empty when option 'token_endpoint_auth_method' is configured as 'none'",
			},
		},
		{
			"ShouldSetDefaultResponseSigningAlg",
			nil,
			func(t *testing.T, have *schema.OpenIDConnect) {
				assert.Equal(t, oidc.SigningAlgNone, have.Clients[0].IntrospectionSignedResponseAlg)
				assert.Equal(t, oidc.SigningAlgNone, have.Clients[0].UserinfoSignedResponseAlg)
				assert.Equal(t, oidc.SigningAlgRSAUsingSHA256, have.Clients[0].IDTokenSignedResponseAlg)
			},
			tcv{
				nil,
				nil,
				nil,
				nil,
			},
			tcv{
				[]string{oidc.ScopeOpenID, oidc.ScopeGroups, oidc.ScopeProfile, oidc.ScopeEmail},
				[]string{oidc.ResponseTypeAuthorizationCodeFlow},
				[]string{oidc.ResponseModeFormPost, oidc.ResponseModeQuery},
				[]string{oidc.GrantTypeAuthorizationCode},
			},
			nil,
			nil,
		},
		{
			"ShouldNotOverrideResponseSigningAlg",
			func(have *schema.OpenIDConnect) {
				have.Clients[0].IntrospectionSignedResponseAlg = oidc.SigningAlgRSAUsingSHA384
				have.Clients[0].UserinfoSignedResponseAlg = oidc.SigningAlgRSAUsingSHA512
				have.Clients[0].IDTokenSignedResponseAlg = oidc.SigningAlgECDSAUsingP521AndSHA512
<<<<<<< HEAD
				have.Clients[0].AccessTokenSignedResponseAlg = oidc.SigningAlgECDSAUsingP521AndSHA512
=======
>>>>>>> 0e8361ab
				have.Clients[0].AuthorizationSignedResponseAlg = oidc.SigningAlgECDSAUsingP521AndSHA512

				have.Discovery.ResponseObjectSigningAlgs = []string{oidc.SigningAlgRSAUsingSHA384, oidc.SigningAlgRSAUsingSHA512, oidc.SigningAlgECDSAUsingP521AndSHA512}
			},
			func(t *testing.T, have *schema.OpenIDConnect) {
				assert.Equal(t, oidc.SigningAlgRSAUsingSHA384, have.Clients[0].IntrospectionSignedResponseAlg)
				assert.Equal(t, oidc.SigningAlgRSAUsingSHA512, have.Clients[0].UserinfoSignedResponseAlg)
				assert.Equal(t, oidc.SigningAlgECDSAUsingP521AndSHA512, have.Clients[0].IDTokenSignedResponseAlg)
<<<<<<< HEAD
				assert.Equal(t, oidc.SigningAlgECDSAUsingP521AndSHA512, have.Clients[0].AccessTokenSignedResponseAlg)
=======
>>>>>>> 0e8361ab
				assert.Equal(t, oidc.SigningAlgECDSAUsingP521AndSHA512, have.Clients[0].AuthorizationSignedResponseAlg)
			},
			tcv{
				nil,
				nil,
				nil,
				nil,
			},
			tcv{
				[]string{oidc.ScopeOpenID, oidc.ScopeGroups, oidc.ScopeProfile, oidc.ScopeEmail},
				[]string{oidc.ResponseTypeAuthorizationCodeFlow},
				[]string{oidc.ResponseModeFormPost, oidc.ResponseModeQuery},
				[]string{oidc.GrantTypeAuthorizationCode},
			},
			nil,
			nil,
		},
		{
			"ShouldConfigureKeyIDFromAlg",
			func(have *schema.OpenIDConnect) {
				have.Clients[0].IntrospectionSignedResponseAlg = oidc.SigningAlgRSAUsingSHA384
				have.Clients[0].UserinfoSignedResponseAlg = oidc.SigningAlgRSAUsingSHA512
				have.Clients[0].IDTokenSignedResponseAlg = oidc.SigningAlgECDSAUsingP521AndSHA512
<<<<<<< HEAD
				have.Clients[0].AccessTokenSignedResponseAlg = oidc.SigningAlgECDSAUsingP521AndSHA512
=======
>>>>>>> 0e8361ab
				have.Clients[0].AuthorizationSignedResponseAlg = oidc.SigningAlgECDSAUsingP521AndSHA512

				have.Discovery.ResponseObjectSigningAlgs = []string{oidc.SigningAlgRSAUsingSHA384, oidc.SigningAlgRSAUsingSHA512, oidc.SigningAlgECDSAUsingP521AndSHA512}
			},
			func(t *testing.T, have *schema.OpenIDConnect) {
				assert.Equal(t, oidc.SigningAlgRSAUsingSHA384, have.Clients[0].IntrospectionSignedResponseAlg)
				assert.Equal(t, oidc.SigningAlgRSAUsingSHA512, have.Clients[0].UserinfoSignedResponseAlg)
				assert.Equal(t, oidc.SigningAlgECDSAUsingP521AndSHA512, have.Clients[0].IDTokenSignedResponseAlg)
<<<<<<< HEAD
				assert.Equal(t, oidc.SigningAlgECDSAUsingP521AndSHA512, have.Clients[0].AccessTokenSignedResponseAlg)
=======
>>>>>>> 0e8361ab
				assert.Equal(t, oidc.SigningAlgECDSAUsingP521AndSHA512, have.Clients[0].AuthorizationSignedResponseAlg)
			},
			tcv{
				nil,
				nil,
				nil,
				nil,
			},
			tcv{
				[]string{oidc.ScopeOpenID, oidc.ScopeGroups, oidc.ScopeProfile, oidc.ScopeEmail},
				[]string{oidc.ResponseTypeAuthorizationCodeFlow},
				[]string{oidc.ResponseModeFormPost, oidc.ResponseModeQuery},
				[]string{oidc.GrantTypeAuthorizationCode},
			},
			nil,
			nil,
		},
		{
			"ShouldRaiseErrorOnInvalidLifespanNone",
			func(have *schema.OpenIDConnect) {
				have.Clients[0].Lifespan = rs256
			},
			func(t *testing.T, have *schema.OpenIDConnect) {
				assert.Equal(t, rs256, have.Clients[0].Lifespan)
			},
			tcv{
				nil,
				nil,
				nil,
				nil,
			},
			tcv{
				[]string{oidc.ScopeOpenID, oidc.ScopeGroups, oidc.ScopeProfile, oidc.ScopeEmail},
				[]string{oidc.ResponseTypeAuthorizationCodeFlow},
				[]string{oidc.ResponseModeFormPost, oidc.ResponseModeQuery},
				[]string{oidc.GrantTypeAuthorizationCode},
			},
			nil,
			[]string{
				"identity_providers: oidc: clients: client 'test': option 'lifespan' must not be configured when no custom lifespans are configured but it's configured as 'rs256'",
			},
		},
		{
			name: "ShouldRaiseErrorOnInvalidLifespan",
			setup: func(have *schema.OpenIDConnect) {
				have.Clients[0].Lifespan = rs256
				have.Discovery.Lifespans = []string{"example"}
			},
			validate: func(t *testing.T, have *schema.OpenIDConnect) {
				assert.Equal(t, rs256, have.Clients[0].Lifespan)
			},
			have: tcv{
				nil,
				nil,
				nil,
				nil,
			},
			expected: tcv{
				[]string{oidc.ScopeOpenID, oidc.ScopeGroups, oidc.ScopeProfile, oidc.ScopeEmail},
				[]string{oidc.ResponseTypeAuthorizationCodeFlow},
				[]string{oidc.ResponseModeFormPost, oidc.ResponseModeQuery},
				[]string{oidc.GrantTypeAuthorizationCode},
			},
			errs: []string{
				"identity_providers: oidc: clients: client 'test': option 'lifespan' must be one of 'example' but it's configured as 'rs256'",
			},
		},
		{
			"ShouldRaiseErrorOnInvalidResponseSigningAlg",
			func(have *schema.OpenIDConnect) {
				have.Clients[0].AuthorizationSignedResponseAlg = rs256
				have.Clients[0].IntrospectionSignedResponseAlg = rs256
				have.Clients[0].IDTokenSignedResponseAlg = rs256
				have.Clients[0].UserinfoSignedResponseAlg = rs256
				have.Clients[0].AccessTokenSignedResponseAlg = rs256
			},
			func(t *testing.T, have *schema.OpenIDConnect) {
				assert.Equal(t, rs256, have.Clients[0].IntrospectionSignedResponseAlg)
				assert.Equal(t, rs256, have.Clients[0].AuthorizationSignedResponseAlg)
				assert.Equal(t, rs256, have.Clients[0].IDTokenSignedResponseAlg)
				assert.Equal(t, rs256, have.Clients[0].UserinfoSignedResponseAlg)
				assert.Equal(t, rs256, have.Clients[0].AccessTokenSignedResponseAlg)
			},
			tcv{
				nil,
				nil,
				nil,
				nil,
			},
			tcv{
				[]string{oidc.ScopeOpenID, oidc.ScopeGroups, oidc.ScopeProfile, oidc.ScopeEmail},
				[]string{oidc.ResponseTypeAuthorizationCodeFlow},
				[]string{oidc.ResponseModeFormPost, oidc.ResponseModeQuery},
				[]string{oidc.GrantTypeAuthorizationCode},
			},
			nil,
			[]string{
				"identity_providers: oidc: clients: client 'test': option 'authorization_signed_response_alg' must be one of 'RS256' but it's configured as 'rs256'",
				"identity_providers: oidc: clients: client 'test': option 'id_token_signed_response_alg' must be one of 'RS256' but it's configured as 'rs256'",
				"identity_providers: oidc: clients: client 'test': option 'access_token_signed_response_alg' must be one of 'RS256' but it's configured as 'rs256'",
				"identity_providers: oidc: clients: client 'test': option 'userinfo_signed_response_alg' must be one of 'RS256' or 'none' but it's configured as 'rs256'",
				"identity_providers: oidc: clients: client 'test': option 'introspection_signed_response_alg' must be one of 'RS256' or 'none' but it's configured as 'rs256'",
			},
		},
		{
			"ShouldSetDefaultConsentMode",
			nil,
			func(t *testing.T, have *schema.OpenIDConnect) {
				assert.Equal(t, "explicit", have.Clients[0].ConsentMode)
			},
			tcv{
				nil,
				nil,
				nil,
				nil,
			},
			tcv{
				[]string{oidc.ScopeOpenID, oidc.ScopeGroups, oidc.ScopeProfile, oidc.ScopeEmail},
				[]string{oidc.ResponseTypeAuthorizationCodeFlow},
				[]string{oidc.ResponseModeFormPost, oidc.ResponseModeQuery},
				[]string{oidc.GrantTypeAuthorizationCode},
			},
			nil,
			nil,
		},
		{
			"ShouldSetDefaultConsentModeAuto",
			func(have *schema.OpenIDConnect) {
				have.Clients[0].ConsentMode = auto
			},
			func(t *testing.T, have *schema.OpenIDConnect) {
				assert.Equal(t, "explicit", have.Clients[0].ConsentMode)
			},
			tcv{
				nil,
				nil,
				nil,
				nil,
			},
			tcv{
				[]string{oidc.ScopeOpenID, oidc.ScopeGroups, oidc.ScopeProfile, oidc.ScopeEmail},
				[]string{oidc.ResponseTypeAuthorizationCodeFlow},
				[]string{oidc.ResponseModeFormPost, oidc.ResponseModeQuery},
				[]string{oidc.GrantTypeAuthorizationCode},
			},
			nil,
			nil,
		},
		{
			"ShouldSetDefaultConsentModePreConfigured",
			func(have *schema.OpenIDConnect) {
				d := time.Minute

				have.Clients[0].ConsentMode = ""
				have.Clients[0].ConsentPreConfiguredDuration = &d
			},
			func(t *testing.T, have *schema.OpenIDConnect) {
				assert.Equal(t, "pre-configured", have.Clients[0].ConsentMode)
			},
			tcv{
				nil,
				nil,
				nil,
				nil,
			},
			tcv{
				[]string{oidc.ScopeOpenID, oidc.ScopeGroups, oidc.ScopeProfile, oidc.ScopeEmail},
				[]string{oidc.ResponseTypeAuthorizationCodeFlow},
				[]string{oidc.ResponseModeFormPost, oidc.ResponseModeQuery},
				[]string{oidc.GrantTypeAuthorizationCode},
			},
			nil,
			nil,
		},
		{
			"ShouldSetDefaultConsentModeAutoPreConfigured",
			func(have *schema.OpenIDConnect) {
				d := time.Minute

				have.Clients[0].ConsentMode = auto
				have.Clients[0].ConsentPreConfiguredDuration = &d
			},
			func(t *testing.T, have *schema.OpenIDConnect) {
				assert.Equal(t, "pre-configured", have.Clients[0].ConsentMode)
			},
			tcv{
				nil,
				nil,
				nil,
				nil,
			},
			tcv{
				[]string{oidc.ScopeOpenID, oidc.ScopeGroups, oidc.ScopeProfile, oidc.ScopeEmail},
				[]string{oidc.ResponseTypeAuthorizationCodeFlow},
				[]string{oidc.ResponseModeFormPost, oidc.ResponseModeQuery},
				[]string{oidc.GrantTypeAuthorizationCode},
			},
			nil,
			nil,
		},
		{
			"ShouldNotOverrideConsentMode",
			func(have *schema.OpenIDConnect) {
				have.Clients[0].ConsentMode = "implicit"
			},
			func(t *testing.T, have *schema.OpenIDConnect) {
				assert.Equal(t, "implicit", have.Clients[0].ConsentMode)
			},
			tcv{
				nil,
				nil,
				nil,
				nil,
			},
			tcv{
				[]string{oidc.ScopeOpenID, oidc.ScopeGroups, oidc.ScopeProfile, oidc.ScopeEmail},
				[]string{oidc.ResponseTypeAuthorizationCodeFlow},
				[]string{oidc.ResponseModeFormPost, oidc.ResponseModeQuery},
				[]string{oidc.GrantTypeAuthorizationCode},
			},
			nil,
			nil,
		},
		{
			"ShouldSentConsentPreConfiguredDefaultDuration",
			func(have *schema.OpenIDConnect) {
				have.Clients[0].ConsentMode = "pre-configured"
			},
			func(t *testing.T, have *schema.OpenIDConnect) {
				assert.Equal(t, "pre-configured", have.Clients[0].ConsentMode)
				assert.Equal(t, schema.DefaultOpenIDConnectClientConfiguration.ConsentPreConfiguredDuration, have.Clients[0].ConsentPreConfiguredDuration)
			},
			tcv{
				nil,
				nil,
				nil,
				nil,
			},
			tcv{
				[]string{oidc.ScopeOpenID, oidc.ScopeGroups, oidc.ScopeProfile, oidc.ScopeEmail},
				[]string{oidc.ResponseTypeAuthorizationCodeFlow},
				[]string{oidc.ResponseModeFormPost, oidc.ResponseModeQuery},
				[]string{oidc.GrantTypeAuthorizationCode},
			},
			nil,
			nil,
		},
		{
			"ShouldRaiseErrorOnTokenEndpointClientAuthMethodPrivateKeyJWTMustSetAlg",
			func(have *schema.OpenIDConnect) {
				have.Clients[0].TokenEndpointAuthMethod = oidc.ClientAuthMethodPrivateKeyJWT
				have.Clients[0].Secret = tOpenIDConnectPBKDF2ClientSecret
			},
			nil,
			tcv{
				nil,
				nil,
				nil,
				nil,
			},
			tcv{
				[]string{oidc.ScopeOpenID, oidc.ScopeGroups, oidc.ScopeProfile, oidc.ScopeEmail},
				[]string{oidc.ResponseTypeAuthorizationCodeFlow},
				[]string{oidc.ResponseModeFormPost, oidc.ResponseModeQuery},
				[]string{oidc.GrantTypeAuthorizationCode},
			},
			nil,
			[]string{
				"identity_providers: oidc: clients: client 'test': option 'token_endpoint_auth_signing_alg' is required when option 'token_endpoint_auth_method' is configured to 'private_key_jwt'",
				"identity_providers: oidc: clients: client 'test': option 'public_keys' is required with 'token_endpoint_auth_method' set to 'private_key_jwt'",
				"identity_providers: oidc: clients: client 'test': option 'secret' is required to be empty when option 'token_endpoint_auth_method' is configured as 'private_key_jwt'",
			},
		},
		{
			"ShouldRaiseErrorOnTokenEndpointClientAuthMethodPrivateKeyJWTMustSetKnownAlg",
			func(have *schema.OpenIDConnect) {
				have.Clients[0].TokenEndpointAuthMethod = oidc.ClientAuthMethodPrivateKeyJWT
				have.Clients[0].TokenEndpointAuthSigningAlg = "nope"
				have.Clients[0].Secret = nil
			},
			nil,
			tcv{
				nil,
				nil,
				nil,
				nil,
			},
			tcv{
				[]string{oidc.ScopeOpenID, oidc.ScopeGroups, oidc.ScopeProfile, oidc.ScopeEmail},
				[]string{oidc.ResponseTypeAuthorizationCodeFlow},
				[]string{oidc.ResponseModeFormPost, oidc.ResponseModeQuery},
				[]string{oidc.GrantTypeAuthorizationCode},
			},
			nil,
			[]string{
				"identity_providers: oidc: clients: client 'test': option 'token_endpoint_auth_signing_alg' must be one of 'RS256', 'PS256', 'ES256', 'RS384', 'PS384', 'ES384', 'RS512', 'PS512', or 'ES512' when option 'token_endpoint_auth_method' is configured to 'private_key_jwt'",
				"identity_providers: oidc: clients: client 'test': option 'public_keys' is required with 'token_endpoint_auth_method' set to 'private_key_jwt'",
			},
		},
		{
			"ShouldRaiseErrorOnTokenEndpointClientAuthMethodPrivateKeyJWTMustSetRegisteredAlg",
			func(have *schema.OpenIDConnect) {
				have.Clients[0].TokenEndpointAuthMethod = oidc.ClientAuthMethodPrivateKeyJWT
				have.Clients[0].TokenEndpointAuthSigningAlg = oidc.SigningAlgECDSAUsingP384AndSHA384
				have.Clients[0].Secret = nil
				have.Clients[0].PublicKeys.Values = []schema.JWK{
					{
						KeyID:     "test",
						Key:       keyRSA2048.Public(),
						Algorithm: oidc.SigningAlgRSAUsingSHA256,
					},
				}
			},
			nil,
			tcv{
				nil,
				nil,
				nil,
				nil,
			},
			tcv{
				[]string{oidc.ScopeOpenID, oidc.ScopeGroups, oidc.ScopeProfile, oidc.ScopeEmail},
				[]string{oidc.ResponseTypeAuthorizationCodeFlow},
				[]string{oidc.ResponseModeFormPost, oidc.ResponseModeQuery},
				[]string{oidc.GrantTypeAuthorizationCode},
			},
			nil,
			[]string{
				"identity_providers: oidc: clients: client 'test': option 'token_endpoint_auth_signing_alg' must be one of the registered public key algorithm values 'RS256' when option 'token_endpoint_auth_method' is configured to 'private_key_jwt'",
			},
		},
		{
			"ShouldRaiseErrorOnTokenEndpointClientAuthMethodPrivateKeyJWTMustHavePublicKeys",
			func(have *schema.OpenIDConnect) {
				have.Clients[0].TokenEndpointAuthMethod = oidc.ClientAuthMethodPrivateKeyJWT
				have.Clients[0].TokenEndpointAuthSigningAlg = oidc.SigningAlgECDSAUsingP384AndSHA384
				have.Clients[0].Secret = nil
			},
			nil,
			tcv{
				nil,
				nil,
				nil,
				nil,
			},
			tcv{
				[]string{oidc.ScopeOpenID, oidc.ScopeGroups, oidc.ScopeProfile, oidc.ScopeEmail},
				[]string{oidc.ResponseTypeAuthorizationCodeFlow},
				[]string{oidc.ResponseModeFormPost, oidc.ResponseModeQuery},
				[]string{oidc.GrantTypeAuthorizationCode},
			},
			nil,
			[]string{
				"identity_providers: oidc: clients: client 'test': option 'public_keys' is required with 'token_endpoint_auth_method' set to 'private_key_jwt'",
			},
		},
		{
			"ShouldRaiseErrorOnIncorrectlyConfiguredTokenEndpointClientAuthMethodClientSecretJWT",
			func(have *schema.OpenIDConnect) {
				have.Clients[0].TokenEndpointAuthMethod = oidc.ClientAuthMethodClientSecretJWT
				have.Clients[0].Secret = tOpenIDConnectPBKDF2ClientSecret
			},
			nil,
			tcv{
				nil,
				nil,
				nil,
				nil,
			},
			tcv{
				[]string{oidc.ScopeOpenID, oidc.ScopeGroups, oidc.ScopeProfile, oidc.ScopeEmail},
				[]string{oidc.ResponseTypeAuthorizationCodeFlow},
				[]string{oidc.ResponseModeFormPost, oidc.ResponseModeQuery},
				[]string{oidc.GrantTypeAuthorizationCode},
			},
			nil,
			[]string{
				"identity_providers: oidc: clients: client 'test': option 'secret' must be plaintext with option 'token_endpoint_auth_method' with a value of 'client_secret_jwt'",
			},
		},
		{
			"ShouldNotRaiseWarningOrErrorOnCorrectlyConfiguredTokenEndpointClientAuthMethodClientSecretJWT",
			func(have *schema.OpenIDConnect) {
				have.Clients[0].TokenEndpointAuthMethod = oidc.ClientAuthMethodClientSecretJWT
				have.Clients[0].Secret = tOpenIDConnectPlainTextClientSecret
			},
			nil,
			tcv{
				nil,
				nil,
				nil,
				nil,
			},
			tcv{
				[]string{oidc.ScopeOpenID, oidc.ScopeGroups, oidc.ScopeProfile, oidc.ScopeEmail},
				[]string{oidc.ResponseTypeAuthorizationCodeFlow},
				[]string{oidc.ResponseModeFormPost, oidc.ResponseModeQuery},
				[]string{oidc.GrantTypeAuthorizationCode},
			},
			nil,
			nil,
		},
		{
			"ShouldRaiseErrorOnIncorrectlyConfiguredTokenEndpointClientAuthMethodClientSecretJWT",
			func(have *schema.OpenIDConnect) {
				have.Clients[0].TokenEndpointAuthMethod = oidc.ClientAuthMethodClientSecretJWT
				have.Clients[0].Secret = MustDecodeSecret("$pbkdf2-sha512$310000$c8p78n7pUMln0jzvd4aK4Q$JNRBzwAo0ek5qKn50cFzzvE9RXV88h1wJn5KGiHrD0YKtZaR/nCb2CJPOsKaPK0hjf.9yHxzQGZziziccp6Yng")
			},
			nil,
			tcv{
				nil,
				nil,
				nil,
				nil,
			},
			tcv{
				[]string{oidc.ScopeOpenID, oidc.ScopeGroups, oidc.ScopeProfile, oidc.ScopeEmail},
				[]string{oidc.ResponseTypeAuthorizationCodeFlow},
				[]string{oidc.ResponseModeFormPost, oidc.ResponseModeQuery},
				[]string{oidc.GrantTypeAuthorizationCode},
			},
			nil,
			[]string{
				"identity_providers: oidc: clients: client 'test': option 'secret' must be plaintext with option 'token_endpoint_auth_method' with a value of 'client_secret_jwt'",
			},
		},
		{
			"ShouldNotRaiseWarningOrErrorOnCorrectlyConfiguredTokenEndpointClientAuthMethodClientSecretJWT",
			func(have *schema.OpenIDConnect) {
				have.Clients[0].TokenEndpointAuthMethod = oidc.ClientAuthMethodClientSecretJWT
				have.Clients[0].Secret = MustDecodeSecret("$plaintext$abc123")
			},
			nil,
			tcv{
				nil,
				nil,
				nil,
				nil,
			},
			tcv{
				[]string{oidc.ScopeOpenID, oidc.ScopeGroups, oidc.ScopeProfile, oidc.ScopeEmail},
				[]string{oidc.ResponseTypeAuthorizationCodeFlow},
				[]string{oidc.ResponseModeFormPost, oidc.ResponseModeQuery},
				[]string{oidc.GrantTypeAuthorizationCode},
			},
			nil,
			nil,
		},
		{
			"ShouldSetValidDefaultKeyID",
			func(have *schema.OpenIDConnect) {
				have.Clients[0].AuthorizationSignedResponseKeyID = abcabc123
				have.Clients[0].IDTokenSignedResponseKeyID = abcabc123
				have.Clients[0].UserinfoSignedResponseKeyID = abc123abc
				have.Clients[0].AccessTokenSignedResponseKeyID = abc123abc
				have.Clients[0].IntrospectionSignedResponseKeyID = abc123abc
				have.Discovery.ResponseObjectSigningKeyIDs = []string{abcabc123, abc123abc}
			},
			nil,
			tcv{
				nil,
				nil,
				nil,
				nil,
			},
			tcv{
				[]string{oidc.ScopeOpenID, oidc.ScopeGroups, oidc.ScopeProfile, oidc.ScopeEmail},
				[]string{oidc.ResponseTypeAuthorizationCodeFlow},
				[]string{oidc.ResponseModeFormPost, oidc.ResponseModeQuery},
				[]string{oidc.GrantTypeAuthorizationCode},
			},
			nil,
			nil,
		},
		{
			"ShouldRaiseErrorOnInvalidKeyID",
			func(have *schema.OpenIDConnect) {
				have.Clients[0].AuthorizationSignedResponseKeyID = "01"
				have.Clients[0].IDTokenSignedResponseKeyID = "ab"
				have.Clients[0].UserinfoSignedResponseKeyID = "cd"
				have.Clients[0].IntrospectionSignedResponseKeyID = "ef"
				have.Clients[0].AccessTokenSignedResponseKeyID = "gh"
				have.Discovery.ResponseObjectSigningKeyIDs = []string{"abc123xyz"}
			},
			func(t *testing.T, have *schema.OpenIDConnect) {
				assert.Equal(t, "ef", have.Clients[0].IntrospectionSignedResponseKeyID)
				assert.Equal(t, "01", have.Clients[0].AuthorizationSignedResponseKeyID)
				assert.Equal(t, "ab", have.Clients[0].IDTokenSignedResponseKeyID)
				assert.Equal(t, "cd", have.Clients[0].UserinfoSignedResponseKeyID)
<<<<<<< HEAD
				assert.Equal(t, "gh", have.Clients[0].AccessTokenSignedResponseKeyID)
=======
>>>>>>> 0e8361ab
			},
			tcv{
				nil,
				nil,
				nil,
				nil,
			},
			tcv{
				[]string{oidc.ScopeOpenID, oidc.ScopeGroups, oidc.ScopeProfile, oidc.ScopeEmail},
				[]string{oidc.ResponseTypeAuthorizationCodeFlow},
				[]string{oidc.ResponseModeFormPost, oidc.ResponseModeQuery},
				[]string{oidc.GrantTypeAuthorizationCode},
			},
			nil,
			[]string{
				"identity_providers: oidc: clients: client 'test': option 'authorization_signed_response_key_id' must be one of 'abc123xyz' but it's configured as '01'",
				"identity_providers: oidc: clients: client 'test': option 'id_token_signed_response_key_id' must be one of 'abc123xyz' but it's configured as 'ab'",
				"identity_providers: oidc: clients: client 'test': option 'access_token_signed_response_key_id' must be one of 'abc123xyz' but it's configured as 'gh'",
				"identity_providers: oidc: clients: client 'test': option 'userinfo_signed_response_key_id' must be one of 'abc123xyz' but it's configured as 'cd'",
				"identity_providers: oidc: clients: client 'test': option 'introspection_signed_response_key_id' must be one of 'abc123xyz' but it's configured as 'ef'",
			},
		},
		{
			"ShouldSetDefaultTokenEndpointAuthSigAlg",
			func(have *schema.OpenIDConnect) {
				have.Clients[0].TokenEndpointAuthMethod = oidc.ClientAuthMethodClientSecretJWT
				have.Clients[0].Secret = tOpenIDConnectPlainTextClientSecret
			},
			func(t *testing.T, have *schema.OpenIDConnect) {
				assert.Equal(t, oidc.SigningAlgHMACUsingSHA256, have.Clients[0].TokenEndpointAuthSigningAlg)
			},
			tcv{
				nil,
				nil,
				nil,
				nil,
			},
			tcv{
				[]string{oidc.ScopeOpenID, oidc.ScopeGroups, oidc.ScopeProfile, oidc.ScopeEmail},
				[]string{oidc.ResponseTypeAuthorizationCodeFlow},
				[]string{oidc.ResponseModeFormPost, oidc.ResponseModeQuery},
				[]string{oidc.GrantTypeAuthorizationCode},
			},
			nil,
			nil,
		},
		{
			"ShouldRaiseErrorOnInvalidPublicTokenAuthAlg",
			func(have *schema.OpenIDConnect) {
				have.Clients[0].TokenEndpointAuthMethod = oidc.ClientAuthMethodClientSecretJWT
				have.Clients[0].TokenEndpointAuthSigningAlg = oidc.SigningAlgHMACUsingSHA256
				have.Clients[0].Secret = nil
				have.Clients[0].Public = true
			},
			func(t *testing.T, have *schema.OpenIDConnect) {
				assert.Equal(t, oidc.SigningAlgHMACUsingSHA256, have.Clients[0].TokenEndpointAuthSigningAlg)
			},
			tcv{
				nil,
				nil,
				nil,
				nil,
			},
			tcv{
				[]string{oidc.ScopeOpenID, oidc.ScopeGroups, oidc.ScopeProfile, oidc.ScopeEmail},
				[]string{oidc.ResponseTypeAuthorizationCodeFlow},
				[]string{oidc.ResponseModeFormPost, oidc.ResponseModeQuery},
				[]string{oidc.GrantTypeAuthorizationCode},
			},
			nil,
			[]string{
				"identity_providers: oidc: clients: client 'test': option 'token_endpoint_auth_method' must be 'none' when configured as the public client type but it's configured as 'client_secret_jwt'",
			},
		},
		{
			"ShouldRaiseErrorOnInvalidTokenAuthAlgClientTypeConfidential",
			func(have *schema.OpenIDConnect) {
				have.Clients[0].TokenEndpointAuthMethod = oidc.ClientAuthMethodClientSecretJWT
				have.Clients[0].TokenEndpointAuthSigningAlg = oidc.EndpointToken
				have.Clients[0].Secret = tOpenIDConnectPlainTextClientSecret
			},
			func(t *testing.T, have *schema.OpenIDConnect) {
				assert.Equal(t, oidc.EndpointToken, have.Clients[0].TokenEndpointAuthSigningAlg)
			},
			tcv{
				nil,
				nil,
				nil,
				nil,
			},
			tcv{
				[]string{oidc.ScopeOpenID, oidc.ScopeGroups, oidc.ScopeProfile, oidc.ScopeEmail},
				[]string{oidc.ResponseTypeAuthorizationCodeFlow},
				[]string{oidc.ResponseModeFormPost, oidc.ResponseModeQuery},
				[]string{oidc.GrantTypeAuthorizationCode},
			},
			nil,
			[]string{
				"identity_providers: oidc: clients: client 'test': option 'token_endpoint_auth_signing_alg' must be one of 'HS256', 'HS384', or 'HS512' when option 'token_endpoint_auth_method' is configured to 'client_secret_jwt'",
			},
		},
	}

	errDeprecatedFunc := func() {}

	for _, tc := range testCasses {
		t.Run(tc.name, func(t *testing.T) {
			have := &schema.OpenIDConnect{
				Discovery: schema.OpenIDConnectDiscovery{
					ResponseObjectSigningAlgs: []string{oidc.SigningAlgRSAUsingSHA256},
				},
				Clients: []schema.OpenIDConnectClient{
					{
						ID:            "test",
						Secret:        tOpenIDConnectPBKDF2ClientSecret,
						Scopes:        tc.have.Scopes,
						ResponseModes: tc.have.ResponseModes,
						ResponseTypes: tc.have.ResponseTypes,
						GrantTypes:    tc.have.GrantTypes,
					},
				},
			}

			if tc.setup != nil {
				tc.setup(have)
			}

			val := schema.NewStructValidator()

			validateOIDCClient(0, have, val, errDeprecatedFunc)

			t.Run("General", func(t *testing.T) {
				assert.Equal(t, tc.expected.Scopes, have.Clients[0].Scopes)
				assert.Equal(t, tc.expected.ResponseTypes, have.Clients[0].ResponseTypes)
				assert.Equal(t, tc.expected.ResponseModes, have.Clients[0].ResponseModes)
				assert.Equal(t, tc.expected.GrantTypes, have.Clients[0].GrantTypes)

				if tc.validate != nil {
					tc.validate(t, have)
				}
			})

			t.Run("Warnings", func(t *testing.T) {
				require.Len(t, val.Warnings(), len(tc.serrs))
				for i, err := range tc.serrs {
					assert.EqualError(t, val.Warnings()[i], err)
				}
			})

			t.Run("Errors", func(t *testing.T) {
				require.Len(t, val.Errors(), len(tc.errs))
				for i, err := range tc.errs {
					t.Run(fmt.Sprintf("Error%d", i+1), func(t *testing.T) {
						assert.EqualError(t, val.Errors()[i], err)
					})
				}
			})
		})
	}
}

func TestValidateOIDCClientTokenEndpointAuthMethod(t *testing.T) {
	testCasses := []struct {
		name     string
		have     string
		public   bool
		expected string
		errs     []string
	}{
		{
			"ShouldSetDefaultValueConfidential",
			"",
			false,
			"",
			[]string{
				"identity_providers: oidc: clients: client 'test': option 'secret' is required",
			},
		},
		{
			"ShouldErrorOnInvalidValue",
			"abc",
			false,
			"abc",
			[]string{
				"identity_providers: oidc: clients: client 'test': option 'token_endpoint_auth_method' must be one of 'none', 'client_secret_post', 'client_secret_basic', 'private_key_jwt', or 'client_secret_jwt' but it's configured as 'abc'",
			},
		},
		{
			"ShouldErrorOnInvalidValueForPublicClient",
			"client_secret_post",
			true,
			"client_secret_post",
			[]string{
				"identity_providers: oidc: clients: client 'test': option 'token_endpoint_auth_method' must be 'none' when configured as the public client type but it's configured as 'client_secret_post'",
			},
		},
		{"ShouldErrorOnInvalidValueForConfidentialClient", "none", false, "none",
			[]string{
				"identity_providers: oidc: clients: client 'test': option 'token_endpoint_auth_method' must be one of 'client_secret_post', 'client_secret_basic', or 'private_key_jwt' when configured as the confidential client type unless it only includes implicit flow response types such as 'id_token', 'token', and 'id_token token' but it's configured as 'none'",
			},
		},
	}

	for _, tc := range testCasses {
		t.Run(tc.name, func(t *testing.T) {
			have := &schema.OpenIDConnect{
				Clients: []schema.OpenIDConnectClient{
					{
						ID:                      "test",
						Public:                  tc.public,
						TokenEndpointAuthMethod: tc.have,
					},
				},
			}

			val := schema.NewStructValidator()

			validateOIDCClientTokenEndpointAuth(0, have, val)

			assert.Equal(t, tc.expected, have.Clients[0].TokenEndpointAuthMethod)
			assert.Len(t, val.Warnings(), 0)
			require.Len(t, val.Errors(), len(tc.errs))

			if tc.errs != nil {
				for i, err := range tc.errs {
					assert.EqualError(t, val.Errors()[i], err)
				}
			}
		})
	}
}

func TestValidateOIDCClientJWKS(t *testing.T) {
	frankenchain := schema.NewX509CertificateChainFromCerts([]*x509.Certificate{certRSA2048.Leaf(), certRSA1024.Leaf()})
	frankenkey := &rsa.PrivateKey{}

	*frankenkey = *keyRSA2048

	frankenkey.PublicKey.N = nil

	testCases := []struct {
		name     string
		haveURI  *url.URL
		haveJWKS []schema.JWK
		setup    func(config *schema.OpenIDConnect)
		expected func(t *testing.T, config *schema.OpenIDConnect)
		errs     []string
	}{
		{
			"ShouldValidateURL",
			MustParseURL("https://example.com"),
			nil,
			nil,
			nil,
			nil,
		},
		{
			"ShouldErrorOnHTTPURL",
			MustParseURL("http://example.com"),
			nil,
			nil,
			nil,
			[]string{
				"identity_providers: oidc: clients: client 'test': public_keys: option 'uri' must have the 'https' scheme but the scheme is 'http'",
			},
		},
		{
			"ShouldErrorOnBothDefined",
			MustParseURL("http://example.com"),
			[]schema.JWK{
				{KeyID: "test"},
			},
			nil,
			nil,
			[]string{
				"identity_providers: oidc: clients: client 'test': public_keys: option 'uri' must not be defined at the same time as option 'values'",
			},
		},
		{
			"ShouldAllowGoodKey",
			nil,
			[]schema.JWK{
				{KeyID: "test", Use: oidc.KeyUseSignature, Algorithm: oidc.SigningAlgRSAUsingSHA256, Key: keyRSA2048PKCS8.Public()},
			},
			nil,
			nil,
			nil,
		},
		{
			"ShouldAllowGoodKeyWithCertificate",
			nil,
			[]schema.JWK{
				{KeyID: "test", Use: oidc.KeyUseSignature, Algorithm: oidc.SigningAlgRSAUsingSHA256, Key: keyRSA2048.Public(), CertificateChain: certRSA2048},
			},
			nil,
			nil,
			nil,
		},
		{
			"ShouldErrorOnPrivateKey",
			nil,
			[]schema.JWK{
				{KeyID: "test", Use: oidc.KeyUseSignature, Algorithm: oidc.SigningAlgRSAUsingSHA256, Key: keyRSA2048PKCS8},
			},
			nil,
			nil,
			[]string{
				"identity_providers: oidc: clients: client 'test': public_keys: values: key #1 with key id 'test': option 'key' must be a RSA public key or ECDSA public key but it's type is *rsa.PrivateKey",
			},
		},
		{
			"ShouldErrorOnMissingKID",
			nil,
			[]schema.JWK{
				{Use: oidc.KeyUseSignature, Algorithm: oidc.SigningAlgRSAUsingSHA256, Key: keyRSA2048PKCS8.Public()},
			},
			nil,
			nil,
			[]string{
				"identity_providers: oidc: clients: client 'test': public_keys: values: key #1: option 'key_id' must be provided",
			},
		},
		{
			"ShouldFailOnNonKey",
			nil,
			[]schema.JWK{
				{Use: oidc.KeyUseSignature, Algorithm: oidc.SigningAlgRSAUsingSHA256, Key: "nokey", KeyID: "KeyID"},
			},
			nil,
			nil,
			[]string{
				"identity_providers: oidc: clients: client 'test': public_keys: values: key #1 with key id 'KeyID': option 'key' failed to get key properties: the key type 'string' is unknown or not valid for the configuration",
			},
		},
		{
			"ShouldFailOnBadUseAlg",
			nil,
			[]schema.JWK{
				{KeyID: "test", Use: "enc", Algorithm: "bad", Key: keyRSA2048PKCS8.Public()},
			},
			nil,
			nil,
			[]string{
				"identity_providers: oidc: clients: client 'test': public_keys: values: key #1 with key id 'test': option 'use' must be one of 'sig' but it's configured as 'enc'",
				"identity_providers: oidc: clients: client 'test': public_keys: values: key #1 with key id 'test': option 'algorithm' must be one of 'RS256', 'PS256', 'ES256', 'RS384', 'PS384', 'ES384', 'RS512', 'PS512', or 'ES512' but it's configured as 'bad'",
			},
		},
		{
			"ShouldFailOnEmptyKey",
			nil,
			[]schema.JWK{
				{KeyID: "test", Use: oidc.KeyUseSignature, Algorithm: oidc.SigningAlgRSAUsingSHA256, Key: nil},
			},
			nil,
			nil,
			[]string{
				"identity_providers: oidc: clients: client 'test': public_keys: values: key #1: option 'key' must be provided",
			},
		},
		{
			"ShouldFailOnMalformedKey",
			nil,
			[]schema.JWK{
				{KeyID: "test", Use: oidc.KeyUseSignature, Algorithm: oidc.SigningAlgRSAUsingSHA256, Key: frankenkey.Public()},
			},
			nil,
			nil,
			[]string{
				"identity_providers: oidc: clients: client 'test': public_keys: values: key #1: option 'key' option 'key' must be a valid private key but the provided data is malformed as it's missing the public key bits",
			},
		},
		{
			"ShouldFailOnBadKeySize",
			nil,
			[]schema.JWK{
				{KeyID: "test", Use: oidc.KeyUseSignature, Algorithm: oidc.SigningAlgRSAUsingSHA256, Key: keyRSA1024.Public()},
			},
			nil,
			nil,
			[]string{
				"identity_providers: oidc: clients: client 'test': public_keys: values: key #1 with key id 'test': option 'key' is an RSA 1024 bit private key but it must at minimum be a RSA 2048 bit private key",
			},
		},
		{
			"ShouldFailOnMismatchedKeyCert",
			nil,
			[]schema.JWK{
				{KeyID: "test", Use: oidc.KeyUseSignature, Algorithm: oidc.SigningAlgRSAUsingSHA256, Key: keyRSA2048PKCS8.Public(), CertificateChain: certRSA2048},
			},
			nil,
			nil,
			[]string{
				"identity_providers: oidc: clients: client 'test': public_keys: values: key #1 with key id 'test': option 'certificate_chain' does not appear to contain the public key for the public key provided by option 'key'",
			},
		},
		{
			"ShouldFailOnMismatchedCertChain",
			nil,
			[]schema.JWK{
				{KeyID: "test", Use: oidc.KeyUseSignature, Algorithm: oidc.SigningAlgRSAUsingSHA256, Key: keyRSA2048.Public(), CertificateChain: frankenchain},
			},
			nil,
			nil,
			[]string{
				"identity_providers: oidc: clients: client 'test': public_keys: values: key #1 with key id 'test': option 'certificate_chain' produced an error during validation of the chain: certificate #1 in chain is not signed properly by certificate #2 in chain: x509: invalid signature: parent certificate cannot sign this kind of certificate",
			},
		},
		{
			"ShouldSetDefaultUseAlgRSA",
			nil,
			[]schema.JWK{
				{KeyID: "test", Use: "", Algorithm: "", Key: keyRSA2048PKCS8.Public()},
			},
			nil,
			func(t *testing.T, config *schema.OpenIDConnect) {
				assert.Equal(t, oidc.KeyUseSignature, config.Clients[0].PublicKeys.Values[0].Use)
				assert.Equal(t, oidc.SigningAlgRSAUsingSHA256, config.Clients[0].PublicKeys.Values[0].Algorithm)
			},
			nil,
		},
		{
			"ShouldSetDefaultUseAlgECDSA256",
			nil,
			[]schema.JWK{
				{KeyID: "test", Use: "", Algorithm: "", Key: keyECDSAP256.Public()},
			},
			nil,
			func(t *testing.T, config *schema.OpenIDConnect) {
				assert.Equal(t, oidc.KeyUseSignature, config.Clients[0].PublicKeys.Values[0].Use)
				assert.Equal(t, oidc.SigningAlgECDSAUsingP256AndSHA256, config.Clients[0].PublicKeys.Values[0].Algorithm)
			},
			nil,
		},
		{
			"ShouldSetDefaultUseAlgECDSA384",
			nil,
			[]schema.JWK{
				{KeyID: "test", Use: "", Algorithm: "", Key: keyECDSAP384.Public()},
			},
			nil,
			func(t *testing.T, config *schema.OpenIDConnect) {
				assert.Equal(t, oidc.KeyUseSignature, config.Clients[0].PublicKeys.Values[0].Use)
				assert.Equal(t, oidc.SigningAlgECDSAUsingP384AndSHA384, config.Clients[0].PublicKeys.Values[0].Algorithm)
			},
			nil,
		},
		{
			"ShouldSetDefaultUseAlgECDSA521",
			nil,
			[]schema.JWK{
				{KeyID: "test", Use: "", Algorithm: "", Key: keyECDSAP521.Public()},
			},
			nil,
			func(t *testing.T, config *schema.OpenIDConnect) {
				assert.Equal(t, oidc.KeyUseSignature, config.Clients[0].PublicKeys.Values[0].Use)
				assert.Equal(t, oidc.SigningAlgECDSAUsingP521AndSHA512, config.Clients[0].PublicKeys.Values[0].Algorithm)
			},
			nil,
		},
		{
			"ShouldConfigureRegisteredRequestObjectAlgs",
			nil,
			[]schema.JWK{
				{KeyID: "test", Use: "", Algorithm: "", Key: keyECDSAP521.Public()},
			},
			nil,
			func(t *testing.T, config *schema.OpenIDConnect) {
				assert.Equal(t, oidc.KeyUseSignature, config.Clients[0].PublicKeys.Values[0].Use)
				assert.Equal(t, oidc.SigningAlgECDSAUsingP521AndSHA512, config.Clients[0].PublicKeys.Values[0].Algorithm)

				assert.Equal(t, []string{oidc.SigningAlgECDSAUsingP521AndSHA512}, config.Discovery.RequestObjectSigningAlgs)
			},
			nil,
		},
		{
			"ShouldOnlyAllowRequetsObjectSigningAlgsThatTheClientHasKeysFor",
			nil,
			[]schema.JWK{
				{KeyID: "test", Use: "", Algorithm: "", Key: keyECDSAP521.Public()},
			},
			func(config *schema.OpenIDConnect) {
				config.Clients[0].RequestObjectSigningAlg = oidc.SigningAlgRSAUsingSHA512
			},
			func(t *testing.T, config *schema.OpenIDConnect) {
				assert.Equal(t, oidc.KeyUseSignature, config.Clients[0].PublicKeys.Values[0].Use)
				assert.Equal(t, oidc.SigningAlgECDSAUsingP521AndSHA512, config.Clients[0].PublicKeys.Values[0].Algorithm)

				assert.Equal(t, []string{oidc.SigningAlgECDSAUsingP521AndSHA512}, config.Discovery.RequestObjectSigningAlgs)
			},
			[]string{
				"identity_providers: oidc: clients: client 'test': option 'request_object_signing_alg' must be one of 'ES512' configured in the client option 'public_keys'",
			},
		},
	}

	for _, tc := range testCases {
		t.Run(tc.name, func(t *testing.T) {
			config := &schema.OpenIDConnect{
				Clients: []schema.OpenIDConnectClient{
					{
						ID: "test",
						PublicKeys: schema.OpenIDConnectClientPublicKeys{
							URI:    tc.haveURI,
							Values: tc.haveJWKS,
						},
					},
				},
			}

			if tc.setup != nil {
				tc.setup(config)
			}

			val := schema.NewStructValidator()

			validateOIDCClientPublicKeys(0, config, val)

			if tc.expected != nil {
				tc.expected(t, config)
			}

			n := len(tc.errs)

			assert.Len(t, val.Warnings(), 0)

			theErrors := val.Errors()
			require.Len(t, theErrors, n)

			for i := 0; i < n; i++ {
				assert.EqualError(t, theErrors[i], tc.errs[i])
			}
		})
	}
}

func TestValidateOIDCIssuer(t *testing.T) {
	frankenchain := schema.NewX509CertificateChainFromCerts([]*x509.Certificate{certRSA2048.Leaf(), certRSA1024.Leaf()})
	frankenkey := &rsa.PrivateKey{}

	*frankenkey = *keyRSA2048

	frankenkey.PublicKey.N = nil

	testCases := []struct {
		name     string
		have     schema.OpenIDConnect
		expected schema.OpenIDConnect
		errs     []string
	}{
		{
			"ShouldMapLegacyConfiguration",
			schema.OpenIDConnect{
				IssuerPrivateKey: keyRSA2048,
			},
			schema.OpenIDConnect{
				IssuerPrivateKey: keyRSA2048,
				IssuerPrivateKeys: []schema.JWK{
					{KeyID: "1f8bfc", Key: keyRSA2048, Algorithm: oidc.SigningAlgRSAUsingSHA256, Use: oidc.KeyUseSignature},
				},
				Discovery: schema.OpenIDConnectDiscovery{
					DefaultKeyIDs:             map[string]string{oidc.SigningAlgRSAUsingSHA256: "1f8bfc"},
					ResponseObjectSigningAlgs: []string{oidc.SigningAlgRSAUsingSHA256},
				},
			},
			nil,
		},
		{
			"ShouldSetDefaultKeyValues",
			schema.OpenIDConnect{
				IssuerPrivateKeys: []schema.JWK{
					{Key: keyRSA2048, CertificateChain: certRSA2048},
					{Key: keyECDSAP256, CertificateChain: certECDSAP256},
					{Key: keyECDSAP384, CertificateChain: certECDSAP384},
					{Key: keyECDSAP521, CertificateChain: certECDSAP521},
				},
			},
			schema.OpenIDConnect{
				IssuerPrivateKeys: []schema.JWK{
					{Key: keyRSA2048, CertificateChain: certRSA2048, Algorithm: oidc.SigningAlgRSAUsingSHA256, Use: oidc.KeyUseSignature, KeyID: "1f8bfc"},
					{Key: keyECDSAP256, CertificateChain: certECDSAP256, Algorithm: oidc.SigningAlgECDSAUsingP256AndSHA256, Use: oidc.KeyUseSignature, KeyID: "1e7788"},
					{Key: keyECDSAP384, CertificateChain: certECDSAP384, Algorithm: oidc.SigningAlgECDSAUsingP384AndSHA384, Use: oidc.KeyUseSignature, KeyID: "ba8508"},
					{Key: keyECDSAP521, CertificateChain: certECDSAP521, Algorithm: oidc.SigningAlgECDSAUsingP521AndSHA512, Use: oidc.KeyUseSignature, KeyID: "7ecbac"},
				},
				Discovery: schema.OpenIDConnectDiscovery{
					DefaultKeyIDs: map[string]string{
						oidc.SigningAlgRSAUsingSHA256:          "1f8bfc",
						oidc.SigningAlgECDSAUsingP256AndSHA256: "1e7788",
						oidc.SigningAlgECDSAUsingP384AndSHA384: "ba8508",
						oidc.SigningAlgECDSAUsingP521AndSHA512: "7ecbac",
					},
					ResponseObjectSigningAlgs: []string{oidc.SigningAlgRSAUsingSHA256, oidc.SigningAlgECDSAUsingP256AndSHA256, oidc.SigningAlgECDSAUsingP384AndSHA384, oidc.SigningAlgECDSAUsingP521AndSHA512},
				},
			},
			nil,
		},
		{
			"ShouldNotRaiseErrorsMultipleRSA256Keys",
			schema.OpenIDConnect{
				IssuerPrivateKeys: []schema.JWK{
					{Key: keyRSA2048, CertificateChain: certRSA2048},
					{Key: keyRSA4096, CertificateChain: certRSA4096},
				},
			},
			schema.OpenIDConnect{
				IssuerPrivateKeys: []schema.JWK{
					{Key: keyRSA2048, CertificateChain: certRSA2048, Algorithm: oidc.SigningAlgRSAUsingSHA256, Use: oidc.KeyUseSignature, KeyID: "1f8bfc"},
					{Key: keyRSA4096, CertificateChain: certRSA4096, Algorithm: oidc.SigningAlgRSAUsingSHA256, Use: oidc.KeyUseSignature, KeyID: "bf1e10"},
				},
				Discovery: schema.OpenIDConnectDiscovery{
					DefaultKeyIDs:             map[string]string{oidc.SigningAlgRSAUsingSHA256: "1f8bfc"},
					ResponseObjectSigningAlgs: []string{oidc.SigningAlgRSAUsingSHA256},
				},
			},
			nil,
		},
		{
			"ShouldRaiseErrorsDuplicateRSA256Keys",
			schema.OpenIDConnect{
				IssuerPrivateKeys: []schema.JWK{
					{Key: keyRSA4096, CertificateChain: certRSA4096, Algorithm: oidc.SigningAlgRSAUsingSHA512},
				},
			},
			schema.OpenIDConnect{
				IssuerPrivateKeys: []schema.JWK{
					{Key: keyRSA4096, CertificateChain: certRSA4096, Algorithm: oidc.SigningAlgRSAUsingSHA512, Use: oidc.KeyUseSignature, KeyID: "bf1e10"},
				},
				Discovery: schema.OpenIDConnectDiscovery{
					DefaultKeyIDs:             map[string]string{oidc.SigningAlgRSAUsingSHA512: "bf1e10"},
					ResponseObjectSigningAlgs: []string{oidc.SigningAlgRSAUsingSHA512},
				},
			},
			[]string{
				"identity_providers: oidc: issuer_private_keys: keys: must at least have one key supporting the 'RS256' algorithm but only has 'RS512'",
			},
		},
		{
			"ShouldRaiseErrorOnBadCurve",
			schema.OpenIDConnect{
				IssuerPrivateKeys: []schema.JWK{
					{Key: keyRSA4096, CertificateChain: certRSA4096},
					{Key: keyECDSAP224, CertificateChain: certECDSAP224},
				},
			},
			schema.OpenIDConnect{
				IssuerPrivateKeys: []schema.JWK{
					{Key: keyRSA4096, CertificateChain: certRSA4096, Algorithm: oidc.SigningAlgRSAUsingSHA256, Use: oidc.KeyUseSignature, KeyID: "bf1e10"},
					{Key: keyECDSAP224, CertificateChain: certECDSAP224},
				},
				Discovery: schema.OpenIDConnectDiscovery{
					DefaultKeyIDs:             map[string]string{oidc.SigningAlgRSAUsingSHA256: "bf1e10"},
					ResponseObjectSigningAlgs: []string{oidc.SigningAlgRSAUsingSHA256},
				},
			},
			[]string{
				"identity_providers: oidc: issuer_private_keys: key #2: option 'key' failed to calculate thumbprint to configure key id value: square/go-jose: unsupported/unknown elliptic curve",
			},
		},
		{
			"ShouldRaiseErrorOnBadRSAKey",
			schema.OpenIDConnect{
				IssuerPrivateKeys: []schema.JWK{
					{Key: keyRSA1024, CertificateChain: certRSA1024},
				},
			},
			schema.OpenIDConnect{
				IssuerPrivateKeys: []schema.JWK{
					{Key: keyRSA1024, CertificateChain: certRSA1024, Algorithm: oidc.SigningAlgRSAUsingSHA256, Use: oidc.KeyUseSignature, KeyID: "cf375e"},
				},
				Discovery: schema.OpenIDConnectDiscovery{
					DefaultKeyIDs:             map[string]string{oidc.SigningAlgRSAUsingSHA256: "cf375e"},
					ResponseObjectSigningAlgs: []string{oidc.SigningAlgRSAUsingSHA256},
				},
			},
			[]string{
				"identity_providers: oidc: issuer_private_keys: key #1 with key id 'cf375e': option 'key' is an RSA 1024 bit private key but it must at minimum be a RSA 2048 bit private key",
			},
		},
		{
			"ShouldRaiseErrorOnBadAlg",
			schema.OpenIDConnect{
				IssuerPrivateKeys: []schema.JWK{
					{Key: keyRSA4096, CertificateChain: certRSA4096, Algorithm: "invalid"},
				},
			},
			schema.OpenIDConnect{
				IssuerPrivateKeys: []schema.JWK{
					{Key: keyRSA4096, CertificateChain: certRSA4096, Algorithm: "invalid", Use: oidc.KeyUseSignature, KeyID: "bf1e10"},
				},
				Discovery: schema.OpenIDConnectDiscovery{
					DefaultKeyIDs:             map[string]string{},
					ResponseObjectSigningAlgs: []string{"invalid"},
				},
			},
			[]string{
				"identity_providers: oidc: issuer_private_keys: key #1 with key id 'bf1e10': option 'algorithm' must be one of 'RS256', 'PS256', 'ES256', 'RS384', 'PS384', 'ES384', 'RS512', 'PS512', or 'ES512' but it's configured as 'invalid'",
				"identity_providers: oidc: issuer_private_keys: keys: must at least have one key supporting the 'RS256' algorithm but only has 'invalid'",
			},
		},
		{
			"ShouldRaiseErrorOnBadUse",
			schema.OpenIDConnect{
				IssuerPrivateKeys: []schema.JWK{
					{Key: keyRSA4096, CertificateChain: certRSA4096, Use: "invalid"},
				},
			},
			schema.OpenIDConnect{
				IssuerPrivateKeys: []schema.JWK{
					{Key: keyRSA4096, CertificateChain: certRSA4096, Algorithm: oidc.SigningAlgRSAUsingSHA256, Use: "invalid", KeyID: "bf1e10"},
				},
				Discovery: schema.OpenIDConnectDiscovery{
					DefaultKeyIDs:             map[string]string{oidc.SigningAlgRSAUsingSHA256: "bf1e10"},
					ResponseObjectSigningAlgs: []string{oidc.SigningAlgRSAUsingSHA256},
				},
			},
			[]string{
				"identity_providers: oidc: issuer_private_keys: key #1 with key id 'bf1e10': option 'use' must be one of 'sig' but it's configured as 'invalid'",
			},
		},
		{
			"ShouldRaiseErrorOnBadKeyIDLength",
			schema.OpenIDConnect{
				IssuerPrivateKeys: []schema.JWK{
					{Key: keyRSA4096, CertificateChain: certRSA4096, KeyID: "thisistoolongthisistoolongthisistoolongthisistoolongthisistoolongthisistoolongthisistoolongthisistoolongthisistoolong"},
				},
			},
			schema.OpenIDConnect{
				IssuerPrivateKeys: []schema.JWK{
					{Key: keyRSA4096, CertificateChain: certRSA4096, Algorithm: oidc.SigningAlgRSAUsingSHA256, Use: oidc.KeyUseSignature, KeyID: "thisistoolongthisistoolongthisistoolongthisistoolongthisistoolongthisistoolongthisistoolongthisistoolongthisistoolong"},
				},
				Discovery: schema.OpenIDConnectDiscovery{
					DefaultKeyIDs:             map[string]string{oidc.SigningAlgRSAUsingSHA256: "thisistoolongthisistoolongthisistoolongthisistoolongthisistoolongthisistoolongthisistoolongthisistoolongthisistoolong"},
					ResponseObjectSigningAlgs: []string{oidc.SigningAlgRSAUsingSHA256},
				},
			},
			[]string{
				"identity_providers: oidc: issuer_private_keys: key #1 with key id 'thisistoolongthisistoolongthisistoolongthisistoolongthisistoolongthisistoolongthisistoolongthisistoolongthisistoolong': option `key_id` must be 100 characters or less",
			},
		},
		{
			"ShouldRaiseErrorOnBadKeyIDCharacters",
			schema.OpenIDConnect{
				IssuerPrivateKeys: []schema.JWK{
					{Key: keyRSA4096, CertificateChain: certRSA4096, KeyID: "x@x"},
					{Key: keyRSA4096, CertificateChain: certRSA4096, KeyID: "-xx"},
					{Key: keyRSA4096, CertificateChain: certRSA4096, KeyID: "xx."},
				},
			},
			schema.OpenIDConnect{
				IssuerPrivateKeys: []schema.JWK{
					{Key: keyRSA4096, CertificateChain: certRSA4096, Algorithm: oidc.SigningAlgRSAUsingSHA256, Use: oidc.KeyUseSignature, KeyID: "x@x"},
					{Key: keyRSA4096, CertificateChain: certRSA4096, Algorithm: oidc.SigningAlgRSAUsingSHA256, Use: oidc.KeyUseSignature, KeyID: "-xx"},
					{Key: keyRSA4096, CertificateChain: certRSA4096, Algorithm: oidc.SigningAlgRSAUsingSHA256, Use: oidc.KeyUseSignature, KeyID: "xx."},
				},
				Discovery: schema.OpenIDConnectDiscovery{
					DefaultKeyIDs:             map[string]string{oidc.SigningAlgRSAUsingSHA256: "x@x"},
					ResponseObjectSigningAlgs: []string{oidc.SigningAlgRSAUsingSHA256},
				},
			},
			[]string{
				"identity_providers: oidc: issuer_private_keys: key #1 with key id 'x@x': option 'key_id' must only contain RFC3986 unreserved characters and must only start and end with alphanumeric characters",
				"identity_providers: oidc: issuer_private_keys: key #2 with key id '-xx': option 'key_id' must only contain RFC3986 unreserved characters and must only start and end with alphanumeric characters",
				"identity_providers: oidc: issuer_private_keys: key #3 with key id 'xx.': option 'key_id' must only contain RFC3986 unreserved characters and must only start and end with alphanumeric characters",
			},
		},
		{
			"ShouldNotRaiseErrorOnGoodKeyIDCharacters",
			schema.OpenIDConnect{
				IssuerPrivateKeys: []schema.JWK{
					{Key: keyRSA4096, CertificateChain: certRSA4096, KeyID: "x-x"},
					{Key: keyRSA4096, CertificateChain: certRSA4096, KeyID: "x"},
					{Key: keyRSA4096, CertificateChain: certRSA4096, KeyID: "xx"},
				},
			},
			schema.OpenIDConnect{
				IssuerPrivateKeys: []schema.JWK{
					{Key: keyRSA4096, CertificateChain: certRSA4096, Algorithm: oidc.SigningAlgRSAUsingSHA256, Use: oidc.KeyUseSignature, KeyID: "x-x"},
					{Key: keyRSA4096, CertificateChain: certRSA4096, Algorithm: oidc.SigningAlgRSAUsingSHA256, Use: oidc.KeyUseSignature, KeyID: "x"},
					{Key: keyRSA4096, CertificateChain: certRSA4096, Algorithm: oidc.SigningAlgRSAUsingSHA256, Use: oidc.KeyUseSignature, KeyID: "xx"},
				},
				Discovery: schema.OpenIDConnectDiscovery{
					DefaultKeyIDs:             map[string]string{oidc.SigningAlgRSAUsingSHA256: "x-x"},
					ResponseObjectSigningAlgs: []string{oidc.SigningAlgRSAUsingSHA256},
				},
			},
			nil,
		},
		{
			"ShouldRaiseErrorOnBadKeyIDDuplicates",
			schema.OpenIDConnect{
				IssuerPrivateKeys: []schema.JWK{
					{Key: keyRSA4096, CertificateChain: certRSA4096, KeyID: "x"},
					{Key: keyRSA2048, CertificateChain: certRSA2048, Algorithm: oidc.SigningAlgRSAPSSUsingSHA256, KeyID: "x"},
				},
			},
			schema.OpenIDConnect{
				IssuerPrivateKeys: []schema.JWK{
					{Key: keyRSA4096, CertificateChain: certRSA4096, Algorithm: oidc.SigningAlgRSAUsingSHA256, Use: oidc.KeyUseSignature, KeyID: "x"},
					{Key: keyRSA2048, CertificateChain: certRSA2048, Algorithm: oidc.SigningAlgRSAPSSUsingSHA256, Use: oidc.KeyUseSignature, KeyID: "x"},
				},
				Discovery: schema.OpenIDConnectDiscovery{
					DefaultKeyIDs:             map[string]string{oidc.SigningAlgRSAUsingSHA256: "x", oidc.SigningAlgRSAPSSUsingSHA256: "x"},
					ResponseObjectSigningAlgs: []string{oidc.SigningAlgRSAUsingSHA256, oidc.SigningAlgRSAPSSUsingSHA256},
				},
			},
			[]string{
				"identity_providers: oidc: issuer_private_keys: key #2 with key id 'x': option 'key_id' must be unique",
			},
		},
		{
			"ShouldRaiseErrorOnEd25519Keys",
			schema.OpenIDConnect{
				IssuerPrivateKeys: []schema.JWK{
					{Key: keyEd2519, CertificateChain: certEd15519},
				},
			},
			schema.OpenIDConnect{
				IssuerPrivateKeys: []schema.JWK{
					{Key: keyEd2519, CertificateChain: certEd15519, KeyID: "14dfd3"},
				},
				Discovery: schema.OpenIDConnectDiscovery{
					DefaultKeyIDs:             map[string]string{},
					ResponseObjectSigningAlgs: []string(nil),
				},
			},
			[]string{
				"identity_providers: oidc: issuer_private_keys: key #1 with key id '14dfd3': option 'key' must be a RSA private key or ECDSA private key but it's type is ed25519.PrivateKey",
			},
		},
		{
			"ShouldRaiseErrorOnCertificateAsKey",
			schema.OpenIDConnect{
				IssuerPrivateKeys: []schema.JWK{
					{Key: publicRSA2048Pair},
				},
			},
			schema.OpenIDConnect{
				IssuerPrivateKeys: []schema.JWK{
					{Key: publicRSA2048Pair, Algorithm: oidc.SigningAlgRSAUsingSHA256, Use: oidc.KeyUseSignature, KeyID: "9a0e71"},
				},
				Discovery: schema.OpenIDConnectDiscovery{
					DefaultKeyIDs:             map[string]string{oidc.SigningAlgRSAUsingSHA256: "9a0e71"},
					ResponseObjectSigningAlgs: []string{oidc.SigningAlgRSAUsingSHA256},
				},
			},
			[]string{
				"identity_providers: oidc: issuer_private_keys: key #1 with key id '9a0e71': option 'key' must be a RSA private key or ECDSA private key but it's type is *rsa.PublicKey",
			},
		},
		{
			"ShouldRaiseErrorOnInvalidChain",
			schema.OpenIDConnect{
				IssuerPrivateKeys: []schema.JWK{
					{Key: keyRSA2048, CertificateChain: frankenchain},
				},
			},
			schema.OpenIDConnect{
				IssuerPrivateKeys: []schema.JWK{
					{Key: keyRSA2048, CertificateChain: frankenchain, Algorithm: oidc.SigningAlgRSAUsingSHA256, Use: oidc.KeyUseSignature, KeyID: "1f8bfc"},
				},
				Discovery: schema.OpenIDConnectDiscovery{
					DefaultKeyIDs:             map[string]string{oidc.SigningAlgRSAUsingSHA256: "1f8bfc"},
					ResponseObjectSigningAlgs: []string{oidc.SigningAlgRSAUsingSHA256},
				},
			},
			[]string{
				"identity_providers: oidc: issuer_private_keys: key #1 with key id '1f8bfc': option 'certificate_chain' produced an error during validation of the chain: certificate #1 in chain is not signed properly by certificate #2 in chain: x509: invalid signature: parent certificate cannot sign this kind of certificate",
			},
		},
		{
			"ShouldRaiseErrorOnInvalidPrivateKeyN",
			schema.OpenIDConnect{
				IssuerPrivateKeys: []schema.JWK{
					{Key: frankenkey},
				},
			},
			schema.OpenIDConnect{
				IssuerPrivateKeys: []schema.JWK{
					{Key: frankenkey},
				},
				Discovery: schema.OpenIDConnectDiscovery{
					DefaultKeyIDs:             map[string]string{},
					ResponseObjectSigningAlgs: []string(nil),
				},
			},
			[]string{
				"identity_providers: oidc: issuer_private_keys: key #1: option 'key' must be a valid private key but the provided data is malformed as it's missing the public key bits",
			},
		},
		{
			"ShouldRaiseErrorOnCertForKey",
			schema.OpenIDConnect{
				IssuerPrivateKeys: []schema.JWK{
					{Key: certRSA2048},
				},
			},
			schema.OpenIDConnect{
				IssuerPrivateKeys: []schema.JWK{
					{Key: certRSA2048},
				},
				Discovery: schema.OpenIDConnectDiscovery{
					DefaultKeyIDs:             map[string]string{},
					ResponseObjectSigningAlgs: []string(nil),
				},
			},
			[]string{
				"identity_providers: oidc: issuer_private_keys: key #1 with key id '': option 'key' failed to get key properties: the key type 'schema.X509CertificateChain' is unknown or not valid for the configuration",
			},
		},
	}

	var n int

	for _, tc := range testCases {
		t.Run(tc.name, func(t *testing.T) {
			val := schema.NewStructValidator()

			validateOIDCIssuer(&tc.have, val)

			assert.Equal(t, tc.expected.Discovery.DefaultKeyIDs, tc.have.Discovery.DefaultKeyIDs)
			assert.Equal(t, tc.expected.Discovery.ResponseObjectSigningAlgs, tc.have.Discovery.ResponseObjectSigningAlgs)
			assert.Equal(t, tc.expected.IssuerPrivateKey, tc.have.IssuerPrivateKey)
			assert.Equal(t, tc.expected.IssuerCertificateChain, tc.have.IssuerCertificateChain)

			n = len(tc.expected.IssuerPrivateKeys)

			require.Len(t, tc.have.IssuerPrivateKeys, n)

			for i := 0; i < n; i++ {
				t.Run(fmt.Sprintf("Key%d", i), func(t *testing.T) {
					assert.Equal(t, tc.expected.IssuerPrivateKeys[i].Algorithm, tc.have.IssuerPrivateKeys[i].Algorithm)
					assert.Equal(t, tc.expected.IssuerPrivateKeys[i].Use, tc.have.IssuerPrivateKeys[i].Use)
					assert.Equal(t, tc.expected.IssuerPrivateKeys[i].KeyID, tc.have.IssuerPrivateKeys[i].KeyID)
					assert.Equal(t, tc.expected.IssuerPrivateKeys[i].Key, tc.have.IssuerPrivateKeys[i].Key)
					assert.Equal(t, tc.expected.IssuerPrivateKeys[i].CertificateChain, tc.have.IssuerPrivateKeys[i].CertificateChain)
				})
			}

			n = len(tc.errs)

			require.Len(t, val.Errors(), n)

			for i := 0; i < n; i++ {
				assert.EqualError(t, val.Errors()[i], tc.errs[i])
			}
		})
	}
}

func TestValidateLifespans(t *testing.T) {
	testCases := []struct {
		name     string
		have     *schema.OpenIDConnect
		expected []string
		errors   []string
	}{
		{
			"ShouldHandleNone",
			&schema.OpenIDConnect{},
			nil,
			nil,
		},
		{
			"ShouldHandleCustom",
			&schema.OpenIDConnect{
				Lifespans: schema.OpenIDConnectLifespans{
					Custom: map[string]schema.OpenIDConnectLifespan{
						"custom": {},
					},
				},
			},
			[]string{"custom"},
			nil,
		},
	}

	for _, tc := range testCases {
		t.Run(tc.name, func(t *testing.T) {
			val := schema.NewStructValidator()

			validateOIDCLifespans(tc.have, val)

			assert.Equal(t, tc.expected, tc.have.Discovery.Lifespans)
			require.Len(t, val.Errors(), len(tc.errors))

			for i, err := range tc.errors {
				t.Run(fmt.Sprintf("Error%d", i+1), func(t *testing.T) {
					assert.EqualError(t, val.Errors()[i], err)
				})
			}
		})
	}
}

func TestValidateOIDCAuthorizationPolicies(t *testing.T) {
	testCases := []struct {
		name     string
		have     *schema.OpenIDConnect
		expected []string
		expectf  func(t *testing.T, actual *schema.OpenIDConnect)
		errors   []string
	}{
		{
			"ShouldIncludeDefaults",
			&schema.OpenIDConnect{},
			[]string{"one_factor", "two_factor"},
			nil,
			nil,
		},
		{
			"ShouldErrorOnInvalidPoliciesNoRules",
			&schema.OpenIDConnect{
				AuthorizationPolicies: map[string]schema.OpenIDConnectPolicy{
					"example": {
						DefaultPolicy: "two_factor",
					},
				},
			},
			[]string{"one_factor", "two_factor", "example"},
			nil,
			[]string{
				"identity_providers: oidc: authorization_policies: policy 'example': option 'rules' is required",
			},
		},
		{
			"ShouldIncludeValidPolicies",
			&schema.OpenIDConnect{
				AuthorizationPolicies: map[string]schema.OpenIDConnectPolicy{
					"example": {
						DefaultPolicy: "two_factor",
						Rules: []schema.OpenIDConnectPolicyRule{
							{
								Policy: "deny",
								Subjects: [][]string{
									{"user:john"},
								},
							},
						},
					},
				},
			},
			[]string{"one_factor", "two_factor", "example"},
			nil,
			nil,
		},
		{
			"ShouldSetDefaultPoliciesAndErrorOnSubject",
			&schema.OpenIDConnect{
				AuthorizationPolicies: map[string]schema.OpenIDConnectPolicy{
					"example": {
						DefaultPolicy: "",
						Rules: []schema.OpenIDConnectPolicyRule{
							{
								Policy: "",
							},
						},
					},
					"": {
						DefaultPolicy: "two_factor",
						Rules: []schema.OpenIDConnectPolicyRule{
							{
								Policy: "two_factor",
								Subjects: [][]string{
									{"user:john"},
								},
							},
						},
					},
					"two_factor": {
						DefaultPolicy: "two_factor",
						Rules: []schema.OpenIDConnectPolicyRule{
							{
								Policy: "two_factor",
								Subjects: [][]string{
									{"user:john"},
								},
							},
						},
					},
				},
			},
			[]string{"one_factor", "two_factor", "example"},
			func(t *testing.T, actual *schema.OpenIDConnect) {
				assert.Equal(t, "two_factor", actual.AuthorizationPolicies["example"].DefaultPolicy)
				assert.Equal(t, "two_factor", actual.AuthorizationPolicies["example"].Rules[0].Policy)
			},
			[]string{
				"identity_providers: oidc: authorization_policies: authorization policies must have a name but one with a blank name exists",
				"identity_providers: oidc: authorization_policies: policy 'example': rules: rule #1: option 'subject' is required",
				"identity_providers: oidc: authorization_policies: policy 'two_factor': option 'name' must not be one of 'one_factor', 'two_factor', and 'deny' but it's configured as 'two_factor'",
			},
		},
		{
			"ShouldErrorBadPolicyValues",
			&schema.OpenIDConnect{
				AuthorizationPolicies: map[string]schema.OpenIDConnectPolicy{
					"example": {
						DefaultPolicy: "abc",
						Rules: []schema.OpenIDConnectPolicyRule{
							{
								Policy: "xyz",
								Subjects: [][]string{
									{"user:john"},
								},
							},
						},
					},
				},
			},
			[]string{"one_factor", "two_factor", "example"},
			nil,
			[]string{
				"identity_providers: oidc: authorization_policies: policy 'example': option 'default_policy' must be one of 'one_factor', 'two_factor', and 'deny' but it's configured as 'abc'",
				"identity_providers: oidc: authorization_policies: policy 'example': rules: rule #1: option 'policy' must be one of 'one_factor', 'two_factor', and 'deny' but it's configured as 'xyz'",
			},
		},
	}

	for _, tc := range testCases {
		t.Run(tc.name, func(t *testing.T) {
			val := schema.NewStructValidator()

			validateOIDCAuthorizationPolicies(tc.have, val)

			assert.Equal(t, tc.expected, tc.have.Discovery.AuthorizationPolicies)

			errs := val.Errors()
			sort.Sort(utils.ErrSliceSortAlphabetical(errs))

			require.Len(t, val.Errors(), len(tc.errors))

			for i, err := range tc.errors {
				t.Run(fmt.Sprintf("Error%d", i+1), func(t *testing.T) {
					assert.EqualError(t, errs[i], err)
				})
			}

			if tc.expectf != nil {
				tc.expectf(t, tc.have)
			}
		})
	}
}

func MustDecodeSecret(value string) *schema.PasswordDigest {
	if secret, err := schema.DecodePasswordDigest(value); err != nil {
		panic(err)
	} else {
		return secret
	}
}

func MustLoadCrypto(alg, mod, ext string, extra ...string) any {
	fparts := []string{alg, mod}
	if len(extra) != 0 {
		fparts = append(fparts, extra...)
	}

	var (
		data    []byte
		decoded any
		err     error
	)

	if data, err = os.ReadFile(fmt.Sprintf(pathCrypto, strings.Join(fparts, "_"), ext)); err != nil {
		panic(err)
	}

	if decoded, err = utils.ParseX509FromPEMRecursive(data); err != nil {
		panic(err)
	}

	return decoded
}

func MustLoadCertificateChain(alg, op string) schema.X509CertificateChain {
	decoded := MustLoadCrypto(alg, op, "crt")

	switch cert := decoded.(type) {
	case *x509.Certificate:
		return schema.NewX509CertificateChainFromCerts([]*x509.Certificate{cert})
	case []*x509.Certificate:
		return schema.NewX509CertificateChainFromCerts(cert)
	default:
		panic(fmt.Errorf("the key was not a *x509.Certificate or []*x509.Certificate, it's a %T", cert))
	}
}

func MustLoadEd15519PrivateKey(curve string, extra ...string) ed25519.PrivateKey {
	decoded := MustLoadCrypto("ED25519", curve, "pem", extra...)

	key, ok := decoded.(ed25519.PrivateKey)
	if !ok {
		panic(fmt.Errorf("the key was not a ed25519.PrivateKey, it's a %T", key))
	}

	return key
}

func MustLoadECDSAPrivateKey(curve string, extra ...string) *ecdsa.PrivateKey {
	decoded := MustLoadCrypto("ECDSA", curve, "pem", extra...)

	key, ok := decoded.(*ecdsa.PrivateKey)
	if !ok {
		panic(fmt.Errorf("the key was not a *ecdsa.PrivateKey, it's a %T", key))
	}

	return key
}

func MustLoadRSAPublicKey(bits string, extra ...string) *rsa.PublicKey {
	decoded := MustLoadCrypto("RSA", bits, "pem", extra...)

	key, ok := decoded.(*rsa.PublicKey)
	if !ok {
		panic(fmt.Errorf("the key was not a *rsa.PublicKey, it's a %T", key))
	}

	return key
}

func MustLoadRSAPrivateKey(bits string, extra ...string) *rsa.PrivateKey {
	decoded := MustLoadCrypto("RSA", bits, "pem", extra...)

	key, ok := decoded.(*rsa.PrivateKey)
	if !ok {
		panic(fmt.Errorf("the key was not a *rsa.PrivateKey, it's a %T", key))
	}

	return key
}

const (
	pathCrypto = "../test_resources/crypto/%s.%s"
)

var (
	tOpenIDConnectPBKDF2ClientSecret, tOpenIDConnectPlainTextClientSecret *schema.PasswordDigest

	// Standard RSA key pair.
	publicRSA2048Pair  *rsa.PublicKey
	privateRSA2048Pair *rsa.PrivateKey

	// Standard RSA key / certificate pairs.
	keyRSA1024, keyRSA2048, keyRSA2048PKCS8, keyRSA4096 *rsa.PrivateKey
	certRSA1024, certRSA2048, certRSA4096               schema.X509CertificateChain

	// Standard ECDSA key / certificate pairs.
	keyECDSAP224, keyECDSAP256, keyECDSAP384, keyECDSAP521     *ecdsa.PrivateKey
	certECDSAP224, certECDSAP256, certECDSAP384, certECDSAP521 schema.X509CertificateChain

	// Standard ECDSA key / certificate pairs.
	keyECDSAP256PKCS8, keyECDSAP384PKCS8, keyECDSAP521PKCS8                        *ecdsa.PrivateKey
	certECDSAP224PKCS8, certECDSAP256PKCS8, certECDSAP384PKCS8, certECDSAP521PKCS8 schema.X509CertificateChain //nolint:unused

	// Ed15519 key / certificate pair.
	keyEd2519   ed25519.PrivateKey
	certEd15519 schema.X509CertificateChain
)

func init() {
	tOpenIDConnectPBKDF2ClientSecret = MustDecodeSecret("$pbkdf2-sha512$310000$c8p78n7pUMln0jzvd4aK4Q$JNRBzwAo0ek5qKn50cFzzvE9RXV88h1wJn5KGiHrD0YKtZaR/nCb2CJPOsKaPK0hjf.9yHxzQGZziziccp6Yng")
	tOpenIDConnectPlainTextClientSecret = MustDecodeSecret("$plaintext$example")

	publicRSA2048Pair = MustLoadRSAPublicKey("2048", "PAIR", "PUBLIC")
	privateRSA2048Pair = MustLoadRSAPrivateKey("2048", "PAIR", "PRIVATE")

	keyRSA1024 = MustLoadRSAPrivateKey("1024")
	keyRSA2048 = MustLoadRSAPrivateKey("2048")
	keyRSA4096 = MustLoadRSAPrivateKey("4096")
	keyECDSAP224 = MustLoadECDSAPrivateKey("P224")
	keyECDSAP256 = MustLoadECDSAPrivateKey("P256")
	keyECDSAP384 = MustLoadECDSAPrivateKey("P384")
	keyECDSAP521 = MustLoadECDSAPrivateKey("P521")
	keyEd2519 = MustLoadEd15519PrivateKey("PKCS8")

	keyRSA2048PKCS8 = MustLoadRSAPrivateKey("2048", "PKCS8")
	keyECDSAP256PKCS8 = MustLoadECDSAPrivateKey("P256", "PKCS8")
	keyECDSAP384PKCS8 = MustLoadECDSAPrivateKey("P384", "PKCS8")
	keyECDSAP521PKCS8 = MustLoadECDSAPrivateKey("P521", "PKCS8")

	certRSA1024 = MustLoadCertificateChain("RSA", "1024")
	certRSA2048 = MustLoadCertificateChain("RSA", "2048")
	certRSA4096 = MustLoadCertificateChain("RSA", "4096")
	certECDSAP224 = MustLoadCertificateChain("ECDSA", "P224")
	certECDSAP256 = MustLoadCertificateChain("ECDSA", "P256")
	certECDSAP384 = MustLoadCertificateChain("ECDSA", "P384")
	certECDSAP521 = MustLoadCertificateChain("ECDSA", "P521")
	certEd15519 = MustLoadCertificateChain("ED25519", "PKCS8")
}<|MERGE_RESOLUTION|>--- conflicted
+++ resolved
@@ -1660,66 +1660,249 @@
 			nil,
 		},
 		{
-			"ShouldNotOverrideResponseSigningAlg",
-			func(have *schema.OpenIDConnect) {
+			"ShouldConfigureKID",
+			func(have *schema.OpenIDConnect) {
+				have.IssuerPrivateKeys = []schema.JWK{
+					{
+						KeyID:     "idES512",
+						Algorithm: oidc.SigningAlgECDSAUsingP521AndSHA512,
+					},
+					{
+						KeyID:     "idRS384",
+						Algorithm: oidc.SigningAlgRSAUsingSHA384,
+					},
+					{
+						KeyID:     "idRS512",
+						Algorithm: oidc.SigningAlgRSAUsingSHA512,
+					},
+				}
+
 				have.Clients[0].IntrospectionSignedResponseAlg = oidc.SigningAlgRSAUsingSHA384
 				have.Clients[0].UserinfoSignedResponseAlg = oidc.SigningAlgRSAUsingSHA512
 				have.Clients[0].IDTokenSignedResponseAlg = oidc.SigningAlgECDSAUsingP521AndSHA512
-<<<<<<< HEAD
 				have.Clients[0].AccessTokenSignedResponseAlg = oidc.SigningAlgECDSAUsingP521AndSHA512
-=======
->>>>>>> 0e8361ab
 				have.Clients[0].AuthorizationSignedResponseAlg = oidc.SigningAlgECDSAUsingP521AndSHA512
 
 				have.Discovery.ResponseObjectSigningAlgs = []string{oidc.SigningAlgRSAUsingSHA384, oidc.SigningAlgRSAUsingSHA512, oidc.SigningAlgECDSAUsingP521AndSHA512}
+				have.Discovery.ResponseObjectSigningKeyIDs = []string{"id" + oidc.SigningAlgRSAUsingSHA384, "id" + oidc.SigningAlgRSAUsingSHA512, "id" + oidc.SigningAlgECDSAUsingP521AndSHA512}
 			},
 			func(t *testing.T, have *schema.OpenIDConnect) {
 				assert.Equal(t, oidc.SigningAlgRSAUsingSHA384, have.Clients[0].IntrospectionSignedResponseAlg)
 				assert.Equal(t, oidc.SigningAlgRSAUsingSHA512, have.Clients[0].UserinfoSignedResponseAlg)
 				assert.Equal(t, oidc.SigningAlgECDSAUsingP521AndSHA512, have.Clients[0].IDTokenSignedResponseAlg)
-<<<<<<< HEAD
 				assert.Equal(t, oidc.SigningAlgECDSAUsingP521AndSHA512, have.Clients[0].AccessTokenSignedResponseAlg)
-=======
->>>>>>> 0e8361ab
 				assert.Equal(t, oidc.SigningAlgECDSAUsingP521AndSHA512, have.Clients[0].AuthorizationSignedResponseAlg)
-			},
-			tcv{
-				nil,
-				nil,
-				nil,
-				nil,
-			},
-			tcv{
-				[]string{oidc.ScopeOpenID, oidc.ScopeGroups, oidc.ScopeProfile, oidc.ScopeEmail},
-				[]string{oidc.ResponseTypeAuthorizationCodeFlow},
-				[]string{oidc.ResponseModeFormPost, oidc.ResponseModeQuery},
-				[]string{oidc.GrantTypeAuthorizationCode},
-			},
-			nil,
-			nil,
-		},
-		{
-			"ShouldConfigureKeyIDFromAlg",
-			func(have *schema.OpenIDConnect) {
-				have.Clients[0].IntrospectionSignedResponseAlg = oidc.SigningAlgRSAUsingSHA384
-				have.Clients[0].UserinfoSignedResponseAlg = oidc.SigningAlgRSAUsingSHA512
-				have.Clients[0].IDTokenSignedResponseAlg = oidc.SigningAlgECDSAUsingP521AndSHA512
-<<<<<<< HEAD
-				have.Clients[0].AccessTokenSignedResponseAlg = oidc.SigningAlgECDSAUsingP521AndSHA512
-=======
->>>>>>> 0e8361ab
-				have.Clients[0].AuthorizationSignedResponseAlg = oidc.SigningAlgECDSAUsingP521AndSHA512
+
+				assert.Equal(t, "id"+oidc.SigningAlgRSAUsingSHA384, have.Clients[0].IntrospectionSignedResponseKeyID)
+				assert.Equal(t, "id"+oidc.SigningAlgRSAUsingSHA512, have.Clients[0].UserinfoSignedResponseKeyID)
+				assert.Equal(t, "id"+oidc.SigningAlgECDSAUsingP521AndSHA512, have.Clients[0].IDTokenSignedResponseKeyID)
+				assert.Equal(t, "id"+oidc.SigningAlgECDSAUsingP521AndSHA512, have.Clients[0].AccessTokenSignedResponseKeyID)
+				assert.Equal(t, "id"+oidc.SigningAlgECDSAUsingP521AndSHA512, have.Clients[0].AuthorizationSignedResponseKeyID)
+			},
+			tcv{
+				nil,
+				nil,
+				nil,
+				nil,
+			},
+			tcv{
+				[]string{oidc.ScopeOpenID, oidc.ScopeGroups, oidc.ScopeProfile, oidc.ScopeEmail},
+				[]string{oidc.ResponseTypeAuthorizationCodeFlow},
+				[]string{oidc.ResponseModeFormPost, oidc.ResponseModeQuery},
+				[]string{oidc.GrantTypeAuthorizationCode},
+			},
+			nil,
+			nil,
+		},
+		{
+			"ShouldConfigureAlg",
+			func(have *schema.OpenIDConnect) {
+				have.IssuerPrivateKeys = []schema.JWK{
+					{
+						KeyID:     "idES512",
+						Algorithm: oidc.SigningAlgECDSAUsingP521AndSHA512,
+					},
+					{
+						KeyID:     "idRS384",
+						Algorithm: oidc.SigningAlgRSAUsingSHA384,
+					},
+					{
+						KeyID:     "idRS512",
+						Algorithm: oidc.SigningAlgRSAUsingSHA512,
+					},
+				}
+
+				have.Clients[0].IntrospectionSignedResponseKeyID = "id" + oidc.SigningAlgRSAUsingSHA384
+				have.Clients[0].UserinfoSignedResponseKeyID = "id" + oidc.SigningAlgRSAUsingSHA512
+				have.Clients[0].IDTokenSignedResponseKeyID = "id" + oidc.SigningAlgECDSAUsingP521AndSHA512
+				have.Clients[0].AccessTokenSignedResponseKeyID = "id" + oidc.SigningAlgECDSAUsingP521AndSHA512
+				have.Clients[0].AuthorizationSignedResponseKeyID = "id" + oidc.SigningAlgECDSAUsingP521AndSHA512
 
 				have.Discovery.ResponseObjectSigningAlgs = []string{oidc.SigningAlgRSAUsingSHA384, oidc.SigningAlgRSAUsingSHA512, oidc.SigningAlgECDSAUsingP521AndSHA512}
+				have.Discovery.ResponseObjectSigningKeyIDs = []string{"id" + oidc.SigningAlgRSAUsingSHA384, "id" + oidc.SigningAlgRSAUsingSHA512, "id" + oidc.SigningAlgECDSAUsingP521AndSHA512}
 			},
 			func(t *testing.T, have *schema.OpenIDConnect) {
 				assert.Equal(t, oidc.SigningAlgRSAUsingSHA384, have.Clients[0].IntrospectionSignedResponseAlg)
 				assert.Equal(t, oidc.SigningAlgRSAUsingSHA512, have.Clients[0].UserinfoSignedResponseAlg)
 				assert.Equal(t, oidc.SigningAlgECDSAUsingP521AndSHA512, have.Clients[0].IDTokenSignedResponseAlg)
-<<<<<<< HEAD
 				assert.Equal(t, oidc.SigningAlgECDSAUsingP521AndSHA512, have.Clients[0].AccessTokenSignedResponseAlg)
-=======
->>>>>>> 0e8361ab
+				assert.Equal(t, oidc.SigningAlgECDSAUsingP521AndSHA512, have.Clients[0].AuthorizationSignedResponseAlg)
+
+				assert.Equal(t, "id"+oidc.SigningAlgRSAUsingSHA384, have.Clients[0].IntrospectionSignedResponseKeyID)
+				assert.Equal(t, "id"+oidc.SigningAlgRSAUsingSHA512, have.Clients[0].UserinfoSignedResponseKeyID)
+				assert.Equal(t, "id"+oidc.SigningAlgECDSAUsingP521AndSHA512, have.Clients[0].IDTokenSignedResponseKeyID)
+				assert.Equal(t, "id"+oidc.SigningAlgECDSAUsingP521AndSHA512, have.Clients[0].AccessTokenSignedResponseKeyID)
+				assert.Equal(t, "id"+oidc.SigningAlgECDSAUsingP521AndSHA512, have.Clients[0].AuthorizationSignedResponseKeyID)
+			},
+			tcv{
+				nil,
+				nil,
+				nil,
+				nil,
+			},
+			tcv{
+				[]string{oidc.ScopeOpenID, oidc.ScopeGroups, oidc.ScopeProfile, oidc.ScopeEmail},
+				[]string{oidc.ResponseTypeAuthorizationCodeFlow},
+				[]string{oidc.ResponseModeFormPost, oidc.ResponseModeQuery},
+				[]string{oidc.GrantTypeAuthorizationCode},
+			},
+			nil,
+			nil,
+		},
+		{
+			"ShouldSetDefaultAlgKID",
+			func(have *schema.OpenIDConnect) {
+				have.IssuerPrivateKeys = []schema.JWK{
+					{
+						KeyID:     "idRS256",
+						Algorithm: oidc.SigningAlgRSAUsingSHA256,
+					},
+					{
+						KeyID:     "idES512",
+						Algorithm: oidc.SigningAlgECDSAUsingP521AndSHA512,
+					},
+					{
+						KeyID:     "idRS384",
+						Algorithm: oidc.SigningAlgRSAUsingSHA384,
+					},
+					{
+						KeyID:     "idRS512",
+						Algorithm: oidc.SigningAlgRSAUsingSHA512,
+					},
+				}
+
+				have.Discovery.ResponseObjectSigningAlgs = []string{oidc.SigningAlgRSAUsingSHA384, oidc.SigningAlgRSAUsingSHA512, oidc.SigningAlgECDSAUsingP521AndSHA512}
+				have.Discovery.ResponseObjectSigningKeyIDs = []string{"id" + oidc.SigningAlgRSAUsingSHA256, "id" + oidc.SigningAlgRSAUsingSHA384, "id" + oidc.SigningAlgRSAUsingSHA512, "id" + oidc.SigningAlgECDSAUsingP521AndSHA512}
+			},
+			func(t *testing.T, have *schema.OpenIDConnect) {
+				assert.Equal(t, oidc.SigningAlgNone, have.Clients[0].IntrospectionSignedResponseAlg)
+				assert.Equal(t, oidc.SigningAlgNone, have.Clients[0].UserinfoSignedResponseAlg)
+				assert.Equal(t, oidc.SigningAlgRSAUsingSHA256, have.Clients[0].IDTokenSignedResponseAlg)
+				assert.Equal(t, oidc.SigningAlgNone, have.Clients[0].AccessTokenSignedResponseAlg)
+				assert.Equal(t, oidc.SigningAlgNone, have.Clients[0].AuthorizationSignedResponseAlg)
+
+				assert.Equal(t, "", have.Clients[0].IntrospectionSignedResponseKeyID)
+				assert.Equal(t, "", have.Clients[0].UserinfoSignedResponseKeyID)
+				assert.Equal(t, "idRS256", have.Clients[0].IDTokenSignedResponseKeyID)
+				assert.Equal(t, "", have.Clients[0].AccessTokenSignedResponseKeyID)
+				assert.Equal(t, "", have.Clients[0].AuthorizationSignedResponseKeyID)
+			},
+			tcv{
+				nil,
+				nil,
+				nil,
+				nil,
+			},
+			tcv{
+				[]string{oidc.ScopeOpenID, oidc.ScopeGroups, oidc.ScopeProfile, oidc.ScopeEmail},
+				[]string{oidc.ResponseTypeAuthorizationCodeFlow},
+				[]string{oidc.ResponseModeFormPost, oidc.ResponseModeQuery},
+				[]string{oidc.GrantTypeAuthorizationCode},
+			},
+			nil,
+			nil,
+		},
+		{
+			"ShouldNotOverrideResponseSigningAlg",
+			func(have *schema.OpenIDConnect) {
+				have.Clients[0].IntrospectionSignedResponseAlg = oidc.SigningAlgRSAUsingSHA384
+				have.Clients[0].UserinfoSignedResponseAlg = oidc.SigningAlgRSAUsingSHA512
+				have.Clients[0].IDTokenSignedResponseAlg = oidc.SigningAlgECDSAUsingP521AndSHA512
+				have.Clients[0].AccessTokenSignedResponseAlg = oidc.SigningAlgECDSAUsingP521AndSHA512
+				have.Clients[0].AuthorizationSignedResponseAlg = oidc.SigningAlgECDSAUsingP521AndSHA512
+
+				have.Discovery.ResponseObjectSigningAlgs = []string{oidc.SigningAlgRSAUsingSHA384, oidc.SigningAlgRSAUsingSHA512, oidc.SigningAlgECDSAUsingP521AndSHA512}
+			},
+			func(t *testing.T, have *schema.OpenIDConnect) {
+				assert.Equal(t, oidc.SigningAlgRSAUsingSHA384, have.Clients[0].IntrospectionSignedResponseAlg)
+				assert.Equal(t, oidc.SigningAlgRSAUsingSHA512, have.Clients[0].UserinfoSignedResponseAlg)
+				assert.Equal(t, oidc.SigningAlgECDSAUsingP521AndSHA512, have.Clients[0].IDTokenSignedResponseAlg)
+				assert.Equal(t, oidc.SigningAlgECDSAUsingP521AndSHA512, have.Clients[0].AccessTokenSignedResponseAlg)
+				assert.Equal(t, oidc.SigningAlgECDSAUsingP521AndSHA512, have.Clients[0].AuthorizationSignedResponseAlg)
+			},
+			tcv{
+				nil,
+				nil,
+				nil,
+				nil,
+			},
+			tcv{
+				[]string{oidc.ScopeOpenID, oidc.ScopeGroups, oidc.ScopeProfile, oidc.ScopeEmail},
+				[]string{oidc.ResponseTypeAuthorizationCodeFlow},
+				[]string{oidc.ResponseModeFormPost, oidc.ResponseModeQuery},
+				[]string{oidc.GrantTypeAuthorizationCode},
+			},
+			nil,
+			nil,
+		},
+		{
+			"ShouldConfigureKeyIDFromAlg",
+			func(have *schema.OpenIDConnect) {
+				have.Clients[0].IntrospectionSignedResponseAlg = oidc.SigningAlgRSAUsingSHA384
+				have.Clients[0].UserinfoSignedResponseAlg = oidc.SigningAlgRSAUsingSHA512
+				have.Clients[0].IDTokenSignedResponseAlg = oidc.SigningAlgECDSAUsingP521AndSHA512
+				have.Clients[0].AccessTokenSignedResponseAlg = oidc.SigningAlgECDSAUsingP521AndSHA512
+				have.Clients[0].AuthorizationSignedResponseAlg = oidc.SigningAlgECDSAUsingP521AndSHA512
+
+				have.Discovery.ResponseObjectSigningAlgs = []string{oidc.SigningAlgRSAUsingSHA384, oidc.SigningAlgRSAUsingSHA512, oidc.SigningAlgECDSAUsingP521AndSHA512}
+			},
+			func(t *testing.T, have *schema.OpenIDConnect) {
+				assert.Equal(t, oidc.SigningAlgRSAUsingSHA384, have.Clients[0].IntrospectionSignedResponseAlg)
+				assert.Equal(t, oidc.SigningAlgRSAUsingSHA512, have.Clients[0].UserinfoSignedResponseAlg)
+				assert.Equal(t, oidc.SigningAlgECDSAUsingP521AndSHA512, have.Clients[0].IDTokenSignedResponseAlg)
+				assert.Equal(t, oidc.SigningAlgECDSAUsingP521AndSHA512, have.Clients[0].AccessTokenSignedResponseAlg)
+				assert.Equal(t, oidc.SigningAlgECDSAUsingP521AndSHA512, have.Clients[0].AuthorizationSignedResponseAlg)
+				assert.Equal(t, oidc.SigningAlgECDSAUsingP521AndSHA512, have.Clients[0].AuthorizationSignedResponseAlg)
+			},
+			tcv{
+				nil,
+				nil,
+				nil,
+				nil,
+			},
+			tcv{
+				[]string{oidc.ScopeOpenID, oidc.ScopeGroups, oidc.ScopeProfile, oidc.ScopeEmail},
+				[]string{oidc.ResponseTypeAuthorizationCodeFlow},
+				[]string{oidc.ResponseModeFormPost, oidc.ResponseModeQuery},
+				[]string{oidc.GrantTypeAuthorizationCode},
+			},
+			nil,
+			nil,
+		},
+		{
+			"ShouldConfigureKeyIDFromAlg",
+			func(have *schema.OpenIDConnect) {
+				have.Clients[0].IntrospectionSignedResponseAlg = oidc.SigningAlgRSAUsingSHA384
+				have.Clients[0].UserinfoSignedResponseAlg = oidc.SigningAlgRSAUsingSHA512
+				have.Clients[0].IDTokenSignedResponseAlg = oidc.SigningAlgECDSAUsingP521AndSHA512
+				have.Clients[0].AuthorizationSignedResponseAlg = oidc.SigningAlgECDSAUsingP521AndSHA512
+
+				have.Discovery.ResponseObjectSigningAlgs = []string{oidc.SigningAlgRSAUsingSHA384, oidc.SigningAlgRSAUsingSHA512, oidc.SigningAlgECDSAUsingP521AndSHA512}
+			},
+			func(t *testing.T, have *schema.OpenIDConnect) {
+				assert.Equal(t, oidc.SigningAlgRSAUsingSHA384, have.Clients[0].IntrospectionSignedResponseAlg)
+				assert.Equal(t, oidc.SigningAlgRSAUsingSHA512, have.Clients[0].UserinfoSignedResponseAlg)
+				assert.Equal(t, oidc.SigningAlgECDSAUsingP521AndSHA512, have.Clients[0].IDTokenSignedResponseAlg)
 				assert.Equal(t, oidc.SigningAlgECDSAUsingP521AndSHA512, have.Clients[0].AuthorizationSignedResponseAlg)
 			},
 			tcv{
@@ -2209,10 +2392,7 @@
 				assert.Equal(t, "01", have.Clients[0].AuthorizationSignedResponseKeyID)
 				assert.Equal(t, "ab", have.Clients[0].IDTokenSignedResponseKeyID)
 				assert.Equal(t, "cd", have.Clients[0].UserinfoSignedResponseKeyID)
-<<<<<<< HEAD
 				assert.Equal(t, "gh", have.Clients[0].AccessTokenSignedResponseKeyID)
-=======
->>>>>>> 0e8361ab
 			},
 			tcv{
 				nil,
@@ -2758,13 +2938,13 @@
 
 	testCases := []struct {
 		name     string
-		have     schema.OpenIDConnect
+		have     *schema.OpenIDConnect
 		expected schema.OpenIDConnect
 		errs     []string
 	}{
 		{
 			"ShouldMapLegacyConfiguration",
-			schema.OpenIDConnect{
+			&schema.OpenIDConnect{
 				IssuerPrivateKey: keyRSA2048,
 			},
 			schema.OpenIDConnect{
@@ -2781,7 +2961,7 @@
 		},
 		{
 			"ShouldSetDefaultKeyValues",
-			schema.OpenIDConnect{
+			&schema.OpenIDConnect{
 				IssuerPrivateKeys: []schema.JWK{
 					{Key: keyRSA2048, CertificateChain: certRSA2048},
 					{Key: keyECDSAP256, CertificateChain: certECDSAP256},
@@ -2810,7 +2990,7 @@
 		},
 		{
 			"ShouldNotRaiseErrorsMultipleRSA256Keys",
-			schema.OpenIDConnect{
+			&schema.OpenIDConnect{
 				IssuerPrivateKeys: []schema.JWK{
 					{Key: keyRSA2048, CertificateChain: certRSA2048},
 					{Key: keyRSA4096, CertificateChain: certRSA4096},
@@ -2830,7 +3010,7 @@
 		},
 		{
 			"ShouldRaiseErrorsDuplicateRSA256Keys",
-			schema.OpenIDConnect{
+			&schema.OpenIDConnect{
 				IssuerPrivateKeys: []schema.JWK{
 					{Key: keyRSA4096, CertificateChain: certRSA4096, Algorithm: oidc.SigningAlgRSAUsingSHA512},
 				},
@@ -2850,7 +3030,7 @@
 		},
 		{
 			"ShouldRaiseErrorOnBadCurve",
-			schema.OpenIDConnect{
+			&schema.OpenIDConnect{
 				IssuerPrivateKeys: []schema.JWK{
 					{Key: keyRSA4096, CertificateChain: certRSA4096},
 					{Key: keyECDSAP224, CertificateChain: certECDSAP224},
@@ -2872,7 +3052,7 @@
 		},
 		{
 			"ShouldRaiseErrorOnBadRSAKey",
-			schema.OpenIDConnect{
+			&schema.OpenIDConnect{
 				IssuerPrivateKeys: []schema.JWK{
 					{Key: keyRSA1024, CertificateChain: certRSA1024},
 				},
@@ -2892,7 +3072,7 @@
 		},
 		{
 			"ShouldRaiseErrorOnBadAlg",
-			schema.OpenIDConnect{
+			&schema.OpenIDConnect{
 				IssuerPrivateKeys: []schema.JWK{
 					{Key: keyRSA4096, CertificateChain: certRSA4096, Algorithm: "invalid"},
 				},
@@ -2913,7 +3093,7 @@
 		},
 		{
 			"ShouldRaiseErrorOnBadUse",
-			schema.OpenIDConnect{
+			&schema.OpenIDConnect{
 				IssuerPrivateKeys: []schema.JWK{
 					{Key: keyRSA4096, CertificateChain: certRSA4096, Use: "invalid"},
 				},
@@ -2933,7 +3113,7 @@
 		},
 		{
 			"ShouldRaiseErrorOnBadKeyIDLength",
-			schema.OpenIDConnect{
+			&schema.OpenIDConnect{
 				IssuerPrivateKeys: []schema.JWK{
 					{Key: keyRSA4096, CertificateChain: certRSA4096, KeyID: "thisistoolongthisistoolongthisistoolongthisistoolongthisistoolongthisistoolongthisistoolongthisistoolongthisistoolong"},
 				},
@@ -2953,7 +3133,7 @@
 		},
 		{
 			"ShouldRaiseErrorOnBadKeyIDCharacters",
-			schema.OpenIDConnect{
+			&schema.OpenIDConnect{
 				IssuerPrivateKeys: []schema.JWK{
 					{Key: keyRSA4096, CertificateChain: certRSA4096, KeyID: "x@x"},
 					{Key: keyRSA4096, CertificateChain: certRSA4096, KeyID: "-xx"},
@@ -2979,7 +3159,7 @@
 		},
 		{
 			"ShouldNotRaiseErrorOnGoodKeyIDCharacters",
-			schema.OpenIDConnect{
+			&schema.OpenIDConnect{
 				IssuerPrivateKeys: []schema.JWK{
 					{Key: keyRSA4096, CertificateChain: certRSA4096, KeyID: "x-x"},
 					{Key: keyRSA4096, CertificateChain: certRSA4096, KeyID: "x"},
@@ -3001,7 +3181,7 @@
 		},
 		{
 			"ShouldRaiseErrorOnBadKeyIDDuplicates",
-			schema.OpenIDConnect{
+			&schema.OpenIDConnect{
 				IssuerPrivateKeys: []schema.JWK{
 					{Key: keyRSA4096, CertificateChain: certRSA4096, KeyID: "x"},
 					{Key: keyRSA2048, CertificateChain: certRSA2048, Algorithm: oidc.SigningAlgRSAPSSUsingSHA256, KeyID: "x"},
@@ -3023,7 +3203,7 @@
 		},
 		{
 			"ShouldRaiseErrorOnEd25519Keys",
-			schema.OpenIDConnect{
+			&schema.OpenIDConnect{
 				IssuerPrivateKeys: []schema.JWK{
 					{Key: keyEd2519, CertificateChain: certEd15519},
 				},
@@ -3043,7 +3223,7 @@
 		},
 		{
 			"ShouldRaiseErrorOnCertificateAsKey",
-			schema.OpenIDConnect{
+			&schema.OpenIDConnect{
 				IssuerPrivateKeys: []schema.JWK{
 					{Key: publicRSA2048Pair},
 				},
@@ -3063,7 +3243,7 @@
 		},
 		{
 			"ShouldRaiseErrorOnInvalidChain",
-			schema.OpenIDConnect{
+			&schema.OpenIDConnect{
 				IssuerPrivateKeys: []schema.JWK{
 					{Key: keyRSA2048, CertificateChain: frankenchain},
 				},
@@ -3083,15 +3263,15 @@
 		},
 		{
 			"ShouldRaiseErrorOnInvalidPrivateKeyN",
+			&schema.OpenIDConnect{
+				IssuerPrivateKeys: []schema.JWK{
+					{Key: frankenkey},
+				},
+			},
 			schema.OpenIDConnect{
 				IssuerPrivateKeys: []schema.JWK{
 					{Key: frankenkey},
 				},
-			},
-			schema.OpenIDConnect{
-				IssuerPrivateKeys: []schema.JWK{
-					{Key: frankenkey},
-				},
 				Discovery: schema.OpenIDConnectDiscovery{
 					DefaultKeyIDs:             map[string]string{},
 					ResponseObjectSigningAlgs: []string(nil),
@@ -3103,15 +3283,15 @@
 		},
 		{
 			"ShouldRaiseErrorOnCertForKey",
+			&schema.OpenIDConnect{
+				IssuerPrivateKeys: []schema.JWK{
+					{Key: certRSA2048},
+				},
+			},
 			schema.OpenIDConnect{
 				IssuerPrivateKeys: []schema.JWK{
 					{Key: certRSA2048},
 				},
-			},
-			schema.OpenIDConnect{
-				IssuerPrivateKeys: []schema.JWK{
-					{Key: certRSA2048},
-				},
 				Discovery: schema.OpenIDConnectDiscovery{
 					DefaultKeyIDs:             map[string]string{},
 					ResponseObjectSigningAlgs: []string(nil),
@@ -3129,7 +3309,7 @@
 		t.Run(tc.name, func(t *testing.T) {
 			val := schema.NewStructValidator()
 
-			validateOIDCIssuer(&tc.have, val)
+			validateOIDCIssuer(tc.have, val)
 
 			assert.Equal(t, tc.expected.Discovery.DefaultKeyIDs, tc.have.Discovery.DefaultKeyIDs)
 			assert.Equal(t, tc.expected.Discovery.ResponseObjectSigningAlgs, tc.have.Discovery.ResponseObjectSigningAlgs)
