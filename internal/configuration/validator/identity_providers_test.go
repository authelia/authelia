--- conflicted
+++ resolved
@@ -761,160 +761,6 @@
 	assert.EqualError(t, validator.Warnings()[0], "identity_providers: oidc: client 'client-with-invalid-secret_standard': option 'secret' is plaintext but it should be a hashed value as plaintext values are deprecated and will be removed when oidc becomes stable")
 }
 
-<<<<<<< HEAD
-func TestValidateIdentityProvidersShouldSetDefaultValues(t *testing.T) {
-	timeDay := time.Hour * 24
-
-	validator := schema.NewStructValidator()
-	config := &schema.IdentityProvidersConfiguration{
-		OIDC: &schema.OpenIDConnectConfiguration{
-			HMACSecret:       "rLABDrx87et5KvRHVUgTm3pezWWd8LMN",
-			IssuerPrivateKey: MustParseRSAPrivateKey(testKey1),
-			Clients: []schema.OpenIDConnectClientConfiguration{
-				{
-					ID:     "a-client",
-					Secret: MustDecodeSecret(goodOpenIDConnectClientSecret),
-					RedirectURIs: []string{
-						"https://google.com",
-					},
-					ConsentPreConfiguredDuration: &timeDay,
-				},
-				{
-					ID:                       "b-client",
-					Description:              "Normal Description",
-					Secret:                   MustDecodeSecret(goodOpenIDConnectClientSecret),
-					Policy:                   policyOneFactor,
-					UserinfoSigningAlgorithm: "RS256",
-					RedirectURIs: []string{
-						"https://google.com",
-					},
-					Scopes: []string{
-						"groups",
-					},
-					GrantTypes: []string{
-						"refresh_token",
-					},
-					ResponseTypes: []string{
-						"token",
-						"code",
-					},
-					ResponseModes: []string{
-						"form_post",
-						"fragment",
-					},
-				},
-				{
-					ID:     "c-client",
-					Secret: MustDecodeSecret(goodOpenIDConnectClientSecret),
-					RedirectURIs: []string{
-						"https://google.com",
-					},
-					ConsentMode: "implicit",
-				},
-				{
-					ID:     "d-client",
-					Secret: MustDecodeSecret(goodOpenIDConnectClientSecret),
-					RedirectURIs: []string{
-						"https://google.com",
-					},
-					ConsentMode: "explicit",
-				},
-				{
-					ID:     "e-client",
-					Secret: MustDecodeSecret(goodOpenIDConnectClientSecret),
-					RedirectURIs: []string{
-						"https://google.com",
-					},
-					ConsentMode: "pre-configured",
-				},
-			},
-		},
-	}
-
-	ValidateIdentityProviders(config, validator)
-
-	assert.Len(t, validator.Warnings(), 0)
-	assert.Len(t, validator.Errors(), 0)
-
-	// Assert Clients[0] Policy is set to the default, and the default doesn't override Clients[1]'s Policy.
-	assert.Equal(t, policyTwoFactor, config.OIDC.Clients[0].Policy)
-	assert.Equal(t, policyOneFactor, config.OIDC.Clients[1].Policy)
-
-	assert.Equal(t, "none", config.OIDC.Clients[0].UserinfoSigningAlgorithm)
-	assert.Equal(t, "RS256", config.OIDC.Clients[1].UserinfoSigningAlgorithm)
-
-	// Assert Clients[0] DisplayName is set to the Clients[0] ID, and Clients[1]'s DisplayName is not overridden.
-	assert.Equal(t, config.OIDC.Clients[0].ID, config.OIDC.Clients[0].Description)
-	assert.Equal(t, "Normal Description", config.OIDC.Clients[1].Description)
-
-	// Assert Clients[0] ends up configured with the default Scopes.
-	require.Len(t, config.OIDC.Clients[0].Scopes, 4)
-	assert.Equal(t, "openid", config.OIDC.Clients[0].Scopes[0])
-	assert.Equal(t, "groups", config.OIDC.Clients[0].Scopes[1])
-	assert.Equal(t, "profile", config.OIDC.Clients[0].Scopes[2])
-	assert.Equal(t, "email", config.OIDC.Clients[0].Scopes[3])
-
-	// Assert Clients[1] ends up configured with the configured Scopes and the openid Scope.
-	require.Len(t, config.OIDC.Clients[1].Scopes, 2)
-	assert.Equal(t, "groups", config.OIDC.Clients[1].Scopes[0])
-	assert.Equal(t, "openid", config.OIDC.Clients[1].Scopes[1])
-
-	// Assert Clients[0] ends up configured with the correct consent mode.
-	require.NotNil(t, config.OIDC.Clients[0].ConsentPreConfiguredDuration)
-	assert.Equal(t, time.Hour*24, *config.OIDC.Clients[0].ConsentPreConfiguredDuration)
-	assert.Equal(t, "pre-configured", config.OIDC.Clients[0].ConsentMode)
-
-	// Assert Clients[1] ends up configured with the correct consent mode.
-	assert.Nil(t, config.OIDC.Clients[1].ConsentPreConfiguredDuration)
-	assert.Equal(t, "explicit", config.OIDC.Clients[1].ConsentMode)
-
-	// Assert Clients[0] ends up configured with the default GrantTypes.
-	require.Len(t, config.OIDC.Clients[0].GrantTypes, 2)
-	assert.Equal(t, "refresh_token", config.OIDC.Clients[0].GrantTypes[0])
-	assert.Equal(t, "authorization_code", config.OIDC.Clients[0].GrantTypes[1])
-
-	// Assert Clients[1] ends up configured with only the configured GrantTypes.
-	require.Len(t, config.OIDC.Clients[1].GrantTypes, 1)
-	assert.Equal(t, "refresh_token", config.OIDC.Clients[1].GrantTypes[0])
-
-	// Assert Clients[0] ends up configured with the default ResponseTypes.
-	require.Len(t, config.OIDC.Clients[0].ResponseTypes, 1)
-	assert.Equal(t, "code", config.OIDC.Clients[0].ResponseTypes[0])
-
-	// Assert Clients[1] ends up configured only with the configured ResponseTypes.
-	require.Len(t, config.OIDC.Clients[1].ResponseTypes, 2)
-	assert.Equal(t, "token", config.OIDC.Clients[1].ResponseTypes[0])
-	assert.Equal(t, "code", config.OIDC.Clients[1].ResponseTypes[1])
-
-	// Assert Clients[0] ends up configured with the default ResponseModes.
-	require.Len(t, config.OIDC.Clients[0].ResponseModes, 3)
-	assert.Equal(t, "form_post", config.OIDC.Clients[0].ResponseModes[0])
-	assert.Equal(t, "query", config.OIDC.Clients[0].ResponseModes[1])
-	assert.Equal(t, "fragment", config.OIDC.Clients[0].ResponseModes[2])
-
-	// Assert Clients[1] ends up configured only with the configured ResponseModes.
-	require.Len(t, config.OIDC.Clients[1].ResponseModes, 2)
-	assert.Equal(t, "form_post", config.OIDC.Clients[1].ResponseModes[0])
-	assert.Equal(t, "fragment", config.OIDC.Clients[1].ResponseModes[1])
-
-	assert.Equal(t, false, config.OIDC.EnableClientDebugMessages)
-	assert.Equal(t, time.Hour, config.OIDC.AccessTokenLifespan)
-	assert.Equal(t, time.Minute, config.OIDC.AuthorizeCodeLifespan)
-	assert.Equal(t, time.Hour, config.OIDC.IDTokenLifespan)
-	assert.Equal(t, time.Minute*90, config.OIDC.RefreshTokenLifespan)
-
-	assert.Equal(t, "implicit", config.OIDC.Clients[2].ConsentMode)
-	assert.Nil(t, config.OIDC.Clients[2].ConsentPreConfiguredDuration)
-
-	assert.Equal(t, "explicit", config.OIDC.Clients[3].ConsentMode)
-	assert.Nil(t, config.OIDC.Clients[3].ConsentPreConfiguredDuration)
-
-	assert.Equal(t, "pre-configured", config.OIDC.Clients[4].ConsentMode)
-	assert.Equal(t, schema.DefaultOpenIDConnectClientConfiguration.ConsentPreConfiguredDuration, config.OIDC.Clients[4].ConsentPreConfiguredDuration)
-}
-
-=======
->>>>>>> 0f4f5d58
 // All valid schemes are supported as defined in https://datatracker.ietf.org/doc/html/rfc8252#section-7.1
 func TestValidateOIDCClientRedirectURIsSupportingPrivateUseURISchemes(t *testing.T) {
 	have := &schema.OpenIDConnectConfiguration{
