package validator

import (
	"runtime"
	"testing"

	"github.com/stretchr/testify/assert"
	"github.com/stretchr/testify/require"

	"github.com/authelia/authelia/internal/configuration/schema"
)

func newDefaultConfig() schema.Configuration {
	config := schema.Configuration{}
	config.Server.Host = loopback
	config.Server.Port = 9090
<<<<<<< HEAD
	config.Log.Level = "info"
	config.Log.Format = "text"
=======
	config.Logging.Level = "info"
	config.Logging.Format = "text"
>>>>>>> 158783a9
	config.JWTSecret = testJWTSecret
	config.AuthenticationBackend.File = &schema.FileAuthenticationBackendConfiguration{
		Path: "/a/path",
	}
	config.AccessControl = schema.AccessControlConfiguration{
		DefaultPolicy: "two_factor",
	}
	config.Session = schema.SessionConfiguration{
		Domain: "example.com",
		Name:   "authelia_session",
		Secret: "secret",
	}
	config.Storage.Local = &schema.LocalStorageConfiguration{
		Path: "abc",
	}
	config.Notifier = &schema.NotifierConfiguration{
		FileSystem: &schema.FileSystemNotifierConfiguration{
			Filename: "/tmp/file",
		},
	}

	return config
}

func TestShouldEnsureNotifierConfigIsProvided(t *testing.T) {
	validator := schema.NewStructValidator()
	config := newDefaultConfig()

	ValidateConfiguration(&config, validator)
	require.Len(t, validator.Errors(), 0)

	config.Notifier = nil

	ValidateConfiguration(&config, validator)
	require.Len(t, validator.Errors(), 1)
	assert.EqualError(t, validator.Errors()[0], "A notifier configuration must be provided")
}

func TestShouldAddDefaultAccessControl(t *testing.T) {
	validator := schema.NewStructValidator()
	config := newDefaultConfig()

	config.AccessControl.DefaultPolicy = ""
	config.AccessControl.Rules = []schema.ACLRule{
		{
			Policy: "bypass",
			Domains: []string{
				"public.example.com",
			},
		},
	}

	ValidateConfiguration(&config, validator)
	require.Len(t, validator.Errors(), 0)
	assert.NotNil(t, config.AccessControl)
	assert.Equal(t, "deny", config.AccessControl.DefaultPolicy)
}

<<<<<<< HEAD
func TestShouldRaiseErrorWhenTLSCertWithoutKeyIsProvided(t *testing.T) {
	validator := schema.NewStructValidator()
	config := newDefaultConfig()
	config.Server.TLSCert = testTLSCert

	ValidateConfiguration(&config, validator)
	require.Len(t, validator.Errors(), 1)
	assert.EqualError(t, validator.Errors()[0], "No TLS key provided, please check the \"tls_key\" which has been configured")
}

func TestShouldRaiseErrorWhenTLSKeyWithoutCertIsProvided(t *testing.T) {
	validator := schema.NewStructValidator()
	config := newDefaultConfig()
	config.Server.TLSKey = testTLSKey

	ValidateConfiguration(&config, validator)
	require.Len(t, validator.Errors(), 1)
	assert.Len(t, validator.Warnings(), 1)

	assert.EqualError(t, validator.Errors()[0], "No TLS certificate provided, please check the \"tls_cert\" which has been configured")
	assert.EqualError(t, validator.Warnings()[0], "No access control rules have been defined so the default policy two_factor will be applied to all requests")
}

func TestShouldNotRaiseErrorWhenBothTLSCertificateAndKeyAreProvided(t *testing.T) {
	validator := schema.NewStructValidator()
	config := newDefaultConfig()
	config.Server.TLSCert = testTLSCert
	config.Server.TLSKey = testTLSKey

	ValidateConfiguration(&config, validator)

	assert.Len(t, validator.Errors(), 0)
	require.Len(t, validator.Warnings(), 1)

	assert.EqualError(t, validator.Warnings()[0], "No access control rules have been defined so the default policy two_factor will be applied to all requests")
}

=======
>>>>>>> 158783a9
func TestShouldRaiseErrorWithUndefinedJWTSecretKey(t *testing.T) {
	validator := schema.NewStructValidator()
	config := newDefaultConfig()
	config.JWTSecret = ""

	ValidateConfiguration(&config, validator)
	require.Len(t, validator.Errors(), 1)
	require.Len(t, validator.Warnings(), 1)

	assert.EqualError(t, validator.Errors()[0], "Provide a JWT secret using \"jwt_secret\" key")
	assert.EqualError(t, validator.Warnings()[0], "No access control rules have been defined so the default policy two_factor will be applied to all requests")
}

func TestShouldRaiseErrorWithBadDefaultRedirectionURL(t *testing.T) {
	validator := schema.NewStructValidator()
	config := newDefaultConfig()
	config.DefaultRedirectionURL = "bad_default_redirection_url"

	ValidateConfiguration(&config, validator)

	require.Len(t, validator.Errors(), 1)
	require.Len(t, validator.Warnings(), 1)

	assert.EqualError(t, validator.Errors()[0], "Value for \"default_redirection_url\" is invalid: the url 'bad_default_redirection_url' is not absolute because it doesn't start with a scheme like 'http://' or 'https://'")
	assert.EqualError(t, validator.Warnings()[0], "No access control rules have been defined so the default policy two_factor will be applied to all requests")
}

func TestShouldNotOverrideCertificatesDirectoryAndShouldPassWhenBlank(t *testing.T) {
	validator := schema.NewStructValidator()
	config := newDefaultConfig()

	ValidateConfiguration(&config, validator)

	assert.Len(t, validator.Errors(), 0)
	require.Len(t, validator.Warnings(), 1)

	require.Equal(t, "", config.CertificatesDirectory)

	assert.EqualError(t, validator.Warnings()[0], "No access control rules have been defined so the default policy two_factor will be applied to all requests")
}

func TestShouldRaiseErrorOnInvalidCertificatesDirectory(t *testing.T) {
	validator := schema.NewStructValidator()
	config := newDefaultConfig()
	config.CertificatesDirectory = "not-a-real-file.go"

	ValidateConfiguration(&config, validator)

	require.Len(t, validator.Errors(), 1)
	require.Len(t, validator.Warnings(), 1)

	if runtime.GOOS == "windows" {
		assert.EqualError(t, validator.Errors()[0], "Error checking certificate directory: CreateFile not-a-real-file.go: The system cannot find the file specified.")
	} else {
		assert.EqualError(t, validator.Errors()[0], "Error checking certificate directory: stat not-a-real-file.go: no such file or directory")
	}

	assert.EqualError(t, validator.Warnings()[0], "No access control rules have been defined so the default policy two_factor will be applied to all requests")

	validator = schema.NewStructValidator()
	config.CertificatesDirectory = "const.go"

	ValidateConfiguration(&config, validator)

	require.Len(t, validator.Errors(), 1)
	require.Len(t, validator.Warnings(), 1)

	assert.EqualError(t, validator.Errors()[0], "The path const.go specified for certificate_directory is not a directory")
	assert.EqualError(t, validator.Warnings()[0], "No access control rules have been defined so the default policy two_factor will be applied to all requests")
}

func TestShouldNotRaiseErrorOnValidCertificatesDirectory(t *testing.T) {
	validator := schema.NewStructValidator()
	config := newDefaultConfig()
	config.CertificatesDirectory = "../../suites/common/ssl"

	ValidateConfiguration(&config, validator)

	assert.Len(t, validator.Errors(), 0)
	require.Len(t, validator.Warnings(), 1)

	assert.EqualError(t, validator.Warnings()[0], "No access control rules have been defined so the default policy two_factor will be applied to all requests")
}<|MERGE_RESOLUTION|>--- conflicted
+++ resolved
@@ -14,13 +14,8 @@
 	config := schema.Configuration{}
 	config.Server.Host = loopback
 	config.Server.Port = 9090
-<<<<<<< HEAD
 	config.Log.Level = "info"
 	config.Log.Format = "text"
-=======
-	config.Logging.Level = "info"
-	config.Logging.Format = "text"
->>>>>>> 158783a9
 	config.JWTSecret = testJWTSecret
 	config.AuthenticationBackend.File = &schema.FileAuthenticationBackendConfiguration{
 		Path: "/a/path",
@@ -79,46 +74,6 @@
 	assert.Equal(t, "deny", config.AccessControl.DefaultPolicy)
 }
 
-<<<<<<< HEAD
-func TestShouldRaiseErrorWhenTLSCertWithoutKeyIsProvided(t *testing.T) {
-	validator := schema.NewStructValidator()
-	config := newDefaultConfig()
-	config.Server.TLSCert = testTLSCert
-
-	ValidateConfiguration(&config, validator)
-	require.Len(t, validator.Errors(), 1)
-	assert.EqualError(t, validator.Errors()[0], "No TLS key provided, please check the \"tls_key\" which has been configured")
-}
-
-func TestShouldRaiseErrorWhenTLSKeyWithoutCertIsProvided(t *testing.T) {
-	validator := schema.NewStructValidator()
-	config := newDefaultConfig()
-	config.Server.TLSKey = testTLSKey
-
-	ValidateConfiguration(&config, validator)
-	require.Len(t, validator.Errors(), 1)
-	assert.Len(t, validator.Warnings(), 1)
-
-	assert.EqualError(t, validator.Errors()[0], "No TLS certificate provided, please check the \"tls_cert\" which has been configured")
-	assert.EqualError(t, validator.Warnings()[0], "No access control rules have been defined so the default policy two_factor will be applied to all requests")
-}
-
-func TestShouldNotRaiseErrorWhenBothTLSCertificateAndKeyAreProvided(t *testing.T) {
-	validator := schema.NewStructValidator()
-	config := newDefaultConfig()
-	config.Server.TLSCert = testTLSCert
-	config.Server.TLSKey = testTLSKey
-
-	ValidateConfiguration(&config, validator)
-
-	assert.Len(t, validator.Errors(), 0)
-	require.Len(t, validator.Warnings(), 1)
-
-	assert.EqualError(t, validator.Warnings()[0], "No access control rules have been defined so the default policy two_factor will be applied to all requests")
-}
-
-=======
->>>>>>> 158783a9
 func TestShouldRaiseErrorWithUndefinedJWTSecretKey(t *testing.T) {
 	validator := schema.NewStructValidator()
 	config := newDefaultConfig()
@@ -138,7 +93,6 @@
 	config.DefaultRedirectionURL = "bad_default_redirection_url"
 
 	ValidateConfiguration(&config, validator)
-
 	require.Len(t, validator.Errors(), 1)
 	require.Len(t, validator.Warnings(), 1)
 
