--- conflicted
+++ resolved
@@ -19,48 +19,38 @@
 		validator.Push(fmt.Errorf(errFmtAuthBackendMultipleConfigured))
 	}
 
-<<<<<<< HEAD
-	validateCachedAuthenticationBackend(configuration, validator)
-
-	if configuration.File != nil {
-		validateFileAuthenticationBackend(configuration.File, validator)
-	} else if configuration.LDAP != nil {
-		validateLDAPAuthenticationBackend(configuration.LDAP, validator)
-=======
+	validateCachedAuthenticationBackend(config, validator)
+
 	if config.File != nil {
 		validateFileAuthenticationBackend(config.File, validator)
 	} else if config.LDAP != nil {
 		validateLDAPAuthenticationBackend(config.LDAP, validator)
->>>>>>> 3c81e75d
-	}
-}
-
-<<<<<<< HEAD
-func validateCachedAuthenticationBackend(configuration *schema.AuthenticationBackendConfiguration, validator *schema.StructValidator) {
-	if !configuration.Cached.Disable {
-		if configuration.Cached.Duration == nil {
-			if configuration.RefreshInterval != "" {
-				duration, err := utils.ParseDurationString(configuration.RefreshInterval)
+	}
+}
+
+func validateCachedAuthenticationBackend(config *schema.AuthenticationBackendConfiguration, validator *schema.StructValidator) {
+	if config.RefreshInterval != "" {
+		validator.PushWarning(fmt.Errorf(errFmtAuthBackendRefreshIntervalDeprecated))
+
+		if !config.Cached.Disable {
+			switch config.RefreshInterval {
+			case "disable":
+				config.Cached.Duration = &refreshDurationDisable
+			case "always":
+				config.Cached.Disable = true
+			default:
+				duration, err := utils.ParseDurationString(config.RefreshInterval)
 				if err != nil {
-					validator.Push(fmt.Errorf("authentication_backend: failed to parse refresh_interval: %v", err))
-
-					configuration.Cached.Duration = schema.DefaultCachedAuthenticationBackendConfiguration.Duration
-				} else {
-					validator.PushWarning(fmt.Errorf("authentication_backend: the configuration option 'refresh_interval' is deprecated"))
-					configuration.Cached.Duration = &duration
+					validator.Push(fmt.Errorf(errFmtAuthBackendRefreshIntervalInvalid, config.RefreshInterval, err))
 				}
-			} else {
-				configuration.Cached.Duration = schema.DefaultCachedAuthenticationBackendConfiguration.Duration
+
+				config.Cached.Duration = &duration
 			}
-=======
-	if config.RefreshInterval == "" {
-		config.RefreshInterval = schema.RefreshIntervalDefault
-	} else {
-		_, err := utils.ParseDurationString(config.RefreshInterval)
-		if err != nil && config.RefreshInterval != schema.ProfileRefreshDisabled && config.RefreshInterval != schema.ProfileRefreshAlways {
-			validator.Push(fmt.Errorf(errFmtAuthBackendRefreshInterval, config.RefreshInterval, err))
->>>>>>> 3c81e75d
-		}
+		}
+	}
+
+	if config.Cached.Duration == nil {
+		config.Cached.Duration = schema.DefaultCachedAuthenticationBackendConfiguration.Duration
 	}
 }
 
