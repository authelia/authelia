--- conflicted
+++ resolved
@@ -7,19 +7,6 @@
 )
 
 // ValidateRegulation validates and update regulator configuration.
-<<<<<<< HEAD
-func ValidateRegulation(configuration *schema.RegulationConfiguration, validator *schema.StructValidator) {
-	if configuration.FindTime == 0 {
-		configuration.FindTime = schema.DefaultRegulationConfiguration.FindTime // 2 min.
-	}
-
-	if configuration.BanTime == 0 {
-		configuration.BanTime = schema.DefaultRegulationConfiguration.BanTime // 5 min.
-	}
-
-	if configuration.FindTime > configuration.BanTime {
-		validator.Push(fmt.Errorf("regulation: invalid find_time '%s' and ban_time '%s': find_time cannot be greater than ban_time", configuration.FindTime.String(), configuration.BanTime.String()))
-=======
 func ValidateRegulation(config *schema.Configuration, validator *schema.StructValidator) {
 	if config.Regulation == nil {
 		config.Regulation = &schema.DefaultRegulationConfiguration
@@ -27,26 +14,15 @@
 		return
 	}
 
-	if config.Regulation.FindTime == "" {
+	if config.Regulation.FindTime == 0 {
 		config.Regulation.FindTime = schema.DefaultRegulationConfiguration.FindTime // 2 min.
 	}
 
-	if config.Regulation.BanTime == "" {
+	if config.Regulation.BanTime == 0 {
 		config.Regulation.BanTime = schema.DefaultRegulationConfiguration.BanTime // 5 min.
 	}
 
-	findTime, err := utils.ParseDurationString(config.Regulation.FindTime)
-	if err != nil {
-		validator.Push(fmt.Errorf(errFmtRegulationParseDuration, "find_time", err))
-	}
-
-	banTime, err := utils.ParseDurationString(config.Regulation.BanTime)
-	if err != nil {
-		validator.Push(fmt.Errorf(errFmtRegulationParseDuration, "ban_time", err))
-	}
-
-	if findTime > banTime {
+	if config.Regulation.FindTime > config.Regulation.BanTime {
 		validator.Push(fmt.Errorf(errFmtRegulationFindTimeGreaterThanBanTime))
->>>>>>> 3c81e75d
 	}
 }