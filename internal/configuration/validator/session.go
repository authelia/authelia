--- conflicted
+++ resolved
@@ -6,6 +6,7 @@
 	"strings"
 
 	"github.com/authelia/authelia/v4/internal/configuration/schema"
+	"github.com/authelia/authelia/v4/internal/utils"
 )
 
 // ValidateSession validates and update session configuration.
@@ -25,37 +26,17 @@
 	validateSession(config, validator)
 }
 
-<<<<<<< HEAD
-func validateSession(configuration *schema.SessionConfiguration, validator *schema.StructValidator) {
-	if configuration.Expiration == 0 {
-		configuration.Expiration = schema.DefaultSessionConfiguration.Expiration // 1 hour.
+func validateSession(config *schema.SessionConfiguration, validator *schema.StructValidator) {
+	if config.Expiration == 0 {
+		config.Expiration = schema.DefaultSessionConfiguration.Expiration // 1 hour.
 	}
 
-	if configuration.Inactivity == 0 {
-		configuration.Inactivity = schema.DefaultSessionConfiguration.Inactivity // 5 min.
+	if config.Inactivity == 0 {
+		config.Inactivity = schema.DefaultSessionConfiguration.Inactivity // 5 min.
 	}
 
-	if configuration.RememberMeDuration == nil {
-		configuration.RememberMeDuration = schema.DefaultSessionConfiguration.RememberMeDuration // 1 month.
-=======
-func validateSession(config *schema.SessionConfiguration, validator *schema.StructValidator) {
-	if config.Expiration == "" {
-		config.Expiration = schema.DefaultSessionConfiguration.Expiration // 1 hour.
-	} else if _, err := utils.ParseDurationString(config.Expiration); err != nil {
-		validator.Push(fmt.Errorf(errFmtSessionCouldNotParseDuration, "expiriation", err))
-	}
-
-	if config.Inactivity == "" {
-		config.Inactivity = schema.DefaultSessionConfiguration.Inactivity // 5 min.
-	} else if _, err := utils.ParseDurationString(config.Inactivity); err != nil {
-		validator.Push(fmt.Errorf(errFmtSessionCouldNotParseDuration, "inactivity", err))
-	}
-
-	if config.RememberMeDuration == "" {
+	if config.RememberMeDuration == nil {
 		config.RememberMeDuration = schema.DefaultSessionConfiguration.RememberMeDuration // 1 month.
-	} else if _, err := utils.ParseDurationString(config.RememberMeDuration); err != nil {
-		validator.Push(fmt.Errorf(errFmtSessionCouldNotParseDuration, "remember_me_duration", err))
->>>>>>> 3c81e75d
 	}
 
 	if config.Domain == "" {
