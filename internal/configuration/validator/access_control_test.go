--- conflicted
+++ resolved
@@ -37,7 +37,7 @@
 }
 
 func (suite *AccessControl) TestShouldValidateEitherDomainsOrDomainsRegex() {
-	suite.configuration.Rules = []schema.ACLRule{
+	suite.config.AccessControl.Rules = []schema.ACLRule{
 		{
 			Domains: []string{"abc.example.com"},
 			Policy:  "bypass",
@@ -51,12 +51,12 @@
 		},
 	}
 
-	ValidateRules(suite.configuration, suite.validator)
-
-	suite.Assert().False(suite.validator.HasWarnings())
-	suite.Require().Len(suite.validator.Errors(), 1)
-
-	assert.EqualError(suite.T(), suite.validator.Errors()[0], "access control: rule #3: rules must have one or more domains")
+	ValidateRules(suite.config, suite.validator)
+
+	suite.Assert().False(suite.validator.HasWarnings())
+	suite.Require().Len(suite.validator.Errors(), 1)
+
+	assert.EqualError(suite.T(), suite.validator.Errors()[0], "access control: rule #3: rule is invalid: must have the option 'domain' or 'domain_regex' configured")
 }
 
 func (suite *AccessControl) TestShouldRaiseErrorInvalidDefaultPolicy() {
@@ -67,11 +67,7 @@
 	suite.Assert().False(suite.validator.HasWarnings())
 	suite.Require().Len(suite.validator.Errors(), 1)
 
-<<<<<<< HEAD
-	suite.Assert().EqualError(suite.validator.Errors()[0], "access control: default_policy must either be 'deny', 'two_factor', 'one_factor' or 'bypass'")
-=======
 	suite.Assert().EqualError(suite.validator.Errors()[0], "access control: option 'default_policy' must be one of 'bypass', 'one_factor', 'two_factor', 'deny' but it is configured as 'invalid'")
->>>>>>> ed49cc0a
 }
 
 func (suite *AccessControl) TestShouldRaiseErrorInvalidNetworkGroupNetwork() {
@@ -87,11 +83,7 @@
 	suite.Assert().False(suite.validator.HasWarnings())
 	suite.Require().Len(suite.validator.Errors(), 1)
 
-<<<<<<< HEAD
-	suite.Assert().EqualError(suite.validator.Errors()[0], "access control: network '[abc.def.ghi.jkl]' from network group: 'internal' must be a valid IP or CIDR")
-=======
 	suite.Assert().EqualError(suite.validator.Errors()[0], "access control: networks: network group 'internal' is invalid: the network 'abc.def.ghi.jkl' is not a valid IP or CIDR notation")
->>>>>>> ed49cc0a
 }
 
 func (suite *AccessControl) TestShouldRaiseErrorWithNoRulesDefined() {
@@ -102,11 +94,7 @@
 	suite.Assert().False(suite.validator.HasWarnings())
 	suite.Require().Len(suite.validator.Errors(), 1)
 
-<<<<<<< HEAD
-	suite.Assert().EqualError(suite.validator.Errors()[0], "access control: default policy 'deny' is invalid, access control rules must be provided or a policy must either be 'one_factor' or 'two_factor'")
-=======
 	suite.Assert().EqualError(suite.validator.Errors()[0], "access control: 'default_policy' option 'deny' is invalid: when no rules are specified it must be 'two_factor' or 'one_factor'")
->>>>>>> ed49cc0a
 }
 
 func (suite *AccessControl) TestShouldRaiseWarningWithNoRulesDefined() {
@@ -119,11 +107,7 @@
 	suite.Assert().False(suite.validator.HasErrors())
 	suite.Require().Len(suite.validator.Warnings(), 1)
 
-<<<<<<< HEAD
-	suite.Assert().EqualError(suite.validator.Warnings()[0], "access control: no access control rules have been defined so the default policy 'two_factor' will be applied to all requests")
-=======
 	suite.Assert().EqualError(suite.validator.Warnings()[0], "access control: no rules have been specified so the 'default_policy' of 'two_factor' is going to be applied to all requests")
->>>>>>> ed49cc0a
 }
 
 func (suite *AccessControl) TestShouldRaiseErrorsWithEmptyRules() {
@@ -139,17 +123,10 @@
 	suite.Assert().False(suite.validator.HasWarnings())
 	suite.Require().Len(suite.validator.Errors(), 4)
 
-<<<<<<< HEAD
-	suite.Assert().EqualError(suite.validator.Errors()[0], "access control: rule #1: rules must have one or more domains")
-	suite.Assert().EqualError(suite.validator.Errors()[1], "access control: rule #1: policy '' is invalid, a policy must either be 'deny', 'two_factor', 'one_factor' or 'bypass'")
-	suite.Assert().EqualError(suite.validator.Errors()[2], "access control: rule #2: rules must have one or more domains")
-	suite.Assert().EqualError(suite.validator.Errors()[3], "access control: rule #2: policy '' is invalid, a policy must either be 'deny', 'two_factor', 'one_factor' or 'bypass'")
-=======
-	suite.Assert().EqualError(suite.validator.Errors()[0], "access control: rule #1: rule is invalid: must have the option 'domain' configured")
+	suite.Assert().EqualError(suite.validator.Errors()[0], "access control: rule #1: rule is invalid: must have the option 'domain' or 'domain_regex' configured")
 	suite.Assert().EqualError(suite.validator.Errors()[1], "access control: rule #1: rule 'policy' option '' is invalid: must be one of 'deny', 'two_factor', 'one_factor' or 'bypass'")
-	suite.Assert().EqualError(suite.validator.Errors()[2], "access control: rule #2: rule is invalid: must have the option 'domain' configured")
+	suite.Assert().EqualError(suite.validator.Errors()[2], "access control: rule #2: rule is invalid: must have the option 'domain' or 'domain_regex' configured")
 	suite.Assert().EqualError(suite.validator.Errors()[3], "access control: rule #2: rule 'policy' option 'wrong' is invalid: must be one of 'deny', 'two_factor', 'one_factor' or 'bypass'")
->>>>>>> ed49cc0a
 }
 
 func (suite *AccessControl) TestShouldRaiseErrorInvalidPolicy() {
@@ -165,11 +142,7 @@
 	suite.Assert().False(suite.validator.HasWarnings())
 	suite.Require().Len(suite.validator.Errors(), 1)
 
-<<<<<<< HEAD
-	suite.Assert().EqualError(suite.validator.Errors()[0], "access control: rule #1: policy 'invalid' is invalid, a policy must either be 'deny', 'two_factor', 'one_factor' or 'bypass'")
-=======
 	suite.Assert().EqualError(suite.validator.Errors()[0], "access control: rule #1 (domain 'public.example.com'): rule 'policy' option 'invalid' is invalid: must be one of 'deny', 'two_factor', 'one_factor' or 'bypass'")
->>>>>>> ed49cc0a
 }
 
 func (suite *AccessControl) TestShouldRaiseErrorInvalidNetwork() {
@@ -186,11 +159,7 @@
 	suite.Assert().False(suite.validator.HasWarnings())
 	suite.Require().Len(suite.validator.Errors(), 1)
 
-<<<<<<< HEAD
-	suite.Assert().EqualError(suite.validator.Errors()[0], "access control: rule #1: network '[abc.def.ghi.jkl/32]' is not a valid network or network group")
-=======
 	suite.Assert().EqualError(suite.validator.Errors()[0], "access control: rule #1 (domain 'public.example.com'): the network 'abc.def.ghi.jkl/32' is not a valid Group Name, IP, or CIDR notation")
->>>>>>> ed49cc0a
 }
 
 func (suite *AccessControl) TestShouldRaiseErrorInvalidMethod() {
@@ -207,28 +176,7 @@
 	suite.Assert().False(suite.validator.HasWarnings())
 	suite.Require().Len(suite.validator.Errors(), 1)
 
-<<<<<<< HEAD
-	suite.Assert().EqualError(suite.validator.Errors()[0], "access control: rule #1: method 'HOP' is invalid, must be one of the following methods: GET, HEAD, POST, PUT, PATCH, DELETE, TRACE, CONNECT, OPTIONS")
-=======
 	suite.Assert().EqualError(suite.validator.Errors()[0], "access control: rule #1 (domain 'public.example.com'): 'methods' option 'HOP' is invalid: must be one of 'GET', 'HEAD', 'POST', 'PUT', 'PATCH', 'DELETE', 'TRACE', 'CONNECT', 'OPTIONS'")
-}
-
-func (suite *AccessControl) TestShouldRaiseErrorInvalidResource() {
-	suite.config.AccessControl.Rules = []schema.ACLRule{
-		{
-			Domains:   []string{"public.example.com"},
-			Policy:    "bypass",
-			Resources: []string{"^/(api.*"},
-		},
-	}
-
-	ValidateRules(suite.config, suite.validator)
-
-	suite.Assert().False(suite.validator.HasWarnings())
-	suite.Require().Len(suite.validator.Errors(), 1)
-
-	suite.Assert().EqualError(suite.validator.Errors()[0], "access control: rule #1 (domain 'public.example.com'): 'resources' option '^/(api.*' is invalid: error parsing regexp: missing closing ): `^/(api.*`")
->>>>>>> ed49cc0a
 }
 
 func (suite *AccessControl) TestShouldRaiseErrorInvalidSubject() {
@@ -247,13 +195,8 @@
 	suite.Require().Len(suite.validator.Warnings(), 0)
 	suite.Require().Len(suite.validator.Errors(), 2)
 
-<<<<<<< HEAD
-	suite.Assert().EqualError(suite.validator.Errors()[0], "access control: rule #1: subject '[invalid]' for rule is invalid, must start with 'user:' or 'group:'")
-	suite.Assert().EqualError(suite.validator.Errors()[1], fmt.Sprintf(errAccessControlRuleInvalidPolicyWithSubjects, 1))
-=======
 	suite.Assert().EqualError(suite.validator.Errors()[0], "access control: rule #1 (domain 'public.example.com'): 'subject' option 'invalid' is invalid: must start with 'user:' or 'group:'")
 	suite.Assert().EqualError(suite.validator.Errors()[1], fmt.Sprintf(errAccessControlRuleBypassPolicyInvalidWithSubjects, ruleDescriptor(1, suite.config.AccessControl.Rules[0])))
->>>>>>> ed49cc0a
 }
 
 func TestAccessControl(t *testing.T) {
