--- conflicted
+++ resolved
@@ -18,7 +18,7 @@
 func validateOIDC(configuration *schema.OpenIDConnectConfiguration, validator *schema.StructValidator) {
 	if configuration != nil {
 		if configuration.IssuerPrivateKey == "" {
-			validator.Push(fmt.Errorf("openid connect provider issuer private key must be provided"))
+			validator.Push(fmt.Errorf(errFmtOIDCNoPrivateKey))
 		}
 
 		if configuration.AccessTokenLifespan == time.Duration(0) {
@@ -44,7 +44,7 @@
 		validateOIDCClients(configuration, validator)
 
 		if len(configuration.Clients) == 0 {
-			validator.Push(fmt.Errorf("openid connect provider has no clients defined"))
+			validator.Push(fmt.Errorf(errFmtOIDCNoClientsConfigured))
 		}
 	}
 }
@@ -68,19 +68,14 @@
 			ids = append(ids, client.ID)
 		}
 
-<<<<<<< HEAD
-		if client.Secret == "" {
-			validator.Push(fmt.Errorf(errFmtOIDCClientInvalidSecret, client.ID))
-=======
 		if client.Public {
 			if client.Secret != "" {
 				validator.Push(fmt.Errorf(errFmtOIDCClientPublicInvalidSecret, client.ID))
 			}
 		} else {
 			if client.Secret == "" {
-				validator.Push(fmt.Errorf(errFmtOIDCServerClientInvalidSecret, client.ID))
+				validator.Push(fmt.Errorf(errFmtOIDCClientInvalidSecret, client.ID))
 			}
->>>>>>> c98b2a7d
 		}
 
 		if client.Policy == "" {
@@ -99,11 +94,11 @@
 	}
 
 	if invalidID {
-		validator.Push(fmt.Errorf("openid connect provider has one or more clients with an empty ID"))
+		validator.Push(fmt.Errorf(errFmtOIDCClientsWithEmptyID))
 	}
 
 	if duplicateIDs {
-		validator.Push(fmt.Errorf("openid connect provider has clients with duplicate ID's"))
+		validator.Push(fmt.Errorf(errFmtOIDCClientsDuplicateID))
 	}
 }
 
@@ -186,15 +181,7 @@
 
 		parsedURL, err := url.Parse(redirectURI)
 		if err != nil {
-<<<<<<< HEAD
 			validator.Push(fmt.Errorf(errFmtOIDCClientRedirectURICantBeParsed, client.ID, redirectURI, err))
-			break
-		}
-
-		if parsedURI.Scheme != schemeHTTPS && parsedURI.Scheme != schemeHTTP {
-			validator.Push(fmt.Errorf(errFmtOIDCClientRedirectURI, client.ID, redirectURI, parsedURI.Scheme))
-=======
-			validator.Push(fmt.Errorf(errFmtOIDCServerClientRedirectURICantBeParsed, client.ID, redirectURI, err))
 			continue
 		}
 
@@ -204,8 +191,7 @@
 		}
 
 		if parsedURL.Scheme != schemeHTTPS && parsedURL.Scheme != schemeHTTP {
-			validator.Push(fmt.Errorf(errFmtOIDCServerClientRedirectURI, client.ID, redirectURI, parsedURL.Scheme))
->>>>>>> c98b2a7d
+			validator.Push(fmt.Errorf(errFmtOIDCClientRedirectURI, client.ID, redirectURI, parsedURL.Scheme))
 		}
 	}
 }