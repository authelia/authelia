--- conflicted
+++ resolved
@@ -21,17 +21,10 @@
 		configuration.Server.Port = schema.DefaultServerConfiguration.Port
 	}
 
-<<<<<<< HEAD
-	if configuration.Server.TLSKey != "" && configuration.Server.TLSCert == "" {
-		validator.Push(fmt.Errorf("No TLS certificate provided, please check the \"tls_cert\" which has been configured"))
-	} else if configuration.Server.TLSKey == "" && configuration.Server.TLSCert != "" {
-		validator.Push(fmt.Errorf("No TLS key provided, please check the \"tls_key\" which has been configured"))
-=======
 	if configuration.Server.TLS.Key != "" && configuration.Server.TLS.Certificate == "" {
 		validator.Push(fmt.Errorf("server: no TLS certificate provided to accompany the TLS key, please configure the 'server.tls.certificate' option"))
 	} else if configuration.Server.TLS.Key == "" && configuration.Server.TLS.Certificate != "" {
 		validator.Push(fmt.Errorf("server: no TLS key provided to accompany the TLS certificate, please configure the 'server.tls.key' option"))
->>>>>>> 158783a9
 	}
 
 	switch {
@@ -77,26 +70,16 @@
 	if configuration.TLSCert != "" {
 		validator.PushWarning(fmt.Errorf(errFmtDeprecatedConfigurationKey, "tls_cert", "4.33.0", "server.tls_cert"))
 
-<<<<<<< HEAD
-		if configuration.Server.TLSCert == "" {
-			configuration.Server.TLSCert = configuration.TLSCert
-=======
 		if configuration.Server.TLS.Certificate == "" {
 			configuration.Server.TLS.Certificate = configuration.TLSCert
->>>>>>> 158783a9
 		}
 	}
 
 	if configuration.TLSKey != "" {
 		validator.PushWarning(fmt.Errorf(errFmtDeprecatedConfigurationKey, "tls_key", "4.33.0", "server.tls_key"))
 
-<<<<<<< HEAD
-		if configuration.Server.TLSKey == "" {
-			configuration.Server.TLSKey = configuration.TLSKey
-=======
 		if configuration.Server.TLS.Key == "" {
 			configuration.Server.TLS.Key = configuration.TLSKey
->>>>>>> 158783a9
 		}
 	}
 }