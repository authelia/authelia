--- conflicted
+++ resolved
@@ -393,13 +393,9 @@
 )
 
 var (
-<<<<<<< HEAD
-	reKeyReplacer      = regexp.MustCompile(`\[\d+]`)
-	reDomainCharacters = regexp.MustCompile(`^[a-z0-9-]+(\.[a-z0-9-]+)+[a-z0-9]$`)
-=======
 	reKeyReplacer       = regexp.MustCompile(`\[\d+]`)
 	reAuthzEndpointName = regexp.MustCompile(`^[a-zA-Z](([a-zA-Z0-9/\._-]*)([a-zA-Z]))?$`)
->>>>>>> e0b38ddd
+	reDomainCharacters = regexp.MustCompile(`^[a-z0-9-]+(\.[a-z0-9-]+)+[a-z0-9]$`)
 )
 
 var replacedKeys = map[string]string{
