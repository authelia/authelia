--- conflicted
+++ resolved
@@ -142,22 +142,13 @@
 const (
 	errFmtOIDCNoClientsConfigured = "identity_providers: oidc: option 'clients' must have one or " +
 		"more clients configured"
-<<<<<<< HEAD
-	errFmtOIDCNoPrivateKey             = "identity_providers: oidc: option 'issuer_private_key' is required"
-	errFmtOIDCInvalidPrivateKeyBitSize = "identity_providers: oidc: option 'issuer_private_key' must be an RSA private key with %d bits or more but it only has %d bits"
-	errFmtOIDCCertificateMismatch      = "identity_providers: oidc: option 'issuer_private_key' does not appear to be the private key the certificate provided by option 'issuer_certificate_chain'"
-	errFmtOIDCCertificateChain         = "identity_providers: oidc: option 'issuer_certificate_chain' produced an error during validation of the chain: %w"
-	errFmtOIDCEnforcePKCEInvalidValue  = "identity_providers: oidc: option 'enforce_pkce' must be 'never', " +
-		"'public_clients_only' or 'always', but it's configured as '%s'"
-=======
 	errFmtOIDCNoPrivateKey                               = "identity_providers: oidc: option 'issuer_private_key' is required"
 	errFmtOIDCInvalidPrivateKeyBitSize                   = "identity_providers: oidc: option 'issuer_private_key' must be an RSA private key with %d bits or more but it only has %d bits"
 	errFmtOIDCInvalidPrivateKeyMalformedMissingPublicKey = "identity_providers: oidc: option 'issuer_private_key' must be a valid RSA private key but the provided data is missing the public key bits"
 	errFmtOIDCCertificateMismatch                        = "identity_providers: oidc: option 'issuer_private_key' does not appear to be the private key the certificate provided by option 'issuer_certificate_chain'"
 	errFmtOIDCCertificateChain                           = "identity_providers: oidc: option 'issuer_certificate_chain' produced an error during validation of the chain: %w"
 	errFmtOIDCEnforcePKCEInvalidValue                    = "identity_providers: oidc: option 'enforce_pkce' must be 'never', " +
-		"'public_clients_only' or 'always', but it is configured as '%s'"
->>>>>>> 622bf42e
+		"'public_clients_only' or 'always', but it's configured as '%s'"
 
 	errFmtOIDCCORSInvalidOrigin                    = "identity_providers: oidc: cors: option 'allowed_origins' contains an invalid value '%s' as it has a %s: origins must only be scheme, hostname, and an optional port"
 	errFmtOIDCCORSInvalidOriginWildcard            = "identity_providers: oidc: cors: option 'allowed_origins' contains the wildcard origin '*' with more than one origin but the wildcard origin must be defined by itself"
