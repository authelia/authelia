package validator

import (
	"regexp"

<<<<<<< HEAD
	"github.com/duo-labs/webauthn/protocol"
=======
	"github.com/authelia/authelia/v4/internal/oidc"
>>>>>>> 3c81e75d
)

const (
	loopback           = "127.0.0.1"
	oauth2InstalledApp = "urn:ietf:wg:oauth:2.0:oob"
)

// Policy constants.
const (
	policyBypass    = "bypass"
	policyOneFactor = "one_factor"
	policyTwoFactor = "two_factor"
	policyDeny      = "deny"
)

// Hashing constants.
const (
	hashArgon2id = "argon2id"
	hashSHA512   = "sha512"
)

// Scheme constants.
const (
	schemeLDAP  = "ldap"
	schemeLDAPS = "ldaps"
	schemeHTTP  = "http"
	schemeHTTPS = "https"
)

// Test constants.
const (
	testBadTimer      = "-1"
	testInvalidPolicy = "invalid"
	testJWTSecret     = "a_secret"
	testLDAPBaseDN    = "base_dn"
	testLDAPPassword  = "password"
	testLDAPURL       = "ldap://ldap"
	testLDAPUser      = "user"
	testModeDisabled  = "disable"
	testTLSCert       = "/tmp/cert.pem"
	testTLSKey        = "/tmp/key.pem"
	testEncryptionKey = "a_not_so_secure_encryption_key"
)

// Notifier Error constants.
const (
	errFmtNotifierMultipleConfigured = "notifier: please ensure only one of the 'smtp' or 'filesystem' notifier is configured"
	errFmtNotifierNotConfigured      = "notifier: you must ensure either the 'smtp' or 'filesystem' notifier " +
		"is configured"
	errFmtNotifierFileSystemFileNameNotConfigured = "notifier: filesystem: option 'filename' is required "
	errFmtNotifierSMTPNotConfigured               = "notifier: smtp: option '%s' is required"
)

// Authentication Backend Error constants.
const (
	errFmtAuthBackendNotConfigured = "authentication_backend: you must ensure either the 'file' or 'ldap' " +
		"authentication backend is configured"
	errFmtAuthBackendMultipleConfigured = "authentication_backend: please ensure only one of the 'file' or 'ldap' " +
		"backend is configured"
	errFmtAuthBackendRefreshInterval = "authentication_backend: option 'refresh_interval' is configured to '%s' but " +
		"it must be either a duration notation or one of 'disable', or 'always': %w"

	errFmtFileAuthBackendPathNotConfigured  = "authentication_backend: file: option 'path' is required"
	errFmtFileAuthBackendPasswordSaltLength = "authentication_backend: file: password: option 'salt_length' " +
		"must be 2 or more but it is configured a '%d'"
	errFmtFileAuthBackendPasswordUnknownAlg = "authentication_backend: file: password: option 'algorithm' " +
		"must be either 'argon2id' or 'sha512' but it is configured as '%s'"
	errFmtFileAuthBackendPasswordInvalidIterations = "authentication_backend: file: password: option " +
		"'iterations' must be 1 or more but it is configured as '%d'"
	errFmtFileAuthBackendPasswordArgon2idInvalidKeyLength = "authentication_backend: file: password: option " +
		"'key_length' must be 16 or more when using algorithm 'argon2id' but it is configured as '%d'"
	errFmtFileAuthBackendPasswordArgon2idInvalidParallelism = "authentication_backend: file: password: option " +
		"'parallelism' must be 1 or more when using algorithm 'argon2id' but it is configured as '%d'"
	errFmtFileAuthBackendPasswordArgon2idInvalidMemory = "authentication_backend: file: password: option 'memory' " +
		"must at least be parallelism multiplied by 8 when using algorithm 'argon2id' " +
		"with parallelism %d it should be at least %d but it is configured as '%d'"

	errFmtLDAPAuthBackendMissingOption = "authentication_backend: ldap: option '%s' is required"
	errFmtLDAPAuthBackendTLSMinVersion = "authentication_backend: ldap: tls: option " +
		"'minimum_tls_version' is invalid: %s: %w"
	errFmtLDAPAuthBackendImplementation = "authentication_backend: ldap: option 'implementation' " +
		"is configured as '%s' but must be one of the following values: '%s'"
	errFmtLDAPAuthBackendFilterReplacedPlaceholders = "authentication_backend: ldap: option " +
		"'%s' has an invalid placeholder: '%s' has been removed, please use '%s' instead"
	errFmtLDAPAuthBackendURLNotParsable = "authentication_backend: ldap: option " +
		"'url' could not be parsed: %w"
	errFmtLDAPAuthBackendURLInvalidScheme = "authentication_backend: ldap: option " +
		"'url' must have either the 'ldap' or 'ldaps' scheme but it is configured as '%s'"
	errFmtLDAPAuthBackendFilterEnclosingParenthesis = "authentication_backend: ldap: option " +
		"'%s' must contain enclosing parenthesis: '%s' should probably be '(%s)'"
	errFmtLDAPAuthBackendFilterMissingPlaceholder = "authentication_backend: ldap: option " +
		"'%s' must contain the placeholder '{%s}' but it is required"
)

// TOTP Error constants.
const (
	errFmtTOTPInvalidAlgorithm = "totp: option 'algorithm' must be one of '%s' but it is configured as '%s'"
	errFmtTOTPInvalidPeriod    = "totp: option 'period' option must be 15 or more but it is configured as '%d'"
	errFmtTOTPInvalidDigits    = "totp: option 'digits' must be 6 or 8 but it is configured as '%d'"
)

// Storage Error constants.
const (
	errStrStorage                            = "storage: configuration for a 'local', 'mysql' or 'postgres' database must be provided"
	errStrStorageEncryptionKeyMustBeProvided = "storage: option 'encryption_key' must is required"
	errStrStorageEncryptionKeyTooShort       = "storage: option 'encryption_key' must be 20 characters or longer"
	errFmtStorageUserPassMustBeProvided      = "storage: %s: option 'username' and 'password' are required" //nolint: gosec
	errFmtStorageOptionMustBeProvided        = "storage: %s: option '%s' is required"
	errFmtStoragePostgreSQLInvalidSSLMode    = "storage: postgres: ssl: option 'mode' must be one of '%s' but it is configured as '%s'"
)

// OpenID Error constants.
const (
	errFmtOIDCNoClientsConfigured = "identity_providers: oidc: option 'clients' must have one or " +
		"more clients configured"
	errFmtOIDCNoPrivateKey = "identity_providers: oidc: option 'issuer_private_key' is required"

	errFmtOIDCClientsDuplicateID = "identity_providers: oidc: one or more clients have the same id but all client" +
		"id's must be unique"
	errFmtOIDCClientsWithEmptyID = "identity_providers: oidc: one or more clients have been configured with " +
		"an empty id"

	errFmtOIDCClientInvalidSecret       = "identity_providers: oidc: client '%s': option 'secret' is required"
	errFmtOIDCClientPublicInvalidSecret = "identity_providers: oidc: client '%s': option 'secret' is " +
		"required to be empty when option 'public' is true"
	errFmtOIDCClientRedirectURI = "identity_providers: oidc: client '%s': option 'redirect_uris' has an " +
		"invalid value: redirect uri '%s' must have a scheme of 'http' or 'https' but '%s' is configured"
	errFmtOIDCClientRedirectURICantBeParsed = "identity_providers: oidc: client '%s': option 'redirect_uris' has an " +
		"invalid value: redirect uri '%s' could not be parsed: %v"
	errFmtOIDCClientRedirectURIPublic = "identity_providers: oidc: client '%s': option 'redirect_uris' has the" +
		"redirect uri '%s' when option 'public' is false but this is invalid as this uri is not valid " +
		"for the openid connect confidential client type"
	errFmtOIDCClientRedirectURIAbsolute = "identity_providers: oidc: client '%s': option 'redirect_uris' has an " +
		"invalid value: redirect uri '%s' must have the scheme 'http' or 'https' but it has no scheme"
	errFmtOIDCClientInvalidPolicy = "identity_providers: oidc: client '%s': option 'policy' must be 'one_factor' " +
		"or 'two_factor' but it is configured as '%s'"
	errFmtOIDCClientInvalidEntry = "identity_providers: oidc: client '%s': option '%s' must only have the values " +
		"'%s' but one option is configured as '%s'"
	errFmtOIDCClientInvalidUserinfoAlgorithm = "identity_providers: oidc: client '%s': option " +
		"'userinfo_signing_algorithm' must be one of '%s' but it is configured as '%s'"
	errFmtOIDCServerInsecureParameterEntropy = "openid connect provider: SECURITY ISSUE - minimum parameter entropy is " +
		"configured to an unsafe value, it should be above 8 but it's configured to %d"
)

<<<<<<< HEAD
// Webauthn Error constants.
const (
	errFmtWebauthnConveyancePreference = "webauthn: option 'attestation_conveyance_preference' must be one of '%s' but it is configured as '%s'"
	errFmtWebauthnUserVerification     = "webauthn: option 'user_verification' must be one of 'discouraged', 'preferred', 'required' but it is configured as '%s'"
	errFmtWebauthnParseTimeout         = "webauthn: option 'timeout' could not be parsed: %w"
=======
// Access Control error constants.
const (
	errFmtAccessControlDefaultPolicyValue = "access control: option 'default_policy' must be one of '%s' but it is " +
		"configured as '%s'"
	errFmtAccessControlDefaultPolicyWithoutRules = "access control: 'default_policy' option '%s' is invalid: when " +
		"no rules are specified it must be 'two_factor' or 'one_factor'"
	errFmtAccessControlNetworkGroupIPCIDRInvalid = "access control: networks: network group '%s' is invalid: the " +
		"network '%s' is not a valid IP or CIDR notation"
	errFmtAccessControlWarnNoRulesDefaultPolicy = "access control: no rules have been specified so the " +
		"'default_policy' of '%s' is going to be applied to all requests"
	errFmtAccessControlRuleNoDomains = "access control: rule %s: rule is invalid: must have the option " +
		"'domain' configured"
	errFmtAccessControlRuleInvalidPolicy = "access control: rule %s: rule 'policy' option '%s' " +
		"is invalid: must be one of 'deny', 'two_factor', 'one_factor' or 'bypass'"
	errAccessControlRuleBypassPolicyInvalidWithSubjects = "access control: rule %s: 'policy' option 'bypass' is " +
		"not supported when 'subject' option is configured: see " +
		"https://www.authelia.com/docs/configuration/access-control.html#bypass"
	errFmtAccessControlRuleNetworksInvalid = "access control: rule %s: the network '%s' is not a " +
		"valid Group Name, IP, or CIDR notation"
	errFmtAccessControlRuleResourceInvalid = "access control: rule %s: 'resources' option '%s' is " +
		"invalid: %w"
	errFmtAccessControlRuleSubjectInvalid = "access control: rule %s: 'subject' option '%s' is " +
		"invalid: must start with 'user:' or 'group:'"
	errFmtAccessControlRuleMethodInvalid = "access control: rule %s: 'methods' option '%s' is " +
		"invalid: must be one of '%s'"
)

// Theme Error constants.
const (
	errFmtThemeName = "option 'theme' must be one of '%s' but it is configured as '%s'"
)

// NTP Error constants.
const (
	errFmtNTPVersion   = "ntp: option 'version' must be either 3 or 4 but it is configured as '%d'"
	errFmtNTPMaxDesync = "ntp: option 'max_desync' can't be parsed: %w"
)

// Session error constants.
const (
	errFmtSessionCouldNotParseDuration    = "session: option '%s' could not be parsed: %w"
	errFmtSessionOptionRequired           = "session: option '%s' is required"
	errFmtSessionDomainMustBeRoot         = "session: option 'domain' must be the domain you wish to protect not a wildcard domain but it is configured as '%s'"
	errFmtSessionSameSite                 = "session: option 'same_site' must be one of '%s' but is configured as '%s'"
	errFmtSessionSecretRequired           = "session: option 'secret' is required when using the '%s' provider"
	errFmtSessionRedisPortRange           = "session: redis: option 'port' must be between 1 and 65535 but is configured as '%d'"
	errFmtSessionRedisHostRequired        = "session: redis: option 'host' is required"
	errFmtSessionRedisHostOrNodesRequired = "session: redis: option 'host' or the 'high_availability' option 'nodes' is required"

	errFmtSessionRedisSentinelMissingName     = "session: redis: high_availability: option 'sentinel_name' is required"
	errFmtSessionRedisSentinelNodeHostMissing = "session: redis: high_availability: option 'nodes': option 'host' is required for each node but one or more nodes are missing this"
)

// Regulation Error Consts.
const (
	errFmtRegulationParseDuration              = "regulation: option '%s' could not be parsed: %w"
	errFmtRegulationFindTimeGreaterThanBanTime = "regulation: option 'find_time' must be less than or equal to option 'ban_time'"
)

// Server Error constants.
const (
	errFmtServerTLSCert = "server: tls: option 'key' must also be accompanied by option 'certificate'"
	errFmtServerTLSKey  = "server: tls: option 'certificate' must also be accompanied by option 'key'"

	errFmtServerPathNoForwardSlashes = "server: option 'path' must not contain any forward slashes"
	errFmtServerPathAlphaNum         = "server: option 'path' must only contain alpha numeric characters"
	errFmtServerBufferSize           = "server: option '%s_buffer_size' must be above 0 but it is configured as '%d'"
>>>>>>> 3c81e75d
)

// Error constants.
const (
	/*
		errFmtDeprecatedConfigurationKey = "the %s configuration option is deprecated and will be " +
			"removed in %s, please use %s instead"

		Uncomment for use when deprecating keys.

		TODO: Create a method from within Koanf to automatically remap deprecated keys and produce warnings.
		TODO (cont): The main consideration is making sure we do not overwrite the destination key name if it already exists.
	*/

	errFmtReplacedConfigurationKey = "invalid configuration key '%s' was replaced by '%s'"

	errFmtLoggingLevelInvalid = "log: option 'level' must be one of '%s' but it is configured as '%s'"

	errFileHashing  = "config key incorrect: authentication_backend.file.hashing should be authentication_backend.file.password"
	errFilePHashing = "config key incorrect: authentication_backend.file.password_hashing should be authentication_backend.file.password"
	errFilePOptions = "config key incorrect: authentication_backend.file.password_options should be authentication_backend.file.password"
)

<<<<<<< HEAD
var validWebauthnConveyancePreferences = []string{string(protocol.PreferNoAttestation), string(protocol.PreferIndirectAttestation), string(protocol.PreferDirectAttestation)}
var validWebauthnUserVerificationRequirement = []string{string(protocol.VerificationDiscouraged), string(protocol.VerificationPreferred), string(protocol.VerificationRequired)}

var validLoggingLevels = []string{"trace", "debug", "info", "warn", "error"}
var validHTTPRequestMethods = []string{"GET", "HEAD", "POST", "PUT", "PATCH", "DELETE", "TRACE", "CONNECT", "OPTIONS"}
=======
var validStoragePostgreSQLSSLModes = []string{testModeDisabled, "require", "verify-ca", "verify-full"}

var validThemeNames = []string{"light", "dark", "grey", "auto"}

var validSessionSameSiteValues = []string{"none", "lax", "strict"}

var validLoLevels = []string{"trace", "debug", "info", "warn", "error"}

var validACLRuleMethods = []string{"GET", "HEAD", "POST", "PUT", "PATCH", "DELETE", "TRACE", "CONNECT", "OPTIONS"}
var validACLRulePolicies = []string{policyBypass, policyOneFactor, policyTwoFactor, policyDeny}
>>>>>>> 3c81e75d

var validOIDCScopes = []string{oidc.ScopeOpenID, oidc.ScopeEmail, oidc.ScopeProfile, oidc.ScopeGroups, "offline_access"}
var validOIDCGrantTypes = []string{"implicit", "refresh_token", "authorization_code", "password", "client_credentials"}
var validOIDCResponseModes = []string{"form_post", "query", "fragment"}
var validOIDCUserinfoAlgorithms = []string{"none", "RS256"}

var reKeyReplacer = regexp.MustCompile(`\[\d+]`)

// ValidKeys is a list of valid keys that are not secret names. For the sake of consistency please place any secret in
// the secret names map and reuse it in relevant sections.
var ValidKeys = []string{
	// Root Keys.
	"certificates_directory",
	"theme",
	"default_redirection_url",
	"jwt_secret",

	// Log keys.
	"log.level",
	"log.format",
	"log.file_path",
	"log.keep_stdout",

	// Server Keys.
	"server.host",
	"server.port",
	"server.read_buffer_size",
	"server.write_buffer_size",
	"server.path",
	"server.asset_path",
	"server.enable_pprof",
	"server.enable_expvars",
	"server.disable_healthcheck",
	"server.tls.key",
	"server.tls.certificate",
	"server.headers.csp_template",

	// TOTP Keys.
	"totp.disable",
	"totp.issuer",
	"totp.algorithm",
	"totp.digits",
	"totp.period",
	"totp.skew",

	// Webauthn Keys.
	"webauthn.disable",
	"webauthn.display_name",
	"webauthn.attestation_conveyance_preference",
	"webauthn.user_verification",
	"webauthn.timeout",

	// DUO API Keys.
	"duo_api.hostname",
	"duo_api.enable_self_enrollment",
	"duo_api.secret_key",
	"duo_api.integration_key",

	// Access Control Keys.
	"access_control.default_policy",
	"access_control.networks",
	"access_control.rules",
	"access_control.rules[].domain",
	"access_control.rules[].methods",
	"access_control.rules[].networks",
	"access_control.rules[].subject",
	"access_control.rules[].policy",
	"access_control.rules[].resources",

	// Session Keys.
	"session.name",
	"session.domain",
	"session.secret",
	"session.same_site",
	"session.expiration",
	"session.inactivity",
	"session.remember_me_duration",

	// Redis Session Keys.
	"session.redis.host",
	"session.redis.port",
	"session.redis.username",
	"session.redis.password",
	"session.redis.database_index",
	"session.redis.maximum_active_connections",
	"session.redis.minimum_idle_connections",
	"session.redis.tls.minimum_version",
	"session.redis.tls.skip_verify",
	"session.redis.tls.server_name",
	"session.redis.high_availability.sentinel_name",
	"session.redis.high_availability.sentinel_password",
	"session.redis.high_availability.nodes",
	"session.redis.high_availability.route_by_latency",
	"session.redis.high_availability.route_randomly",
	"session.redis.timeouts.dial",
	"session.redis.timeouts.idle",
	"session.redis.timeouts.pool",
	"session.redis.timeouts.read",
	"session.redis.timeouts.write",

	"storage.encryption_key",

	// Local Storage Keys.
	"storage.local.path",

	// MySQL Storage Keys.
	"storage.mysql.host",
	"storage.mysql.port",
	"storage.mysql.database",
	"storage.mysql.username",
	"storage.mysql.password",
	"storage.mysql.timeout",

	// PostgreSQL Storage Keys.
	"storage.postgres.host",
	"storage.postgres.port",
	"storage.postgres.database",
	"storage.postgres.username",
	"storage.postgres.password",
	"storage.postgres.timeout",
	"storage.postgres.schema",
	"storage.postgres.ssl.mode",
	"storage.postgres.ssl.root_certificate",
	"storage.postgres.ssl.certificate",
	"storage.postgres.ssl.key",

	"storage.postgres.sslmode", // Deprecated. TODO: Remove in v4.36.0.

	// FileSystem Notifier Keys.
	"notifier.filesystem.filename",
	"notifier.disable_startup_check",

	// SMTP Notifier Keys.
	"notifier.smtp.host",
	"notifier.smtp.port",
	"notifier.smtp.timeout",
	"notifier.smtp.username",
	"notifier.smtp.password",
	"notifier.smtp.identifier",
	"notifier.smtp.sender",
	"notifier.smtp.subject",
	"notifier.smtp.startup_check_address",
	"notifier.smtp.disable_require_tls",
	"notifier.smtp.disable_html_emails",
	"notifier.smtp.tls.minimum_version",
	"notifier.smtp.tls.skip_verify",
	"notifier.smtp.tls.server_name",

	// Regulation Keys.
	"regulation.max_retries",
	"regulation.find_time",
	"regulation.ban_time",

	// Authentication Backend Keys.
	"authentication_backend.disable_reset_password",
	"authentication_backend.refresh_interval",

	// LDAP Authentication Backend Keys.
	"authentication_backend.ldap.implementation",
	"authentication_backend.ldap.url",
	"authentication_backend.ldap.timeout",
	"authentication_backend.ldap.base_dn",
	"authentication_backend.ldap.username_attribute",
	"authentication_backend.ldap.additional_users_dn",
	"authentication_backend.ldap.users_filter",
	"authentication_backend.ldap.additional_groups_dn",
	"authentication_backend.ldap.groups_filter",
	"authentication_backend.ldap.group_name_attribute",
	"authentication_backend.ldap.mail_attribute",
	"authentication_backend.ldap.display_name_attribute",
	"authentication_backend.ldap.user",
	"authentication_backend.ldap.password",
	"authentication_backend.ldap.start_tls",
	"authentication_backend.ldap.tls.minimum_version",
	"authentication_backend.ldap.tls.skip_verify",
	"authentication_backend.ldap.tls.server_name",

	// File Authentication Backend Keys.
	"authentication_backend.file.path",
	"authentication_backend.file.password.algorithm",
	"authentication_backend.file.password.iterations",
	"authentication_backend.file.password.key_length",
	"authentication_backend.file.password.salt_length",
	"authentication_backend.file.password.memory",
	"authentication_backend.file.password.parallelism",

	// Identity Provider Keys.
	"identity_providers.oidc.hmac_secret",
	"identity_providers.oidc.issuer_private_key",
	"identity_providers.oidc.id_token_lifespan",
	"identity_providers.oidc.access_token_lifespan",
	"identity_providers.oidc.refresh_token_lifespan",
	"identity_providers.oidc.authorize_code_lifespan",
	"identity_providers.oidc.enable_client_debug_messages",
	"identity_providers.oidc.minimum_parameter_entropy",
	"identity_providers.oidc.clients",
	"identity_providers.oidc.clients[].id",
	"identity_providers.oidc.clients[].description",
	"identity_providers.oidc.clients[].secret",
	"identity_providers.oidc.clients[].redirect_uris",
	"identity_providers.oidc.clients[].authorization_policy",
	"identity_providers.oidc.clients[].scopes",
	"identity_providers.oidc.clients[].grant_types",
	"identity_providers.oidc.clients[].response_types",

	// NTP keys.
	"ntp.address",
	"ntp.version",
	"ntp.max_desync",
	"ntp.disable_startup_check",
	"ntp.disable_failure",
}

var replacedKeys = map[string]string{
	"authentication_backend.ldap.skip_verify":         "authentication_backend.ldap.tls.skip_verify",
	"authentication_backend.ldap.minimum_tls_version": "authentication_backend.ldap.tls.minimum_version",
	"notifier.smtp.disable_verify_cert":               "notifier.smtp.tls.skip_verify",
	"logs_level":                                      "log.level",
	"logs_file_path":                                  "log.file_path",
	"log_level":                                       "log.level",
	"log_file_path":                                   "log.file_path",
	"log_format":                                      "log.format",
	"host":                                            "server.host",
	"port":                                            "server.port",
	"tls_key":                                         "server.tls.key",
	"tls_cert":                                        "server.tls.certificate",
}

var specificErrorKeys = map[string]string{
	"google_analytics": "config key removed: google_analytics - this functionality has been deprecated",
	"notifier.smtp.trusted_cert": "invalid configuration key 'notifier.smtp.trusted_cert' it has been removed, " +
		"option has been replaced by the global option 'certificates_directory'",

	"authentication_backend.file.password_options.algorithm":   errFilePOptions,
	"authentication_backend.file.password_options.iterations":  errFilePOptions,
	"authentication_backend.file.password_options.key_length":  errFilePOptions,
	"authentication_backend.file.password_options.salt_length": errFilePOptions,
	"authentication_backend.file.password_options.memory":      errFilePOptions,
	"authentication_backend.file.password_options.parallelism": errFilePOptions,
	"authentication_backend.file.password_hashing.algorithm":   errFilePHashing,
	"authentication_backend.file.password_hashing.iterations":  errFilePHashing,
	"authentication_backend.file.password_hashing.key_length":  errFilePHashing,
	"authentication_backend.file.password_hashing.salt_length": errFilePHashing,
	"authentication_backend.file.password_hashing.memory":      errFilePHashing,
	"authentication_backend.file.password_hashing.parallelism": errFilePHashing,
	"authentication_backend.file.hashing.algorithm":            errFileHashing,
	"authentication_backend.file.hashing.iterations":           errFileHashing,
	"authentication_backend.file.hashing.key_length":           errFileHashing,
	"authentication_backend.file.hashing.salt_length":          errFileHashing,
	"authentication_backend.file.hashing.memory":               errFileHashing,
	"authentication_backend.file.hashing.parallelism":          errFileHashing,
}<|MERGE_RESOLUTION|>--- conflicted
+++ resolved
@@ -3,11 +3,9 @@
 import (
 	"regexp"
 
-<<<<<<< HEAD
 	"github.com/duo-labs/webauthn/protocol"
-=======
+
 	"github.com/authelia/authelia/v4/internal/oidc"
->>>>>>> 3c81e75d
 )
 
 const (
@@ -152,13 +150,13 @@
 		"configured to an unsafe value, it should be above 8 but it's configured to %d"
 )
 
-<<<<<<< HEAD
 // Webauthn Error constants.
 const (
 	errFmtWebauthnConveyancePreference = "webauthn: option 'attestation_conveyance_preference' must be one of '%s' but it is configured as '%s'"
 	errFmtWebauthnUserVerification     = "webauthn: option 'user_verification' must be one of 'discouraged', 'preferred', 'required' but it is configured as '%s'"
 	errFmtWebauthnParseTimeout         = "webauthn: option 'timeout' could not be parsed: %w"
-=======
+)
+
 // Access Control error constants.
 const (
 	errFmtAccessControlDefaultPolicyValue = "access control: option 'default_policy' must be one of '%s' but it is " +
@@ -226,7 +224,6 @@
 	errFmtServerPathNoForwardSlashes = "server: option 'path' must not contain any forward slashes"
 	errFmtServerPathAlphaNum         = "server: option 'path' must only contain alpha numeric characters"
 	errFmtServerBufferSize           = "server: option '%s_buffer_size' must be above 0 but it is configured as '%d'"
->>>>>>> 3c81e75d
 )
 
 // Error constants.
@@ -250,24 +247,19 @@
 	errFilePOptions = "config key incorrect: authentication_backend.file.password_options should be authentication_backend.file.password"
 )
 
-<<<<<<< HEAD
+var validStoragePostgreSQLSSLModes = []string{testModeDisabled, "require", "verify-ca", "verify-full"}
+
+var validThemeNames = []string{"light", "dark", "grey", "auto"}
+
+var validSessionSameSiteValues = []string{"none", "lax", "strict"}
+
+var validLoLevels = []string{"trace", "debug", "info", "warn", "error"}
+
 var validWebauthnConveyancePreferences = []string{string(protocol.PreferNoAttestation), string(protocol.PreferIndirectAttestation), string(protocol.PreferDirectAttestation)}
 var validWebauthnUserVerificationRequirement = []string{string(protocol.VerificationDiscouraged), string(protocol.VerificationPreferred), string(protocol.VerificationRequired)}
 
-var validLoggingLevels = []string{"trace", "debug", "info", "warn", "error"}
-var validHTTPRequestMethods = []string{"GET", "HEAD", "POST", "PUT", "PATCH", "DELETE", "TRACE", "CONNECT", "OPTIONS"}
-=======
-var validStoragePostgreSQLSSLModes = []string{testModeDisabled, "require", "verify-ca", "verify-full"}
-
-var validThemeNames = []string{"light", "dark", "grey", "auto"}
-
-var validSessionSameSiteValues = []string{"none", "lax", "strict"}
-
-var validLoLevels = []string{"trace", "debug", "info", "warn", "error"}
-
 var validACLRuleMethods = []string{"GET", "HEAD", "POST", "PUT", "PATCH", "DELETE", "TRACE", "CONNECT", "OPTIONS"}
 var validACLRulePolicies = []string{policyBypass, policyOneFactor, policyTwoFactor, policyDeny}
->>>>>>> 3c81e75d
 
 var validOIDCScopes = []string{oidc.ScopeOpenID, oidc.ScopeEmail, oidc.ScopeProfile, oidc.ScopeGroups, "offline_access"}
 var validOIDCGrantTypes = []string{"implicit", "refresh_token", "authorization_code", "password", "client_credentials"}
