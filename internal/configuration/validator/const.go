--- conflicted
+++ resolved
@@ -1,58 +1,31 @@
 package validator
 
-<<<<<<< HEAD
 import "regexp"
-=======
-const (
-	errFmtDeprecatedConfigurationKey = "[DEPRECATED] The %s configuration option is deprecated and will be " +
-		"removed in %s, please use %s instead"
-	errFmtReplacedConfigurationKey = "invalid configuration key '%s' was replaced by '%s'"
-
-	errFmtLoggingLevelInvalid = "the log level '%s' is invalid, must be one of: %s"
-
-	errFmtSessionSecretRedisProvider      = "The session secret must be set when using the %s session provider"
-	errFmtSessionRedisPortRange           = "The port must be between 1 and 65535 for the %s session provider"
-	errFmtSessionRedisHostRequired        = "The host must be provided when using the %s session provider"
-	errFmtSessionRedisHostOrNodesRequired = "Either the host or a node must be provided when using the %s session provider"
-
-	errFmtOIDCServerClientRedirectURI = "OIDC Client with ID '%s' redirect URI %s has an invalid scheme '%s', " +
-		"should be http or https"
-	errFmtOIDCServerClientRedirectURICantBeParsed = "OIDC Client with ID '%s' has an invalid redirect URI '%s' " +
-		"could not be parsed: %v"
-	errFmtOIDCServerClientInvalidPolicy = "OIDC Client with ID '%s' has an invalid policy '%s', " +
-		"should be either 'one_factor' or 'two_factor'"
-	errFmtOIDCServerClientInvalidSecret = "OIDC Client with ID '%s' has an empty secret" //nolint:gosec
-	errFmtOIDCServerClientInvalidScope  = "OIDC Client with ID '%s' has an invalid scope '%s', " +
-		"must be one of: '%s'"
-	errFmtOIDCServerClientInvalidGrantType = "OIDC Client with ID '%s' has an invalid grant type '%s', " +
-		"must be one of: '%s'"
-	errFmtOIDCServerClientInvalidResponseMode = "OIDC Client with ID '%s' has an invalid response mode '%s', " +
-		"must be one of: '%s'"
-	errFmtOIDCServerInsecureParameterEntropy = "SECURITY ISSUE: OIDC minimum parameter entropy is configured to an " +
-		"unsafe value, it should be above 8 but it's configured to %d."
-
-	errFileHashing = "config key incorrect: authentication_backend.file.hashing should be " +
-		"authentication_backend.file.password"
-	errFilePHashing = "config key incorrect: authentication_backend.file.password_hashing should be " +
-		"authentication_backend.file.password"
-	errFilePOptions = "config key incorrect: authentication_backend.file.password_options should be " +
-		"authentication_backend.file.password"
->>>>>>> ef549f85
-
-const (
-	bypassPolicy    = "bypass"
-	oneFactorPolicy = "one_factor"
-	twoFactorPolicy = "two_factor"
-	denyPolicy      = "deny"
-
-	argon2id = "argon2id"
-	sha512   = "sha512"
-
+
+// Policy constants.
+const (
+	policyBypass    = "bypass"
+	policyOneFactor = "one_factor"
+	policyTwoFactor = "two_factor"
+	policyDeny      = "deny"
+)
+
+// Hashing constants.
+const (
+	hashArgon2id = "argon2id"
+	hashSHA512   = "sha512"
+)
+
+// Scheme constants.
+const (
 	schemeLDAP  = "ldap"
 	schemeLDAPS = "ldaps"
 	schemeHTTP  = "http"
 	schemeHTTPS = "https"
-
+)
+
+// Test constants.
+const (
 	testBadTimer      = "-1"
 	testInvalidPolicy = "invalid"
 	testJWTSecret     = "a_secret"
@@ -78,22 +51,29 @@
 	errFmtSessionRedisHostRequired        = "the host must be provided when using the %s session provider"
 	errFmtSessionRedisHostOrNodesRequired = "either the host or a node must be provided when using the %s session provider"
 
-	errOAuthOIDCServerClientRedirectURIFmt               = "openid connect provider: client with ID '%s' redirect URI %s has an invalid scheme %s, should be http or https"
-	errOAuthOIDCServerClientRedirectURICantBeParsedFmt   = "openid connect provider: client with ID '%s' has an invalid redirect URI '%s' could not be parsed: %v"
-	errIdentityProvidersOIDCServerClientInvalidPolicyFmt = "openid connect provider: client with ID '%s' has an invalid policy '%s', should be either 'one_factor' or 'two_factor'"
-	errIdentityProvidersOIDCServerClientInvalidSecFmt    = "openid connect provider: client with ID '%s' has an empty secret"
-
-<<<<<<< HEAD
+	errFmtOIDCClientInvalidSecret = "openid connect provider: client with ID '%s' has an empty secret"
+
+	errFmtOIDCClientRedirectURI = "openid connect provider: client with ID '%s' redirect URI %s has an " +
+		"invalid scheme %s, should be http or https"
+	errFmtOIDCClientRedirectURICantBeParsed = "openid connect provider: client with ID '%s' has an invalid redirect " +
+		"URI '%s' could not be parsed: %v"
+	errFmtOIDCClientInvalidPolicy = "openid connect provider: client with ID '%s' has an invalid policy " +
+		"'%s', should be either 'one_factor' or 'two_factor'"
+	errFmtOIDCClientInvalidScope = "openid connect provider: client with ID '%s' has an invalid scope " +
+		"'%s', must be one of: '%s'"
+	errFmtOIDCClientInvalidGrantType = "openid connect provider: client with ID '%s' has an invalid grant type " +
+		"'%s', must be one of: '%s'"
+	errFmtOIDCClientInvalidResponseMode = "openid connect provider: client with ID '%s' has an invalid response mode " +
+		"'%s', must be one of: '%s'"
+	errFmtOIDCServerInsecureParameterEntropy = "SECURITY ISSUE: openid connect provider minimum parameter entropy is " +
+		"configured to an unsafe value, it should be above 8 but it's configured to %d."
+
 	errFileHashing  = "config key incorrect: authentication_backend.file.hashing should be authentication_backend.file.password"
 	errFilePHashing = "config key incorrect: authentication_backend.file.password_hashing should be authentication_backend.file.password"
 	errFilePOptions = "config key incorrect: authentication_backend.file.password_options should be authentication_backend.file.password"
 
 	errAccessControlInvalidPolicyWithSubjects = "policy [bypass] for rule #%d domain %s with subjects %s is invalid. It is " +
 		"not supported to configure both policy bypass and subjects. For more information see: " +
-=======
-	errAccessControlInvalidPolicyWithSubjects = "Policy [bypass] for rule #%d domain %s with subjects %s is invalid. " +
-		"It is not supported to configure both policy bypass and subjects. For more information see: " +
->>>>>>> ef549f85
 		"https://www.authelia.com/docs/configuration/access-control.html#combining-subjects-and-the-bypass-policy"
 )
 
@@ -103,22 +83,6 @@
 var validOIDCResponseModes = []string{"form_post", "query", "fragment"}
 
 var validRequestMethods = []string{"GET", "HEAD", "POST", "PUT", "PATCH", "DELETE", "TRACE", "CONNECT", "OPTIONS"}
-
-// SecretNames contains a map of secret names.
-var SecretNames = map[string]string{
-	"JWTSecret":             "jwt_secret",
-	"SessionSecret":         "session.secret",
-	"DUOSecretKey":          "duo_api.secret_key",
-	"RedisPassword":         "session.redis.password",
-	"RedisSentinelPassword": "session.redis.high_availability.sentinel_password",
-
-	"LDAPPassword":                  "authentication_backend.ldap.password",
-	"SMTPPassword":                  "notifier.smtp.password",
-	"MySQLPassword":                 "storage.mysql.password",
-	"PostgreSQLPassword":            "storage.postgres.password",
-	"OpenIDConnectHMACSecret":       "identity_providers.oidc.hmac_secret",
-	"OpenIDConnectIssuerPrivateKey": "identity_providers.oidc.issuer_private_key",
-}
 
 var reKeyReplacer = regexp.MustCompile(`\[\d+]`)
 
@@ -287,8 +251,12 @@
 	// Identity Provider Keys.
 	"identity_providers.oidc.hmac_secret",
 	"identity_providers.oidc.issuer_private_key",
+	"identity_providers.oidc.id_token_lifespan",
+	"identity_providers.oidc.access_token_lifespan",
+	"identity_providers.oidc.refresh_token_lifespan",
+	"identity_providers.oidc.authorize_code_lifespan",
+	"identity_providers.oidc.enable_client_debug_messages",
 	"identity_providers.oidc.clients",
-<<<<<<< HEAD
 	"identity_providers.oidc.clients[].id",
 	"identity_providers.oidc.clients[].description",
 	"identity_providers.oidc.clients[].secret",
@@ -297,13 +265,6 @@
 	"identity_providers.oidc.clients[].scopes",
 	"identity_providers.oidc.clients[].grant_types",
 	"identity_providers.oidc.clients[].response_types",
-=======
-	"identity_providers.oidc.id_token_lifespan",
-	"identity_providers.oidc.access_token_lifespan",
-	"identity_providers.oidc.refresh_token_lifespan",
-	"identity_providers.oidc.authorize_code_lifespan",
-	"identity_providers.oidc.enable_client_debug_messages",
->>>>>>> ef549f85
 }
 
 var replacedKeys = map[string]string{
