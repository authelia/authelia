--- conflicted
+++ resolved
@@ -393,13 +393,9 @@
 )
 
 var (
-<<<<<<< HEAD
-	reKeyReplacer       = regexp.MustCompile(`\[\d+]`)
-	reAuthzEndpointName = regexp.MustCompile(`^[a-zA-Z](([a-zA-Z0-9/\._-]*)([a-zA-Z]))?$`)
-=======
 	reKeyReplacer      = regexp.MustCompile(`\[\d+]`)
 	reDomainCharacters = regexp.MustCompile(`^[a-z0-9-]+(\.[a-z0-9-]+)+[a-z0-9]$`)
->>>>>>> 98604dc7
+	reAuthzEndpointName = regexp.MustCompile(`^[a-zA-Z](([a-zA-Z0-9/\._-]*)([a-zA-Z]))?$`)
 )
 
 var replacedKeys = map[string]string{
