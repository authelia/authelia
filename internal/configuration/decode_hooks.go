--- conflicted
+++ resolved
@@ -763,53 +763,6 @@
 	}
 }
 
-<<<<<<< HEAD
-// StringToUUIDHookFunc decodes a string into a uuid.UUID.
-func StringToUUIDHookFunc() mapstructure.DecodeHookFuncType {
-	return func(f reflect.Type, t reflect.Type, data any) (value any, err error) {
-		var ptr bool
-
-		if f.Kind() != reflect.String {
-			return data, nil
-		}
-
-		prefixType := ""
-
-		if t.Kind() == reflect.Ptr {
-			ptr = true
-			prefixType = "*"
-		}
-
-		expectedType := reflect.TypeOf(uuid.UUID{})
-
-		if ptr && t.Elem() != expectedType {
-			return data, nil
-		} else if !ptr && t != expectedType {
-			return data, nil
-		}
-
-		dataStr := data.(string)
-
-		var result uuid.UUID
-
-		if dataStr == "" {
-			if ptr {
-				return (*uuid.UUID)(nil), nil
-			} else {
-				return nil, fmt.Errorf(errFmtDecodeHookCouldNotParseEmptyValue, prefixType, expectedType.String(), errDecodeNonPtrMustHaveValue)
-			}
-		}
-
-		if result, err = uuid.Parse(dataStr); err != nil {
-			return nil, fmt.Errorf(errFmtDecodeHookCouldNotParse, dataStr, prefixType, expectedType.String(), err)
-		}
-
-		if ptr {
-			return &result, nil
-		}
-
-		return result, nil
-=======
 //nolint:gocyclo
 func StringToIPNetworksHookFunc(definitions map[string][]*net.IPNet) mapstructure.DecodeHookFuncType {
 	return func(f reflect.Type, t reflect.Type, data any) (value any, err error) {
@@ -870,6 +823,53 @@
 		}
 
 		return networks, nil
->>>>>>> 684c8e21
+	}
+}
+
+// StringToUUIDHookFunc decodes a string into a uuid.UUID.
+func StringToUUIDHookFunc() mapstructure.DecodeHookFuncType {
+	return func(f reflect.Type, t reflect.Type, data any) (value any, err error) {
+		var ptr bool
+
+		if f.Kind() != reflect.String {
+			return data, nil
+		}
+
+		prefixType := ""
+
+		if t.Kind() == reflect.Ptr {
+			ptr = true
+			prefixType = "*"
+		}
+
+		expectedType := reflect.TypeOf(uuid.UUID{})
+
+		if ptr && t.Elem() != expectedType {
+			return data, nil
+		} else if !ptr && t != expectedType {
+			return data, nil
+		}
+
+		dataStr := data.(string)
+
+		var result uuid.UUID
+
+		if dataStr == "" {
+			if ptr {
+				return (*uuid.UUID)(nil), nil
+			} else {
+				return nil, fmt.Errorf(errFmtDecodeHookCouldNotParseEmptyValue, prefixType, expectedType.String(), errDecodeNonPtrMustHaveValue)
+			}
+		}
+
+		if result, err = uuid.Parse(dataStr); err != nil {
+			return nil, fmt.Errorf(errFmtDecodeHookCouldNotParse, dataStr, prefixType, expectedType.String(), err)
+		}
+
+		if ptr {
+			return &result, nil
+		}
+
+		return result, nil
 	}
 }