--- conflicted
+++ resolved
@@ -257,10 +257,6 @@
 	}
 }
 
-<<<<<<< HEAD
-// StringToPasswordDigestHookFunc decodes a string into a crypt.Digest.
-func StringToPasswordDigestHookFunc(plaintext bool) mapstructure.DecodeHookFuncType {
-=======
 // StringToX509CertificateHookFunc decodes strings to x509.Certificate's.
 func StringToX509CertificateHookFunc() mapstructure.DecodeHookFuncType {
 	return func(f reflect.Type, t reflect.Type, data interface{}) (value interface{}, err error) {
@@ -303,24 +299,13 @@
 
 // StringToX509CertificateChainHookFunc decodes strings to schema.X509CertificateChain's.
 func StringToX509CertificateChainHookFunc() mapstructure.DecodeHookFuncType {
->>>>>>> ab307397
-	return func(f reflect.Type, t reflect.Type, data interface{}) (value interface{}, err error) {
-		var ptr bool
-
-		if f.Kind() != reflect.String {
-			return data, nil
-		}
-
-<<<<<<< HEAD
-		kindStr := "schema.PasswordDigest"
-
-		if t.Kind() == reflect.Ptr {
-			ptr = true
-			kindStr = "*" + kindStr
-		}
-
-		expectedType := reflect.TypeOf(schema.PasswordDigest{})
-=======
+	return func(f reflect.Type, t reflect.Type, data interface{}) (value interface{}, err error) {
+		var ptr bool
+
+		if f.Kind() != reflect.String {
+			return data, nil
+		}
+
 		prefixType := ""
 
 		if t.Kind() == reflect.Ptr {
@@ -329,28 +314,15 @@
 		}
 
 		expectedType := reflect.TypeOf(schema.X509CertificateChain{})
->>>>>>> ab307397
-
-		if ptr && t.Elem() != expectedType {
-			return data, nil
-		} else if !ptr && t != expectedType {
-			return data, nil
-		}
-
-		dataStr := data.(string)
-
-<<<<<<< HEAD
-		var result *schema.PasswordDigest
-
-		if !strings.HasPrefix(dataStr, "$") {
-			dataStr = fmt.Sprintf(crypt.StorageFormatSimple, crypt.AlgorithmPrefixPlainText, dataStr)
-		}
-
-		if dataStr != "" {
-			if result, err = schema.NewPasswordDigest(dataStr, plaintext); err != nil {
-				return nil, fmt.Errorf(errFmtDecodeHookCouldNotParse, dataStr, kindStr, err)
-			}
-=======
+
+		if ptr && t.Elem() != expectedType {
+			return data, nil
+		} else if !ptr && t != expectedType {
+			return data, nil
+		}
+
+		dataStr := data.(string)
+
 		var result *schema.X509CertificateChain
 
 		if dataStr == "" && ptr {
@@ -359,7 +331,6 @@
 
 		if result, err = schema.NewX509CertificateChain(dataStr); err != nil {
 			return nil, fmt.Errorf(errFmtDecodeHookCouldNotParseBasic, prefixType, expectedType, err)
->>>>>>> ab307397
 		}
 
 		if ptr {
@@ -367,17 +338,11 @@
 		}
 
 		if result == nil {
-<<<<<<< HEAD
-			return nil, fmt.Errorf(errFmtDecodeHookCouldNotParseEmptyValue, kindStr, errDecodeNonPtrMustHaveValue)
-=======
 			return schema.X509CertificateChain{}, nil
->>>>>>> ab307397
-		}
-
-		return *result, nil
-	}
-<<<<<<< HEAD
-=======
+		}
+
+		return *result, nil
+	}
 }
 
 // StringToRSAPrivateKeyHookFunc decodes strings to rsa.PrivateKey's.
@@ -418,5 +383,54 @@
 			return nil, fmt.Errorf(errFmtDecodeHookCouldNotParseBasic, "*", expectedType, fmt.Errorf("the data is for a %T not a *%s", r, expectedType))
 		}
 	}
->>>>>>> ab307397
+}
+
+// StringToPasswordDigestHookFunc decodes a string into a crypt.Digest.
+func StringToPasswordDigestHookFunc(plaintext bool) mapstructure.DecodeHookFuncType {
+	return func(f reflect.Type, t reflect.Type, data interface{}) (value interface{}, err error) {
+		var ptr bool
+
+		if f.Kind() != reflect.String {
+			return data, nil
+		}
+
+		prefixType := ""
+
+		if t.Kind() == reflect.Ptr {
+			ptr = true
+			prefixType = "*"
+		}
+
+		expectedType := reflect.TypeOf(schema.PasswordDigest{})
+
+		if ptr && t.Elem() != expectedType {
+			return data, nil
+		} else if !ptr && t != expectedType {
+			return data, nil
+		}
+
+		dataStr := data.(string)
+
+		var result *schema.PasswordDigest
+
+		if !strings.HasPrefix(dataStr, "$") {
+			dataStr = fmt.Sprintf(crypt.StorageFormatSimple, crypt.AlgorithmPrefixPlainText, dataStr)
+		}
+
+		if dataStr != "" {
+			if result, err = schema.NewPasswordDigest(dataStr, plaintext); err != nil {
+				return nil, fmt.Errorf(errFmtDecodeHookCouldNotParse, dataStr, prefixType, expectedType.String(), err)
+			}
+		}
+
+		if ptr {
+			return result, nil
+		}
+
+		if result == nil {
+			return nil, fmt.Errorf(errFmtDecodeHookCouldNotParseEmptyValue, prefixType, expectedType.String(), errDecodeNonPtrMustHaveValue)
+		}
+
+		return *result, nil
+	}
 }