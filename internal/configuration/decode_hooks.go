--- conflicted
+++ resolved
@@ -4,11 +4,8 @@
 	"fmt"
 	"net/mail"
 	"reflect"
-<<<<<<< HEAD
 	"regexp"
-=======
 	"time"
->>>>>>> ed49cc0a
 
 	"github.com/mitchellh/mapstructure"
 
