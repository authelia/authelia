package server

import (
	"fmt"
	"os"

	duoapi "github.com/duosecurity/duo_api_golang"
	"github.com/fasthttp/router"
	"github.com/valyala/fasthttp"
	"github.com/valyala/fasthttp/expvarhandler"
	"github.com/valyala/fasthttp/fasthttpadaptor"
	"github.com/valyala/fasthttp/pprofhandler"

	"github.com/authelia/authelia/internal/configuration/schema"
	"github.com/authelia/authelia/internal/duo"
	"github.com/authelia/authelia/internal/handlers"
	"github.com/authelia/authelia/internal/logging"
	"github.com/authelia/authelia/internal/middlewares"
)

// StartServer start Authelia server with the given configuration and providers.
func StartServer(configuration schema.Configuration, providers middlewares.Providers) {
	autheliaMiddleware := middlewares.AutheliaMiddleware(configuration, providers)
	embeddedAssets := "/public_html"
<<<<<<< HEAD
=======
	rootFiles := []string{"favicon.ico", "manifest.json", "robots.txt"}

	// TODO: Remove in v4.18.0.
	if os.Getenv("PUBLIC_DIR") != "" {
		logging.Logger().Warn("PUBLIC_DIR environment variable has been deprecated, assets are now embedded.")
	}
>>>>>>> fcd0b5e4

	r := router.New()
	r.GET("/", ServeIndex(embeddedAssets, configuration.Server.Path))

	for _, f := range rootFiles {
		r.GET("/"+f, fasthttpadaptor.NewFastHTTPHandler(br.Serve(embeddedAssets)))
	}

	r.GET("/static/{filepath:*}", fasthttpadaptor.NewFastHTTPHandler(br.Serve(embeddedAssets)))

	r.GET("/api/state", autheliaMiddleware(handlers.StateGet))

	r.GET("/api/configuration", autheliaMiddleware(handlers.ConfigurationGet))
	r.GET("/api/configuration/extended", autheliaMiddleware(
		middlewares.RequireFirstFactor(handlers.ExtendedConfigurationGet)))

	r.GET("/api/verify", autheliaMiddleware(handlers.VerifyGet(configuration.AuthenticationBackend)))
	r.HEAD("/api/verify", autheliaMiddleware(handlers.VerifyGet(configuration.AuthenticationBackend)))

	r.POST("/api/firstfactor", autheliaMiddleware(handlers.FirstFactorPost(1000, true)))
	r.POST("/api/logout", autheliaMiddleware(handlers.LogoutPost))

	// Only register endpoints if forgot password is not disabled.
	if !configuration.AuthenticationBackend.DisableResetPassword {
		// Password reset related endpoints.
		r.POST("/api/reset-password/identity/start", autheliaMiddleware(
			handlers.ResetPasswordIdentityStart))
		r.POST("/api/reset-password/identity/finish", autheliaMiddleware(
			handlers.ResetPasswordIdentityFinish))
		r.POST("/api/reset-password", autheliaMiddleware(
			handlers.ResetPasswordPost))
	}

	// Information about the user.
	r.GET("/api/user/info", autheliaMiddleware(
		middlewares.RequireFirstFactor(handlers.UserInfoGet)))
	r.POST("/api/user/info/2fa_method", autheliaMiddleware(
		middlewares.RequireFirstFactor(handlers.MethodPreferencePost)))

	// TOTP related endpoints.
	r.POST("/api/secondfactor/totp/identity/start", autheliaMiddleware(
		middlewares.RequireFirstFactor(handlers.SecondFactorTOTPIdentityStart)))
	r.POST("/api/secondfactor/totp/identity/finish", autheliaMiddleware(
		middlewares.RequireFirstFactor(handlers.SecondFactorTOTPIdentityFinish)))
	r.POST("/api/secondfactor/totp", autheliaMiddleware(
		middlewares.RequireFirstFactor(handlers.SecondFactorTOTPPost(&handlers.TOTPVerifierImpl{
			Period: uint(configuration.TOTP.Period),
			Skew:   uint(*configuration.TOTP.Skew),
		}))))

	// U2F related endpoints.
	r.POST("/api/secondfactor/u2f/identity/start", autheliaMiddleware(
		middlewares.RequireFirstFactor(handlers.SecondFactorU2FIdentityStart)))
	r.POST("/api/secondfactor/u2f/identity/finish", autheliaMiddleware(
		middlewares.RequireFirstFactor(handlers.SecondFactorU2FIdentityFinish)))

	r.POST("/api/secondfactor/u2f/register", autheliaMiddleware(
		middlewares.RequireFirstFactor(handlers.SecondFactorU2FRegister)))

	r.POST("/api/secondfactor/u2f/sign_request", autheliaMiddleware(
		middlewares.RequireFirstFactor(handlers.SecondFactorU2FSignGet)))

	r.POST("/api/secondfactor/u2f/sign", autheliaMiddleware(
		middlewares.RequireFirstFactor(handlers.SecondFactorU2FSignPost(&handlers.U2FVerifierImpl{}))))

	// Configure DUO api endpoint only if configuration exists.
	if configuration.DuoAPI != nil {
		var duoAPI duo.API
		if os.Getenv("ENVIRONMENT") == "dev" {
			duoAPI = duo.NewDuoAPI(duoapi.NewDuoApi(
				configuration.DuoAPI.IntegrationKey,
				configuration.DuoAPI.SecretKey,
				configuration.DuoAPI.Hostname, "", duoapi.SetInsecure()))
		} else {
			duoAPI = duo.NewDuoAPI(duoapi.NewDuoApi(
				configuration.DuoAPI.IntegrationKey,
				configuration.DuoAPI.SecretKey,
				configuration.DuoAPI.Hostname, ""))
		}

		r.POST("/api/secondfactor/duo", autheliaMiddleware(
			middlewares.RequireFirstFactor(handlers.SecondFactorDuoPost(duoAPI))))
	}

	// If trace is set, enable pprofhandler and expvarhandler.
	if configuration.LogLevel == "trace" {
		r.GET("/debug/pprof/{name?}", pprofhandler.PprofHandler)
		r.GET("/debug/vars", expvarhandler.ExpvarHandler)
	}

	r.NotFound = ServeIndex(embeddedAssets, configuration.Server.Path)

	handler := middlewares.LogRequestMiddleware(r.Handler)
	if configuration.Server.Path != "" {
		handler = middlewares.StripPathMiddleware(handler)
	}

	server := &fasthttp.Server{
		ErrorHandler:          autheliaErrorHandler,
		Handler:               handler,
		NoDefaultServerHeader: true,
		ReadBufferSize:        configuration.Server.ReadBufferSize,
		WriteBufferSize:       configuration.Server.WriteBufferSize,
	}

	addrPattern := fmt.Sprintf("%s:%d", configuration.Host, configuration.Port)

	if configuration.TLSCert != "" && configuration.TLSKey != "" {
		logging.Logger().Infof("Authelia is listening for TLS connections on %s", addrPattern)
		logging.Logger().Fatal(server.ListenAndServeTLS(addrPattern, configuration.TLSCert, configuration.TLSKey))
	} else {
		logging.Logger().Infof("Authelia is listening for non-TLS connections on %s", addrPattern)
		logging.Logger().Fatal(server.ListenAndServe(addrPattern))
	}
}<|MERGE_RESOLUTION|>--- conflicted
+++ resolved
@@ -22,15 +22,7 @@
 func StartServer(configuration schema.Configuration, providers middlewares.Providers) {
 	autheliaMiddleware := middlewares.AutheliaMiddleware(configuration, providers)
 	embeddedAssets := "/public_html"
-<<<<<<< HEAD
-=======
 	rootFiles := []string{"favicon.ico", "manifest.json", "robots.txt"}
-
-	// TODO: Remove in v4.18.0.
-	if os.Getenv("PUBLIC_DIR") != "" {
-		logging.Logger().Warn("PUBLIC_DIR environment variable has been deprecated, assets are now embedded.")
-	}
->>>>>>> fcd0b5e4
 
 	r := router.New()
 	r.GET("/", ServeIndex(embeddedAssets, configuration.Server.Path))
