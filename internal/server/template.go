--- conflicted
+++ resolved
@@ -24,11 +24,7 @@
 		logger.Fatalf("Unable to open %s: %s", file, err)
 	}
 
-<<<<<<< HEAD
-	b, err := io.ReadAll(f)
-=======
-	b, err := ioutil.ReadAll(a)
->>>>>>> ad8e844a
+	b, err := io.ReadAll(a)
 	if err != nil {
 		logger.Fatalf("Unable to read %s: %s", file, err)
 	}
