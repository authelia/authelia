package server

const (
	embeddedAssets = "public_html/"
	swaggerAssets  = embeddedAssets + "api/"
	apiFile        = "openapi.yml"
	indexFile      = "index.html"
	logoFile       = "logo.png"
)

<<<<<<< HEAD
var rootFiles = []string{"manifest.json", "robots.txt"}
=======
var (
	rootFiles    = []string{"favicon.ico", "manifest.json", "robots.txt"}
	swaggerFiles = []string{
		"favicon-16x16.png",
		"favicon-32x32.png",
		"index.css",
		"oauth2-redirect.html",
		"swagger-initializer.js",
		"swagger-ui-bundle.js",
		"swagger-ui-bundle.js.map",
		"swagger-ui-es-bundle-core.js",
		"swagger-ui-es-bundle-core.js.map",
		"swagger-ui-es-bundle.js",
		"swagger-ui-es-bundle.js.map",
		"swagger-ui-standalone-preset.js",
		"swagger-ui-standalone-preset.js.map",
		"swagger-ui.css",
		"swagger-ui.css.map",
		"swagger-ui.js",
		"swagger-ui.js.map",
	}

	// Directories excluded from the not found handler proceeding to the next() handler.
	httpServerDirs = []struct {
		name, prefix string
	}{
		{name: "/api", prefix: "/api/"},
		{name: "/.well-known", prefix: "/.well-known/"},
		{name: "/static", prefix: "/static/"},
	}
)
>>>>>>> ee9ce27c

const (
	dev = "dev"
	f   = "false"
	t   = "true"
)

const healthCheckEnv = `# Written by Authelia Process
X_AUTHELIA_HEALTHCHECK=1
X_AUTHELIA_HEALTHCHECK_SCHEME=%s
X_AUTHELIA_HEALTHCHECK_HOST=%s
X_AUTHELIA_HEALTHCHECK_PORT=%d
X_AUTHELIA_HEALTHCHECK_PATH=%s
`

const (
	cspDefaultTemplate    = "default-src 'self'; object-src 'none'; style-src 'self' 'nonce-%s'"
	cspDefaultDevTemplate = "default-src 'self' 'unsafe-eval'; object-src 'none'; style-src 'self' 'nonce-%s'"
	cspNoncePlaceholder   = "${NONCE}"
)<|MERGE_RESOLUTION|>--- conflicted
+++ resolved
@@ -8,11 +8,8 @@
 	logoFile       = "logo.png"
 )
 
-<<<<<<< HEAD
-var rootFiles = []string{"manifest.json", "robots.txt"}
-=======
 var (
-	rootFiles    = []string{"favicon.ico", "manifest.json", "robots.txt"}
+	rootFiles    = []string{"manifest.json", "robots.txt"}
 	swaggerFiles = []string{
 		"favicon-16x16.png",
 		"favicon-32x32.png",
@@ -42,7 +39,6 @@
 		{name: "/static", prefix: "/static/"},
 	}
 )
->>>>>>> ee9ce27c
 
 const (
 	dev = "dev"
