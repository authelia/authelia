--- conflicted
+++ resolved
@@ -52,10 +52,8 @@
 // AutheliaBaseURL the base URL of Authelia service.
 var AutheliaBaseURL = "https://authelia.example.com:9091"
 
-<<<<<<< HEAD
-const stringTrue = "true"
-
 const (
+	t            = "true"
 	testUsername = "john"
 	testPassword = "password"
 )
@@ -73,10 +71,4 @@
 			},
 		},
 	}
-=======
-const (
-	t            = "true"
-	testUsername = "john"
-	testPassword = "password"
->>>>>>> 01b77384
 )