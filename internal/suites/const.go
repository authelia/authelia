--- conflicted
+++ resolved
@@ -2,6 +2,7 @@
 
 import (
 	"fmt"
+	"os"
 
 	"github.com/authelia/authelia/v4/internal/configuration/schema"
 )
@@ -13,14 +14,11 @@
 	Example3DotCom = "example3.com:8080"
 )
 
-<<<<<<< HEAD
 // GetPathPrefix returns the prefix/url_base of the login portal.
 func GetPathPrefix() string {
 	return os.Getenv("PathPrefix")
 }
 
-=======
->>>>>>> 36e817df
 // LoginBaseURLFmt the base URL of the login portal for specified baseDomain.
 func LoginBaseURLFmt(baseDomain string) string {
 	if baseDomain == "" {
