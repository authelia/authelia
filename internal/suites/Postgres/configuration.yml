---
###############################################################
#                Authelia minimal configuration               #
###############################################################

<<<<<<< HEAD
server:
  port: 9091
  tls_cert: /config/ssl/cert.pem
  tls_key: /config/ssl/key.pem
=======
jwt_secret: very_important_secret
default_redirection_url: https://home.example.com:8080/

server:
  port: 9091
  tls:
    certificate: /config/ssl/cert.pem
    key: /config/ssl/key.pem
>>>>>>> 158783a9

log:
  level: debug

authentication_backend:
  file:
    path: /config/users.yml

session:
  secret: unsecure_session_secret
  domain: example.com
  expiration: 3600  # 1 hour
  inactivity: 300  # 5 minutes
  remember_me_duration: 1y

# Configuration of the storage backend used to store data and secrets. i.e. totp data
storage:
  postgres:
    host: postgres
    port: 5432
    database: authelia
    username: admin
    password: password

# TOTP Issuer Name
#
# This will be the issuer name displayed in Google Authenticator
# See: https://github.com/google/google-authenticator/wiki/Key-Uri-Format for more info on issuer names
totp:
  issuer: example.com

access_control:
  default_policy: deny
  rules:
    - domain: "public.example.com"
      policy: bypass
    - domain: "admin.example.com"
      policy: two_factor
    - domain: "secure.example.com"
      policy: two_factor
    - domain: "singlefactor.example.com"
      policy: one_factor

# Configuration of the authentication regulation mechanism.
regulation:
  # Set it to 0 to disable max_retries.
  max_retries: 3

  # The user is banned if the authentication failed `max_retries` times in a `find_time` seconds window.
  find_time: 8

  # The length of time before a banned user can login again.
  ban_time: 10

notifier:
  # Use a SMTP server for sending notifications
  smtp:
    host: smtp
    port: 1025
    sender: admin@example.com
    disable_require_tls: true
...<|MERGE_RESOLUTION|>--- conflicted
+++ resolved
@@ -3,12 +3,6 @@
 #                Authelia minimal configuration               #
 ###############################################################
 
-<<<<<<< HEAD
-server:
-  port: 9091
-  tls_cert: /config/ssl/cert.pem
-  tls_key: /config/ssl/key.pem
-=======
 jwt_secret: very_important_secret
 default_redirection_url: https://home.example.com:8080/
 
@@ -17,7 +11,6 @@
   tls:
     certificate: /config/ssl/cert.pem
     key: /config/ssl/key.pem
->>>>>>> 158783a9
 
 log:
   level: debug
