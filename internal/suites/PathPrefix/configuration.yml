--- conflicted
+++ resolved
@@ -3,17 +3,10 @@
 #                Authelia minimal configuration               #
 ###############################################################
 
-<<<<<<< HEAD
-server:
-  port: 9091
-  tls_cert: /config/ssl/cert.pem
-  tls_key: /config/ssl/key.pem
-=======
 jwt_secret: unsecure_secret
 
 server:
   port: 9091
->>>>>>> 158783a9
   path: auth
   tls:
     certificate: /config/ssl/cert.pem
