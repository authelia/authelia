package suites

import (
	"context"
	"fmt"
	"log"
	"net/url"
	"regexp"
	"testing"
	"time"

	"github.com/stretchr/testify/suite"
)

type OneFactorSuite struct {
	*RodSuite
}

func New1FAScenario() *OneFactorSuite {
	return &OneFactorSuite{
		RodSuite: NewRodSuite(""),
	}
}

func (s *OneFactorSuite) SetupSuite() {
	browser, err := StartRod()

	if err != nil {
		log.Fatal(err)
	}

	s.RodSession = browser
}

func (s *OneFactorSuite) TearDownSuite() {
	err := s.RodSession.Stop()

	if err != nil {
		log.Fatal(err)
	}
}

func (s *OneFactorSuite) SetupTest() {
	s.Page = s.doCreateTab(s.T(), HomeBaseURL)
	s.verifyIsHome(s.T(), s.Page)
}

func (s *OneFactorSuite) TearDownTest() {
	s.collectCoverage(s.Page)
	s.MustClose()
}

func (s *OneFactorSuite) TestShouldNotAuthorizeSecretBeforeOneFactor() {
	ctx, cancel := context.WithTimeout(context.Background(), 60*time.Second)
	defer func() {
		cancel()
		s.collectScreenshot(ctx.Err(), s.Page)
	}()

	targetURL := fmt.Sprintf("%s/secret.html", SingleFactorBaseURL)

	s.doVisit(s.T(), s.Context(ctx), targetURL)

	s.verifyIsFirstFactorPage(s.T(), s.Context(ctx))

	raw := GetLoginBaseURLWithFallbackPrefix(BaseDomain, "/")

	expected, err := url.ParseRequestURI(raw)
	s.Assert().NoError(err)
	s.Require().NotNil(expected)

	query := expected.Query()

	query.Set("rd", targetURL)

	expected.RawQuery = query.Encode()

	rx := regexp.MustCompile(fmt.Sprintf(`^%s(&rm=GET)?$`, regexp.QuoteMeta(expected.String())))

	s.verifyURLIsRegexp(s.T(), s.Context(ctx), rx)
}

func (s *OneFactorSuite) TestShouldAuthorizeSecretAfterOneFactor() {
<<<<<<< HEAD
	ctx, cancel := context.WithTimeout(context.Background(), 15*time.Second)
=======
	ctx, cancel := context.WithTimeout(context.Background(), 20*time.Second)
>>>>>>> 36e817df
	defer func() {
		cancel()
		s.collectScreenshot(ctx.Err(), s.Page)
	}()

	targetURL := fmt.Sprintf("%s/secret.html", SingleFactorBaseURL)
	s.doLoginOneFactor(s.T(), s.Context(ctx), "john", "password", false, BaseDomain, targetURL)
	s.verifySecretAuthorized(s.T(), s.Page)
}

func (s *OneFactorSuite) TestShouldRedirectToSecondFactor() {
	ctx, cancel := context.WithTimeout(context.Background(), 10*time.Second)
	defer func() {
		cancel()
		s.collectScreenshot(ctx.Err(), s.Page)
	}()

	targetURL := fmt.Sprintf("%s/secret.html", AdminBaseURL)
	s.doLoginOneFactor(s.T(), s.Context(ctx), "john", "password", false, BaseDomain, targetURL)
	s.verifyIsSecondFactorPage(s.T(), s.Context(ctx))
}

func (s *OneFactorSuite) TestShouldDenyAccessOnBadPassword() {
	ctx, cancel := context.WithTimeout(context.Background(), 10*time.Second)
	defer func() {
		cancel()
		s.collectScreenshot(ctx.Err(), s.Page)
	}()

	targetURL := fmt.Sprintf("%s/secret.html", AdminBaseURL)
	s.doLoginOneFactor(s.T(), s.Context(ctx), "john", "bad-password", false, BaseDomain, targetURL)
	s.verifyIsFirstFactorPage(s.T(), s.Context(ctx))
	s.verifyNotificationDisplayed(s.T(), s.Context(ctx), "Incorrect username or password.")
}

func TestRunOneFactor(t *testing.T) {
	if testing.Short() {
		t.Skip("skipping suite test in short mode")
	}

	suite.Run(t, New1FAScenario())
}<|MERGE_RESOLUTION|>--- conflicted
+++ resolved
@@ -81,11 +81,7 @@
 }
 
 func (s *OneFactorSuite) TestShouldAuthorizeSecretAfterOneFactor() {
-<<<<<<< HEAD
-	ctx, cancel := context.WithTimeout(context.Background(), 15*time.Second)
-=======
 	ctx, cancel := context.WithTimeout(context.Background(), 20*time.Second)
->>>>>>> 36e817df
 	defer func() {
 		cancel()
 		s.collectScreenshot(ctx.Err(), s.Page)
