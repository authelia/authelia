#
# You can find a documented example of configuration in ./docs/proxies/nginx.md.
#
worker_processes  1;

events {
    worker_connections  1024;
}

http {
    server {
        listen 8080 ssl;
        server_name     login.example.com;

        resolver 127.0.0.11 ipv6=off;
        set $frontend_endpoint http://authelia-frontend:3000;
        set $backend_endpoint https://authelia-backend:9091;
        set $metrics_endpoint http://authelia-backend:9959;

        ssl_certificate     /etc/ssl/server.cert;
        ssl_certificate_key /etc/ssl/server.key;

        add_header Strict-Transport-Security "max-age=31536000; includeSubDomains" always;
        add_header X-Frame-Options "SAMEORIGIN";

        error_page 497 301 =307 https://$host:$server_port$request_uri;

        # Serve the backend API for the portal.
        location /api {
            proxy_set_header  X-Real-IP $remote_addr;

            # Required by Authelia because "trust proxy" option is used.
            # See https://expressjs.com/en/guide/behind-proxies.html
            proxy_set_header  X-Forwarded-Proto $scheme;

            # Required by Authelia to build correct links for identity validation.
            proxy_set_header  X-Forwarded-Host $http_host;
            proxy_set_header  X-Forwarded-URI $request_uri;

            # Needed for network ACLs to work. It appends the IP of the client to the list of IPs
            # and allows Authelia to use it to match the network-based ACLs.
            proxy_set_header  X-Forwarded-For $proxy_add_x_forwarded_for;

            proxy_intercept_errors on;

            proxy_pass        $backend_endpoint;
        }

        location /.well-known {
            # Required by Authelia because "trust proxy" option is used.
            # See https://expressjs.com/en/guide/behind-proxies.html
            proxy_set_header  X-Forwarded-Proto $scheme;

            # Required by Authelia to build correct links for identity validation.
            proxy_set_header  X-Forwarded-Host $http_host;
            proxy_set_header  X-Forwarded-URI $request_uri;

            # Needed for network ACLs to work. It appends the IP of the client to the list of IPs
            # and allows Authelia to use it to match the network-based ACLs.
            proxy_set_header  X-Forwarded-For $proxy_add_x_forwarded_for;

            proxy_intercept_errors on;

            proxy_pass        $backend_endpoint;
        }

        location /locales {
            # Required by Authelia because "trust proxy" option is used.
            # See https://expressjs.com/en/guide/behind-proxies.html
            proxy_set_header  X-Forwarded-Proto $scheme;

            # Required by Authelia to build correct links for identity validation.
            proxy_set_header  X-Forwarded-Host $http_host;
            proxy_set_header  X-Forwarded-URI $request_uri;

            # Needed for network ACLs to work. It appends the IP of the client to the list of IPs
            # and allows Authelia to use it to match the network-based ACLs.
            proxy_set_header  X-Forwarded-For $proxy_add_x_forwarded_for;

            proxy_intercept_errors on;

            proxy_pass        $backend_endpoint;
        }

        location /jwks.json {
            # Required by Authelia because "trust proxy" option is used.
            # See https://expressjs.com/en/guide/behind-proxies.html
            proxy_set_header  X-Forwarded-Proto $scheme;

            # Required by Authelia to build correct links for identity validation.
            proxy_set_header  X-Forwarded-Host $http_host;
            proxy_set_header  X-Forwarded-URI $request_uri;

            # Needed for network ACLs to work. It appends the IP of the client to the list of IPs
            # and allows Authelia to use it to match the network-based ACLs.
            proxy_set_header  X-Forwarded-For $proxy_add_x_forwarded_for;

            proxy_intercept_errors on;

            proxy_pass        $backend_endpoint;
        }

        location /metrics {
            proxy_pass        $metrics_endpoint;
        }

        # Serves the portal application.
        location / {
            # Allow websockets for webpack to auto-reload.
            proxy_http_version 1.1;
            proxy_set_header Upgrade $http_upgrade;
            proxy_set_header Connection "Upgrade";
            proxy_set_header Host $host:$server_port;

            proxy_pass        $frontend_endpoint;
        }
    }

    # Serves the home page.
    server {
        listen 8080 ssl;
        server_name     ~^home\.(.+)$;

        resolver 127.0.0.11 ipv6=off;
        set $upstream_endpoint http://nginx-backend;

        ssl_certificate     /etc/ssl/server.cert;
        ssl_certificate_key /etc/ssl/server.key;

        add_header Strict-Transport-Security "max-age=31536000; includeSubDomains" always;
        add_header X-Frame-Options "SAMEORIGIN";

        error_page 497 301 =307 https://$host:$server_port$request_uri;

        location / {
            proxy_set_header  Host $http_host;
            proxy_pass        $upstream_endpoint;
        }
    }

    # Example configuration of domains protected by Authelia.
    server {
        listen 8080 ssl;
<<<<<<< HEAD
        server_name     ~^public\.(.+)$
                        ~^admin\.(.+)$
                        ~^secure\.(.+)$
                        ~^dev\.(.+)$
                        ~^singlefactor\.(.+)$
                        ~^mx1\.(.+)$
                        ~^mx2\.(.+)$;
=======
        server_name     public.example.com
                        admin.example.com
                        secure.example.com
                        dev.example.com
                        singlefactor.example.com
                        mx1.mail.example.com mx2.mail.example.com;
>>>>>>> 63990a17

        resolver 127.0.0.11 ipv6=off;
        set $upstream_verify https://authelia-backend:9091/api/verify;
        set $upstream_endpoint http://nginx-backend;
        set $upstream_headers http://httpbin:8000/headers;

        ssl_certificate     /etc/ssl/server.cert;
        ssl_certificate_key /etc/ssl/server.key;

        add_header Strict-Transport-Security "max-age=31536000; includeSubDomains" always;
        add_header X-Frame-Options "SAMEORIGIN";

        error_page 497 301 =307 https://$host:$server_port$request_uri;

        # Reverse proxy to the backend. It is protected by Authelia by forwarding authorization checks
        # to the virtual endpoint introduced by nginx and declared in the next block.
        location / {
            auth_request /auth_verify;

            auth_request_set            $user $upstream_http_remote_user;
            proxy_set_header            Remote-User $user;

            auth_request_set            $groups $upstream_http_remote_groups;
            proxy_set_header            Remote-Groups $groups;

            auth_request_set            $name $upstream_http_remote_name;
            proxy_set_header            Remote-Name $name;

            auth_request_set            $email $upstream_http_remote_email;
            proxy_set_header            Remote-Email $email;

            # Route the request to the correct virtual host in the backend.
            proxy_set_header            Host $http_host;

            # Authelia relies on Proxy-Authorization header to authenticate in basic auth.
            # but for the sake of simplicity (because Authorization in supported in most
            # clients) we take Authorization from the frontend and rewrite it to
            # Proxy-Authorization before sending it to Authelia.
            proxy_set_header            Proxy-Authorization $http_authorization;

            # mitigate HTTPoxy Vulnerability
            # https://www.nginx.com/blog/mitigating-the-httpoxy-vulnerability-with-nginx/
            proxy_set_header            Proxy "";

            # Set the `target_url` variable based on the request. It will be used to build the portal
            # URL with the correct redirection parameter.
            set                         $target_url $scheme://$http_host$request_uri;
            error_page 401 =302         https://login.example.com:8080/?rd=$target_url;

            proxy_pass                  $upstream_endpoint;
        }

        # Virtual endpoint forwarding requests to Authelia server.
        location /auth_verify {
            internal;
            proxy_set_header            X-Real-IP $remote_addr;

            # Provide either X-Original-URL and X-Forwarded-Proto or
            # X-Forwarded-Proto, X-Forwarded-Host and X-Forwarded-URI or both.
            # Those headers will be used by Authelia to deduce the target url of the user.
            #
            # X-Forwarded-Proto is mandatory since Authelia uses the "trust proxy" option.
            # See https://expressjs.com/en/guide/behind-proxies.html
            proxy_set_header            X-Original-URL $scheme://$http_host$request_uri;

            proxy_set_header            X-Forwarded-Method $request_method;
            proxy_set_header            X-Forwarded-Proto $scheme;
            proxy_set_header            X-Forwarded-Host $http_host;
            proxy_set_header            X-Forwarded-URI $request_uri;
            proxy_set_header            X-Forwarded-For $proxy_add_x_forwarded_for;

            # Authelia can receive Proxy-Authorization to authenticate however most of the clients
            # support Authorization instead. Therefore we rewrite Authorization into Proxy-Authorization.
            proxy_set_header            Proxy-Authorization $http_authorization;

            proxy_pass_request_body     off;
            proxy_set_header            Content-Length "";

            proxy_pass                  $upstream_verify;
        }

        # Used by suites to test the forwarded users and groups headers produced by Authelia.
        location /headers {
            auth_request /auth_verify;

            auth_request_set            $user $upstream_http_remote_user;
            proxy_set_header            Remote-User $user;

            auth_request_set            $groups $upstream_http_remote_groups;
            proxy_set_header            Remote-Groups $groups;

            auth_request_set            $name $upstream_http_remote_name;
            proxy_set_header            Remote-Name $name;

            auth_request_set            $email $upstream_http_remote_email;
            proxy_set_header            Remote-Email $email;

            set                         $target_url $scheme://$http_host$request_uri;
            error_page 401 =302         https://login.example.com:8080/?rd=$target_url;

            proxy_pass                  $upstream_headers;
        }
    }

        # Example configuration of domains protected by Authelia.
    server {
        listen 8080 ssl;
        server_name     oidc.example.com
                        oidc-public.example.com;

        resolver 127.0.0.11 ipv6=off;
        set $upstream_verify https://authelia-backend:9091/api/verify;
        set $upstream_endpoint http://oidc-client:8080;

        ssl_certificate     /etc/ssl/server.cert;
        ssl_certificate_key /etc/ssl/server.key;

        add_header Strict-Transport-Security "max-age=31536000; includeSubDomains" always;
        add_header X-Frame-Options "SAMEORIGIN";

        error_page 497 301 =307 https://$host:$server_port$request_uri;

        # Reverse proxy to the backend. It is protected by Authelia by forwarding authorization checks
        # to the virtual endpoint introduced by nginx and declared in the next block.
        location / {
            auth_request /auth_verify;

            # Route the request to the correct virtual host in the backend.
            proxy_set_header            Host $http_host;

            # mitigate HTTPoxy Vulnerability
            # https://www.nginx.com/blog/mitigating-the-httpoxy-vulnerability-with-nginx/
            proxy_set_header            Proxy "";

            # Set the `target_url` variable based on the request. It will be used to build the portal
            # URL with the correct redirection parameter.
            set                         $target_url $scheme://$http_host$request_uri;
            error_page 401 =302         https://login.example.com:8080/?rd=$target_url;

            proxy_pass                  $upstream_endpoint;
        }

        # Virtual endpoint forwarding requests to Authelia server.
        location /auth_verify {
            internal;
            proxy_set_header            X-Real-IP $remote_addr;

            # Provide either X-Original-URL and X-Forwarded-Proto or
            # X-Forwarded-Proto, X-Forwarded-Host and X-Forwarded-URI or both.
            # Those headers will be used by Authelia to deduce the target url of the user.
            #
            # X-Forwarded-Proto is mandatory since Authelia uses the "trust proxy" option.
            # See https://expressjs.com/en/guide/behind-proxies.html
            proxy_set_header            X-Original-URL $scheme://$http_host$request_uri;

            proxy_set_header            X-Forwarded-Proto $scheme;
            proxy_set_header            X-Forwarded-Host $http_host;
            proxy_set_header            X-Forwarded-URI $request_uri;

            proxy_set_header            X-Forwarded-For $proxy_add_x_forwarded_for;

            # Authelia can receive Proxy-Authorization to authenticate however most of the clients
            # support Authorization instead. Therefore we rewrite Authorization into Proxy-Authorization.
            proxy_set_header            Proxy-Authorization $http_authorization;

            proxy_pass_request_body     off;
            proxy_set_header            Content-Length "";

            proxy_pass                  $upstream_verify;
        }
    }

    # Fake Web Mail used to receive emails sent by Authelia.
    server {
        listen 8080 ssl;
        server_name ~^mail\.(.+)$


        resolver 127.0.0.11 ipv6=off;
        set $upstream_endpoint http://smtp:1080;

        ssl_certificate     /etc/ssl/server.cert;
        ssl_certificate_key /etc/ssl/server.key;

        add_header Strict-Transport-Security "max-age=31536000; includeSubDomains" always;
        add_header X-Frame-Options "SAMEORIGIN";

        error_page 497 301 =307 https://$host:$server_port$request_uri;

        location / {
            proxy_set_header  Host $http_host;
            proxy_pass        $upstream_endpoint;
        }
    }

    # Fake API emulating Duo behavior
    server {
        listen 443 ssl;
        server_name     duo.example.com;

        resolver 127.0.0.11 ipv6=off;
        set $upstream_endpoint http://duo-api:3000;

        ssl_certificate     /etc/ssl/server.cert;
        ssl_certificate_key /etc/ssl/server.key;

        add_header Strict-Transport-Security "max-age=31536000; includeSubDomains" always;
        add_header X-Frame-Options "SAMEORIGIN";

        error_page 497 301 =307 https://$host:$server_port$request_uri;

        location / {
            proxy_set_header  Host $http_host;
            proxy_pass        $upstream_endpoint;
        }
    }

    # Matches all domains. It redirects to the home page.
    server {
	    listen 8080 ssl;
	    server_name _;

        ssl_certificate     /etc/ssl/server.cert;
        ssl_certificate_key /etc/ssl/server.key;

	    return 301 https://home.example.com:8080/;
    }
}<|MERGE_RESOLUTION|>--- conflicted
+++ resolved
@@ -141,7 +141,6 @@
     # Example configuration of domains protected by Authelia.
     server {
         listen 8080 ssl;
-<<<<<<< HEAD
         server_name     ~^public\.(.+)$
                         ~^admin\.(.+)$
                         ~^secure\.(.+)$
@@ -149,14 +148,6 @@
                         ~^singlefactor\.(.+)$
                         ~^mx1\.(.+)$
                         ~^mx2\.(.+)$;
-=======
-        server_name     public.example.com
-                        admin.example.com
-                        secure.example.com
-                        dev.example.com
-                        singlefactor.example.com
-                        mx1.mail.example.com mx2.mail.example.com;
->>>>>>> 63990a17
 
         resolver 127.0.0.11 ipv6=off;
         set $upstream_verify https://authelia-backend:9091/api/verify;
