---
version: '3'
services:
  traefik:
<<<<<<< HEAD
    image: traefik:1.7.28-alpine
=======
    image: traefik:v1.7.30-alpine
>>>>>>> ad7808d4
    volumes:
      - '/var/run/docker.sock:/var/run/docker.sock'
    labels:
      - 'traefik.frontend.rule=Host:traefik.example.com'
      - 'traefik.port=8081'
    command:
      - '--api'
      - '--api.entrypoint=api'
      - '--docker'
      - '--defaultentrypoints=https'
      - '--logLevel=DEBUG'
      - '--traefiklog=true'
      - '--traefiklog.filepath=/var/log/traefik.log'
      - '--entryPoints=Name:https Address::8080 TLS'
      - '--entryPoints=Name:api Address::8081'
      - '--insecureSkipVerify=true'
    networks:
      authelianet:
        # Set the IP to be able to query on port 8080
        ipv4_address: 192.168.240.100
...<|MERGE_RESOLUTION|>--- conflicted
+++ resolved
@@ -2,11 +2,7 @@
 version: '3'
 services:
   traefik:
-<<<<<<< HEAD
-    image: traefik:1.7.28-alpine
-=======
     image: traefik:v1.7.30-alpine
->>>>>>> ad7808d4
     volumes:
       - '/var/run/docker.sock:/var/run/docker.sock'
     labels:
