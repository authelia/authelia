--- conflicted
+++ resolved
@@ -27,14 +27,7 @@
     bind *:8080 ssl crt /usr/local/etc/haproxy/haproxy.pem
 
     acl api-path path_beg -i /api
-<<<<<<< HEAD
 	acl devworkflow-path path -i -m end /devworkflow
-=======
-	acl wellknown-path path_beg -i /.well-known
-	acl locales-path path_beg -i /locales
-	acl devworkflow-path path -i -m end /devworkflow
-	acl jwks-path path -i -m end /jwks.json
->>>>>>> 36e817df
     acl headers-path path -i -m end /headers
 	acl jwks-path path -i -m end /jwks.json
 	acl locales-path path_beg -i /locales
@@ -65,11 +58,7 @@
 
     http-request redirect location https://login.example.com:8080/?rd=%[var(req.scheme)]://%[base]%[var(req.questionmark)]%[query]&rm=%[var(req.method)] if protected-frontends !{ var(txn.auth_response_successful) -m bool }
 
-<<<<<<< HEAD
     use_backend be_authelia if host-authelia-portal api-path || devworkflow-path || jwks-path || locales-path || wellknown-path
-=======
-    use_backend be_authelia if host-authelia-portal api-path || wellknown-path || locales-path || devworkflow-path || jwks-path
->>>>>>> 36e817df
     use_backend fe_authelia if host-authelia-portal !api-path
     use_backend be_httpbin if protected-frontends headers-path
     use_backend be_mail if { hdr(host) -i mail.example.com:8080 }
