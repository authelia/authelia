---
###############################################################
#                   Authelia configuration                    #
###############################################################

<<<<<<< HEAD
server:
  port: 443
  tls_cert: /config/ssl/cert.pem
  tls_key: /config/ssl/key.pem
=======
default_redirection_url: https://home.example.com:8080

server:
  port: 443
  tls:
    certificate: /config/ssl/cert.pem
    key: /config/ssl/key.pem
>>>>>>> 158783a9

log:
  level: debug

authentication_backend:
  ldap:
    url: ldaps://ldap-service
    tls:
      skip_verify: true
    base_dn: dc=example,dc=com
    username_attribute: uid
    additional_users_dn: ou=users
    users_filter: (&({username_attribute}={input})(objectClass=person))
    additional_groups_dn: ou=groups
    groups_filter: (&(member={dn})(objectclass=groupOfNames))
    group_name_attribute: cn
    mail_attribute: mail
    display_name_attribute: displayName
    user: cn=admin,dc=example,dc=com

access_control:
  default_policy: deny

  rules:
    # Rules applied to everyone
    - domain: public.example.com
      policy: bypass
    - domain: secure.example.com
      policy: two_factor
    - domain: singlefactor.example.com
      policy: one_factor

    # Rules applied to 'admins' group
    - domain: "mx2.mail.example.com"
      subject: "group:admins"
      policy: deny
    - domain: "*.example.com"
      subject: "group:admins"
      policy: two_factor

    # Rules applied to 'dev' group
    - domain: dev.example.com
      resources:
        - "^/groups/dev/.*$"
      subject: "group:dev"
      policy: two_factor

    # Rules applied to user 'john'
    - domain: dev.example.com
      resources:
        - "^/users/john/.*$"
      subject: "user:john"
      policy: two_factor

    # Rules applied to user 'harry'
    - domain: dev.example.com
      resources:
        - "^/users/harry/.*$"
      subject: "user:harry"
      policy: two_factor

    # Rules applied to user 'bob'
    - domain: "*.mail.example.com"
      subject: "user:bob"
      policy: two_factor
    - domain: "dev.example.com"
      resources:
        - "^/users/bob/.*$"
      subject: "user:bob"
      policy: two_factor

session:
  expiration: 3600  # 1 hour
  inactivity: 300  # 5 minutes
  remember_me_duration: 1y
  domain: example.com
  redis:
    host: redis-service
    port: 6379

regulation:
  max_retries: 3
  find_time: 120
  ban_time: 300

storage:
  mysql:
    host: mariadb-service
    port: 3306
    database: authelia
    username: admin

notifier:
  smtp:
    host: "mailcatcher-service"
    port: 1025
    sender: admin@example.com
    disable_require_tls: true
...<|MERGE_RESOLUTION|>--- conflicted
+++ resolved
@@ -3,12 +3,6 @@
 #                   Authelia configuration                    #
 ###############################################################
 
-<<<<<<< HEAD
-server:
-  port: 443
-  tls_cert: /config/ssl/cert.pem
-  tls_key: /config/ssl/key.pem
-=======
 default_redirection_url: https://home.example.com:8080
 
 server:
@@ -16,7 +10,6 @@
   tls:
     certificate: /config/ssl/cert.pem
     key: /config/ssl/key.pem
->>>>>>> 158783a9
 
 log:
   level: debug
