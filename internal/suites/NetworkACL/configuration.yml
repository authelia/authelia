---
###############################################################
#                Authelia minimal configuration               #
###############################################################

server:
  port: 9091
<<<<<<< HEAD
  tls_cert: /config/ssl/cert.pem
  tls_key: /config/ssl/key.pem
=======
  tls:
    certificate: /config/ssl/cert.pem
    key: /config/ssl/key.pem
>>>>>>> 158783a9

log:
  level: debug

jwt_secret: unsecure_password

authentication_backend:
  file:
    path: /config/users.yml

session:
  secret: unsecure_session_secret
  domain: example.com
  expiration: 3600  # 1 hour
  inactivity: 300  # 5 minutes
  remember_me_duration: 1y

# Configuration of the storage backend used to store data and secrets. i.e. totp data
storage:
  local:
    path: /config/db.sqlite

# Access Control
#
# Access control is a set of rules you can use to restrict user access to certain
# resources.
access_control:
  default_policy: deny
  networks:
    - name: Clients
      networks:
        - 192.168.240.202/32
        - 192.168.240.203/32
  rules:
    - domain: secure.example.com
      policy: one_factor
      networks:
        - 192.168.240.201/32

    - domain: secure.example.com
      policy: bypass
      networks:
        - Clients

    - domain: secure.example.com
      policy: two_factor

# Configuration of the authentication regulation mechanism.
regulation:
  # Set it to 0 to disable max_retries.
  max_retries: 3
  # The user is banned if the authentication failed `max_retries` times in a `find_time` seconds window.
  find_time: 300
  # The length of time before a banned user can login again.
  ban_time: 900

notifier:
  # Use a SMTP server for sending notifications
  smtp:
    host: smtp
    port: 1025
    sender: admin@example.com
    disable_require_tls: true
...<|MERGE_RESOLUTION|>--- conflicted
+++ resolved
@@ -5,14 +5,9 @@
 
 server:
   port: 9091
-<<<<<<< HEAD
-  tls_cert: /config/ssl/cert.pem
-  tls_key: /config/ssl/key.pem
-=======
   tls:
     certificate: /config/ssl/cert.pem
     key: /config/ssl/key.pem
->>>>>>> 158783a9
 
 log:
   level: debug
