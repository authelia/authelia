---
services:
  authelia-backend:
    environment:
      AUTHELIA_JWT_SECRET_FILE: '/tmp/authelia/StandaloneSuite/jwt'
      AUTHELIA_SESSION_SECRET_FILE: '/tmp/authelia/StandaloneSuite/session'
    volumes:
      - './Standalone/configuration.yml:/config/configuration.yml'
      - './Standalone/users.yml:/config/users.yml'
      - './common/pki:/pki'
      - './common/pki/public.crt:/certs/public.crt'
      - '/tmp:/tmp'
<<<<<<< HEAD
      - './Standalone/locales:/config/locales'
    user: ${USER_ID}:${GROUP_ID}
=======
    user: '${USER_ID}:${GROUP_ID}'
>>>>>>> 29018765
...<|MERGE_RESOLUTION|>--- conflicted
+++ resolved
@@ -10,10 +10,7 @@
       - './common/pki:/pki'
       - './common/pki/public.crt:/certs/public.crt'
       - '/tmp:/tmp'
-<<<<<<< HEAD
       - './Standalone/locales:/config/locales'
     user: ${USER_ID}:${GROUP_ID}
-=======
     user: '${USER_ID}:${GROUP_ID}'
->>>>>>> 29018765
 ...