---
###############################################################
#                Authelia minimal configuration               #
###############################################################

<<<<<<< HEAD
server:
  port: 9091
  tls_cert: /config/ssl/cert.pem
  tls_key: /config/ssl/key.pem

=======
>>>>>>> 158783a9
theme: auto

server:
  port: 9091
  tls:
    certificate: /config/ssl/cert.pem
    key: /config/ssl/key.pem

log:
  level: debug

authentication_backend:
  file:
    path: /config/users.yml

session:
  domain: example.com
  expiration: 3600  # 1 hour
  inactivity: 300  # 5 minutes
  remember_me_duration: 1y

storage:
  local:
    path: /tmp/db.sqlite3

totp:
  issuer: example.com

access_control:
  default_policy: deny

  rules:
    - domain: singlefactor.example.com
      policy: one_factor

    - domain: public.example.com
      policy: bypass

    - domain: secure.example.com
      policy: bypass
      methods:
        - OPTIONS

    - domain: secure.example.com
      policy: two_factor

    - domain: "*.example.com"
      subject: "group:admins"
      policy: two_factor

    - domain: dev.example.com
      resources:
        - "^/users/john/.*$"
      subject: "user:john"
      policy: two_factor

    - domain: dev.example.com
      resources:
        - "^/users/harry/.*$"
      subject: "user:harry"
      policy: two_factor

    - domain: "*.mail.example.com"
      subject: "user:bob"
      policy: two_factor

    - domain: dev.example.com
      resources:
        - "^/users/bob/.*$"
      subject: "user:bob"
      policy: two_factor

regulation:
  # Set it to 0 to disable max_retries.
  max_retries: 3
  # The user is banned if the authentication failed `max_retries` times in a `find_time` seconds window.
  find_time: 300
  # The length of time before a banned user can login again.
  ban_time: 900

notifier:
  smtp:
    host: smtp
    port: 1025
    sender: admin@example.com
    disable_require_tls: true
...<|MERGE_RESOLUTION|>--- conflicted
+++ resolved
@@ -3,14 +3,6 @@
 #                Authelia minimal configuration               #
 ###############################################################
 
-<<<<<<< HEAD
-server:
-  port: 9091
-  tls_cert: /config/ssl/cert.pem
-  tls_key: /config/ssl/key.pem
-
-=======
->>>>>>> 158783a9
 theme: auto
 
 server:
