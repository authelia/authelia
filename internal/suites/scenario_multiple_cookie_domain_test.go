package suites

import (
	"context"
	"fmt"
	"log"
	"strings"
	"time"
)

// MultiCookieDomainScenario represents a set of tests for multi cookie domain suite.
type MultiCookieDomainScenario struct {
	*RodSuite

	domain, nextDomain string
	cookieNames        []string

	remember bool
}

// NewMultiCookieDomainScenario returns a new Multi Cookie Domain Test Scenario.
func NewMultiCookieDomainScenario(domain, nextDomain string, cookieNames []string, remember bool) *MultiCookieDomainScenario {
	return &MultiCookieDomainScenario{
<<<<<<< HEAD
		RodSuite:    new(RodSuite),
		domain:      domain,
		nextDomain:  nextDomain,
		cookieNames: cookieNames,
		remember:    remember,
=======
		RodSuite:   NewRodSuite(""),
		domain:     domain,
		nextDomain: nextDomain,
		remember:   remember,
>>>>>>> 36e817df
	}
}

func (s *MultiCookieDomainScenario) SetupSuite() {
	browser, err := StartRod()
	if err != nil {
		log.Fatal(err)
	}

	s.RodSession = browser

	err = updateDevEnvFileForDomain(s.domain, false)
	s.Require().NoError(err)
}

func (s *MultiCookieDomainScenario) TearDownSuite() {
	err := s.RodSession.Stop()

	if err != nil {
		log.Fatal(err)
	}
}

func (s *MultiCookieDomainScenario) SetupTest() {
	s.Page = s.doCreateTab(s.T(), HomeBaseURL)
	s.verifyIsHome(s.T(), s.Page)
}

func (s *MultiCookieDomainScenario) TearDownTest() {
	s.collectCoverage(s.Page)
	s.MustClose()
}

func (s *MultiCookieDomainScenario) TestCookieName() {
	ctx, cancel := context.WithTimeout(context.Background(), 15*time.Second)
	defer func() {
		cancel()
		s.collectScreenshot(ctx.Err(), s.Page)
	}()

	s.doLoginOneFactor(s.T(), s.Context(ctx), "john", "password", s.remember, s.domain, "")

	s.WaitElementLocatedByID(s.T(), s.Context(ctx), "logout-button")

	cookieNames := s.GetCookieNames()

	s.Assert().Equalf(s.cookieNames, cookieNames, "cookie names should include '%s' (only and all of) but includes '%s'", strings.Join(s.cookieNames, ","), strings.Join(cookieNames, ","))
}

func (s *MultiCookieDomainScenario) TestRememberMe() {
	ctx, cancel := context.WithTimeout(context.Background(), 15*time.Second)
	defer func() {
		cancel()
		s.collectScreenshot(ctx.Err(), s.Page)
	}()

	s.doVisitLoginPage(s.T(), s.Page, s.domain, "")

	s.WaitElementLocatedByID(s.T(), s.Context(ctx), "username-textfield")

	has := s.CheckElementExistsLocatedByID(s.T(), s.Context(ctx), "remember-checkbox")

	s.Assert().Equal(s.remember, has)
}

func (s *MultiCookieDomainScenario) TestShouldAuthorizeSecret() {
	ctx, cancel := context.WithTimeout(context.Background(), 10*time.Second)
	defer func() {
		cancel()
		s.collectScreenshot(ctx.Err(), s.Page)
	}()

	targetURL := fmt.Sprintf("%s/secret.html", SingleFactorBaseURLFmt(s.domain))
	s.doLoginOneFactor(s.T(), s.Context(ctx), "john", "password", s.remember, s.domain, targetURL)
	s.verifySecretAuthorized(s.T(), s.Page)
}

func (s *MultiCookieDomainScenario) TestShouldRequestLoginOnNextDomainAfterLoginOnFirstDomain() {
	ctx, cancel := context.WithTimeout(context.Background(), 30*time.Second)
	defer func() {
		cancel()
		s.collectScreenshot(ctx.Err(), s.Page)
	}()

	firstDomainTargetURL := fmt.Sprintf("%s/secret.html", SingleFactorBaseURLFmt(s.domain))
	nextDomainTargetURL := fmt.Sprintf("%s/secret.html", SingleFactorBaseURLFmt(s.nextDomain))

	s.doLoginOneFactor(s.T(), s.Context(ctx), "john", "password", s.remember, s.domain, firstDomainTargetURL)
	s.verifySecretAuthorized(s.T(), s.Page)

	s.doVisit(s.T(), s.Page, nextDomainTargetURL)
	s.verifyIsFirstFactorPage(s.T(), s.Page)
}

func (s *MultiCookieDomainScenario) TestShouldStayLoggedInOnNextDomainWhenLoggedOffOnFirstDomain() {
	ctx, cancel := context.WithTimeout(context.Background(), 30*time.Second)
	defer func() {
		cancel()
		s.collectScreenshot(ctx.Err(), s.Page)
	}()

	firstDomainTargetURL := fmt.Sprintf("%s/secret.html", SingleFactorBaseURLFmt(s.domain))
	nextDomainTargetURL := fmt.Sprintf("%s/secret.html", SingleFactorBaseURLFmt(s.nextDomain))

	s.doLoginOneFactor(s.T(), s.Context(ctx), "john", "password", s.remember, s.domain, firstDomainTargetURL)
	s.verifySecretAuthorized(s.T(), s.Page)

	err := updateDevEnvFileForDomain(s.nextDomain, false)
	s.Require().NoError(err)

	s.doLoginOneFactor(s.T(), s.Context(ctx), "john", "password", !s.remember, s.nextDomain, nextDomainTargetURL)
	s.verifySecretAuthorized(s.T(), s.Page)

	s.doVisit(s.T(), s.Page, fmt.Sprintf("%s%s", GetLoginBaseURL(s.domain), "/logout"))
	s.verifyIsFirstFactorPage(s.T(), s.Page)

	s.doVisit(s.T(), s.Page, nextDomainTargetURL)
	s.verifySecretAuthorized(s.T(), s.Page)
}<|MERGE_RESOLUTION|>--- conflicted
+++ resolved
@@ -21,18 +21,11 @@
 // NewMultiCookieDomainScenario returns a new Multi Cookie Domain Test Scenario.
 func NewMultiCookieDomainScenario(domain, nextDomain string, cookieNames []string, remember bool) *MultiCookieDomainScenario {
 	return &MultiCookieDomainScenario{
-<<<<<<< HEAD
-		RodSuite:    new(RodSuite),
+		RodSuite:    NewRodSuite(""),
 		domain:      domain,
 		nextDomain:  nextDomain,
 		cookieNames: cookieNames,
 		remember:    remember,
-=======
-		RodSuite:   NewRodSuite(""),
-		domain:     domain,
-		nextDomain: nextDomain,
-		remember:   remember,
->>>>>>> 36e817df
 	}
 }
 
