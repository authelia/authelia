package utils

import (
	crand "crypto/rand"
	"fmt"
	"math/rand"
	"net/url"
	"strings"
	"time"
	"unicode"

	"github.com/valyala/fasthttp"
)

// IsStringAbsURL checks a string can be parsed as a URL and that is IsAbs and if it can't it returns an error
// describing why.
func IsStringAbsURL(input string) (err error) {
	parsedURL, err := url.Parse(input)
	if err != nil {
		return fmt.Errorf("could not parse '%s' as a URL", input)
	}

	if !parsedURL.IsAbs() {
		return fmt.Errorf("the url '%s' is not absolute because it doesn't start with a scheme like 'http://' or 'https://'", input)
	}

	return nil
}

// IsStringAlphaNumeric returns false if any rune in the string is not alpha-numeric.
func IsStringAlphaNumeric(input string) bool {
	for _, r := range input {
		if !unicode.IsLetter(r) && !unicode.IsNumber(r) {
			return false
		}
	}

	return true
}

// IsStringInSlice checks if a single string is in a slice of strings.
func IsStringInSlice(needle string, haystack []string) (inSlice bool) {
	for _, b := range haystack {
		if b == needle {
			return true
		}
	}

	return false
}

// IsStringInSliceSuffix checks if the needle string has one of the suffixes in the haystack.
func IsStringInSliceSuffix(needle string, haystack []string) (hasSuffix bool) {
	for _, straw := range haystack {
		if strings.HasSuffix(needle, straw) {
			return true
		}
	}

	return false
}

// IsStringInSliceFold checks if a single string is in a slice of strings but uses strings.EqualFold to compare them.
func IsStringInSliceFold(needle string, haystack []string) (inSlice bool) {
	for _, b := range haystack {
		if strings.EqualFold(b, needle) {
			return true
		}
	}

	return false
}

// IsStringInSliceContains checks if a single string is in an array of strings.
func IsStringInSliceContains(needle string, haystack []string) (inSlice bool) {
	for _, b := range haystack {
		if strings.Contains(needle, b) {
			return true
		}
	}

	return false
}

// IsStringSliceContainsAll checks if the haystack contains all strings in the needles.
func IsStringSliceContainsAll(needles []string, haystack []string) (inSlice bool) {
	for _, n := range needles {
		if !IsStringInSlice(n, haystack) {
			return false
		}
	}

	return true
}

// IsStringSliceContainsAny checks if the haystack contains any of the strings in the needles.
func IsStringSliceContainsAny(needles []string, haystack []string) (inSlice bool) {
	for _, n := range needles {
		if IsStringInSlice(n, haystack) {
			return true
		}
	}

	return false
}

// SliceString splits a string s into an array with each item being a max of int d
// d = denominator, n = numerator, q = quotient, r = remainder.
func SliceString(s string, d int) (array []string) {
	n := len(s)
	q := n / d
	r := n % d

	for i := 0; i < q; i++ {
		array = append(array, s[i*d:i*d+d])
		if i+1 == q && r != 0 {
			array = append(array, s[i*d+d:])
		}
	}

	return
}

func isStringSlicesDifferent(a, b []string, method func(s string, b []string) bool) (different bool) {
	if len(a) != len(b) {
		return true
	}

	for _, s := range a {
		if !method(s, b) {
			return true
		}
	}

	return false
}

// IsStringSlicesDifferent checks two slices of strings and on the first occurrence of a string item not existing in the
// other slice returns true, otherwise returns false.
func IsStringSlicesDifferent(a, b []string) (different bool) {
	return isStringSlicesDifferent(a, b, IsStringInSlice)
}

// IsStringSlicesDifferentFold checks two slices of strings and on the first occurrence of a string item not existing in
// the other slice (case insensitive) returns true, otherwise returns false.
func IsStringSlicesDifferentFold(a, b []string) (different bool) {
	return isStringSlicesDifferent(a, b, IsStringInSliceFold)
}

// IsURLInSlice returns true if the needle url.URL is in the []url.URL haystack.
func IsURLInSlice(needle url.URL, haystack []url.URL) (has bool) {
	for i := 0; i < len(haystack); i++ {
		if strings.EqualFold(needle.String(), haystack[i].String()) {
			return true
		}
	}

	return false
}

// StringSliceFromURLs returns a []string from a []url.URL.
func StringSliceFromURLs(urls []url.URL) []string {
	result := make([]string, len(urls))

	for i := 0; i < len(urls); i++ {
		result[i] = urls[i].String()
	}

	return result
}

// URLsFromStringSlice returns a []url.URL from a []string.
func URLsFromStringSlice(urls []string) []url.URL {
	var result []url.URL

	for i := 0; i < len(urls); i++ {
		u, err := url.Parse(urls[i])
		if err != nil {
			continue
		}

		result = append(result, *u)
	}

	return result
}

// OriginFromURL returns an origin url.URL given another url.URL.
func OriginFromURL(u url.URL) (origin url.URL) {
	return url.URL{
		Scheme: u.Scheme,
		Host:   u.Host,
	}
}

// StringSlicesDelta takes a before and after []string and compares them returning a added and removed []string.
func StringSlicesDelta(before, after []string) (added, removed []string) {
	for _, s := range before {
		if !IsStringInSlice(s, after) {
			removed = append(removed, s)
		}
	}

	for _, s := range after {
		if !IsStringInSlice(s, before) {
			added = append(added, s)
		}
	}

	return added, removed
}

// RandomString returns a random string with a given length with values from the provided characters. When crypto is set
// to false we use math/rand and when it's set to true we use crypto/rand. The crypto option should always be set to true
// excluding when the task is time sensitive and would not benefit from extra randomness.
func RandomString(n int, characters string, crypto bool) (randomString string) {
	return string(RandomBytes(n, characters, crypto))
}

// RandomBytes returns a random []byte with a given length with values from the provided characters. When crypto is set
// to false we use math/rand and when it's set to true we use crypto/rand. The crypto option should always be set to true
// excluding when the task is time sensitive and would not benefit from extra randomness.
func RandomBytes(n int, characters string, crypto bool) (bytes []byte) {
	bytes = make([]byte, n)

	if crypto {
		_, _ = crand.Read(bytes)
	} else {
		_, _ = rand.Read(bytes) //nolint:gosec // As this is an option when using this function it's not necessary to be concerned about this.
	}

	for i, b := range bytes {
		bytes[i] = characters[b%byte(len(characters))]
	}

	return bytes
}

// StringHTMLEscape escapes chars for a HTML body.
func StringHTMLEscape(input string) (output string) {
	return htmlEscaper.Replace(input)
}

// StringJoinDelimitedEscaped joins a string with a specified rune delimiter after escaping any instance of that string
// in the string slice. Used with StringSplitDelimitedEscaped.
func StringJoinDelimitedEscaped(value []string, delimiter rune) string {
	escaped := make([]string, len(value))
	for k, v := range value {
		escaped[k] = strings.ReplaceAll(v, string(delimiter), "\\"+string(delimiter))
	}

	return strings.Join(escaped, string(delimiter))
}

// StringSplitDelimitedEscaped splits a string with a specified rune delimiter after unescaping any instance of that
// string in the string slice that has been escaped. Used with StringJoinDelimitedEscaped.
func StringSplitDelimitedEscaped(value string, delimiter rune) (out []string) {
	var escape bool

	split := strings.FieldsFunc(value, func(r rune) bool {
		if r == '\\' {
			escape = !escape
		} else if escape && r != delimiter {
			escape = false
		}

		return !escape && r == delimiter
	})

	for k, v := range split {
		split[k] = strings.ReplaceAll(v, "\\"+string(delimiter), string(delimiter))
	}

	return split
}

<<<<<<< HEAD
=======
// JoinAndCanonicalizeHeaders join header strings by a given sep.
func JoinAndCanonicalizeHeaders(sep []byte, headers ...string) (joined []byte) {
	for i, header := range headers {
		if i != 0 {
			joined = append(joined, sep...)
		}

		joined = fasthttp.AppendNormalizedHeaderKey(joined, header)
	}

	return joined
}

>>>>>>> 0a970aef
func init() {
	rand.Seed(time.Now().UnixNano())
}<|MERGE_RESOLUTION|>--- conflicted
+++ resolved
@@ -274,8 +274,6 @@
 	return split
 }
 
-<<<<<<< HEAD
-=======
 // JoinAndCanonicalizeHeaders join header strings by a given sep.
 func JoinAndCanonicalizeHeaders(sep []byte, headers ...string) (joined []byte) {
 	for i, header := range headers {
@@ -289,7 +287,6 @@
 	return joined
 }
 
->>>>>>> 0a970aef
 func init() {
 	rand.Seed(time.Now().UnixNano())
 }