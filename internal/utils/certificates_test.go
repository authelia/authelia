--- conflicted
+++ resolved
@@ -122,32 +122,19 @@
 	pool, errs, nonFatalErrs := NewX509CertPool("/tmp", config)
 	assert.NotNil(t, pool)
 
-<<<<<<< HEAD
-	i := 0
-=======
 	index := 0
->>>>>>> a44f0cf9
 
 	if runtime.GOOS == windows {
 		require.Len(t, nonFatalErrs, 2)
 		assert.EqualError(t, nonFatalErrs[0], "could not load system certificate pool which may result in untrusted certificate issues: crypto/x509: system root pool is not available on Windows")
 
-<<<<<<< HEAD
-		i = 1
-=======
 		index = 1
->>>>>>> a44f0cf9
 	} else {
 		require.Len(t, nonFatalErrs, 1)
 	}
 
-<<<<<<< HEAD
-	assert.EqualError(t, nonFatalErrs[i], "defining the trusted cert in the SMTP notifier is deprecated and will be removed in 4.28.0, please use the global certificates_directory instead")
-	assert.Len(t, errs, 0)
-=======
 	assert.Len(t, errs, 0)
 	assert.EqualError(t, nonFatalErrs[index], "defining the trusted cert in the SMTP notifier is deprecated and will be removed in 4.28.0, please use the global certificates_directory instead")
->>>>>>> a44f0cf9
 }
 
 func TestShouldRaiseErrAndNonFatalErrWhenNotifierTrustedCertConfiguredAndNotExist(t *testing.T) {
@@ -162,21 +149,13 @@
 	pool, errs, nonFatalErrs := NewX509CertPool("/tmp", config)
 	assert.NotNil(t, pool)
 
-<<<<<<< HEAD
-	i := 0
-=======
 	index := 0
->>>>>>> a44f0cf9
 
 	if runtime.GOOS == windows {
 		require.Len(t, nonFatalErrs, 2)
 		assert.EqualError(t, nonFatalErrs[0], "could not load system certificate pool which may result in untrusted certificate issues: crypto/x509: system root pool is not available on Windows")
 
-<<<<<<< HEAD
-		i = 1
-=======
 		index = 1
->>>>>>> a44f0cf9
 	} else {
 		require.Len(t, nonFatalErrs, 1)
 	}
@@ -184,11 +163,7 @@
 	require.Len(t, errs, 1)
 
 	assert.EqualError(t, errs[0], "could not import legacy SMTP trusted_cert (see the new certificates_directory option) certificate /tmp/asdfzyxabc123/not/a/real/cert.pem (file does not exist)")
-<<<<<<< HEAD
-	assert.EqualError(t, nonFatalErrs[i], "defining the trusted cert in the SMTP notifier is deprecated and will be removed in 4.28.0, please use the global certificates_directory instead")
-=======
 	assert.EqualError(t, nonFatalErrs[index], "defining the trusted cert in the SMTP notifier is deprecated and will be removed in 4.28.0, please use the global certificates_directory instead")
->>>>>>> a44f0cf9
 }
 
 func TestShouldReadCertsFromDirectoryButNotKeys(t *testing.T) {
@@ -196,19 +171,11 @@
 	assert.NotNil(t, pool)
 	require.Len(t, errs, 1)
 
-<<<<<<< HEAD
-	if runtime.GOOS == windows {
-		require.Len(t, nonFatalErrs, 1)
-		assert.EqualError(t, nonFatalErrs[0], "could not load system certificate pool which may result in untrusted certificate issues: crypto/x509: system root pool is not available on Windows")
-	} else {
-		require.Len(t, nonFatalErrs, 0)
-=======
 	if runtime.GOOS == "windows" {
 		require.Len(t, nonFatalErrs, 1)
 		assert.EqualError(t, nonFatalErrs[0], "could not load system certificate pool which may result in untrusted certificate issues: crypto/x509: system root pool is not available on Windows")
 	} else {
 		assert.Len(t, nonFatalErrs, 0)
->>>>>>> a44f0cf9
 	}
 
 	assert.EqualError(t, errs[0], "could not import certificate key.pem")
