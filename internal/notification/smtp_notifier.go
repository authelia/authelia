--- conflicted
+++ resolved
@@ -28,12 +28,6 @@
 
 	opts := []gomail.Option{
 		gomail.WithPort(config.Port),
-<<<<<<< HEAD
-		gomail.WithTLSConfig(utils.NewTLSConfig(config.TLS, certPool)),
-		gomail.WithHELO(config.Identifier),
-		gomail.WithTimeout(config.Timeout),
-		gomail.WithoutNoop(),
-=======
 		gomail.WithTLSConfig(tlsconfig),
 		gomail.WithHELO(config.Identifier),
 		gomail.WithTimeout(config.Timeout),
@@ -44,7 +38,6 @@
 
 	if ssl {
 		opts = append(opts, gomail.WithSSL())
->>>>>>> a6911312
 	}
 
 	switch {
