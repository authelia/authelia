package authentication

import (
	"errors"
	"fmt"
	"io/ioutil"
	"strings"
	"sync"
	"time"

	"github.com/asaskevich/govalidator"
	"github.com/simia-tech/crypt"
	"gopkg.in/yaml.v2"

	"github.com/authelia/authelia/internal/configuration/schema"
	"github.com/authelia/authelia/internal/utils"
)

// FileUserProvider is a provider reading details from a file.
type FileUserProvider struct {
	configuration *schema.FileAuthenticationBackendConfiguration
	database      *DatabaseModel
	lock          *sync.Mutex

	// TODO: Remove this. This is only here to temporarily fix the username enumeration security flaw in #949.
	fakeHash string
}

// UserDetailsModel is the model of user details in the file database.
type UserDetailsModel struct {
	HashedPassword string   `yaml:"password" valid:"required"`
	Email          string   `yaml:"email"`
	Groups         []string `yaml:"groups"`
}

// DatabaseModel is the model of users file database.
type DatabaseModel struct {
	Users map[string]UserDetailsModel `yaml:"users" valid:"required"`
}

// NewFileUserProvider creates a new instance of FileUserProvider.
func NewFileUserProvider(configuration *schema.FileAuthenticationBackendConfiguration) *FileUserProvider {
	database, err := readDatabase(configuration.Path)
	if err != nil {
		// Panic since the file does not exist when Authelia is starting.
		panic(err.Error())
	}

	// Early check whether hashed passwords are correct for all users
	err = checkPasswordHashes(database)
	if err != nil {
		panic(err.Error())
	}

	// TODO: Remove this. This is only here to temporarily fix the username enumeration security flaw in #949.
	// This generates a hash that should be usable to do a fake CheckUserPassword
	algorithm := configuration.Password.Algorithm
	if configuration.Password.Algorithm == "sha512" {
		algorithm = HashingAlgorithmSHA512
	}
	settings := getCryptSettings(utils.RandomString(configuration.Password.SaltLength, HashingPossibleSaltCharacters),
		algorithm, configuration.Password.Iterations, configuration.Password.Memory*1024, configuration.Password.Parallelism,
		configuration.Password.KeyLength)
	data := crypt.Base64Encoding.EncodeToString([]byte(utils.RandomString(configuration.Password.KeyLength, HashingPossibleSaltCharacters)))
	fakeHash := fmt.Sprintf("%s$%s", settings, data)

	return &FileUserProvider{
		configuration: configuration,
		database:      database,
		lock:          &sync.Mutex{},
		fakeHash:      fakeHash,
	}
}

func checkPasswordHashes(database *DatabaseModel) error {
	for u, v := range database.Users {
		_, err := ParseHash(v.HashedPassword)
		if err != nil {
			return fmt.Errorf("Unable to parse hash of user %s: %s", u, err)
		}
	}
	return nil
}

func readDatabase(path string) (*DatabaseModel, error) {
	content, err := ioutil.ReadFile(path)
	if err != nil {
		return nil, fmt.Errorf("Unable to read database from file %s: %s", path, err)
	}
	db := DatabaseModel{}
	err = yaml.Unmarshal(content, &db)
	if err != nil {
		return nil, fmt.Errorf("Unable to parse database: %s", err)
	}

	ok, err := govalidator.ValidateStruct(db)
	if err != nil {
		return nil, fmt.Errorf("Invalid schema of database: %s", err)
	}

	if !ok {
		return nil, fmt.Errorf("The database format is invalid: %s", err)
	}
	return &db, nil
}

// CheckUserPassword checks if provided password matches for the given user.
func (p *FileUserProvider) CheckUserPassword(username string, password string) (bool, error) {
	if details, ok := p.database.Users[username]; ok {
		hashedPassword := strings.ReplaceAll(details.HashedPassword, "{CRYPT}", "")
		ok, err := CheckPassword(password, hashedPassword)
		if err != nil {
			return false, err
		}
		return ok, nil
	}
<<<<<<< HEAD
	return false, ErrUserNotFound
=======

	// TODO: Remove this. This is only here to temporarily fix the username enumeration security flaw in #949.
	hashedPassword := strings.ReplaceAll(p.fakeHash, "{CRYPT}", "")
	_, err := CheckPassword(password, hashedPassword)

	return false, err
>>>>>>> ce5f5e92
}

// GetDetails retrieve the groups a user belongs to.
func (p *FileUserProvider) GetDetails(username string) (*UserDetails, error) {
	if details, ok := p.database.Users[username]; ok {
		return &UserDetails{
			Username: username,
			Groups:   details.Groups,
			Emails:   []string{details.Email},
		}, nil
	}
	return nil, fmt.Errorf("User '%s' does not exist in database", username)
}

// UpdatePassword update the password of the given user.
func (p *FileUserProvider) UpdatePassword(username string, newPassword string) error {
	details, ok := p.database.Users[username]
	if !ok {
		return fmt.Errorf("User '%s' does not exist in database", username)
	}

	var algorithm string
	if p.configuration.Password.Algorithm == "argon2id" {
		algorithm = HashingAlgorithmArgon2id
	} else if p.configuration.Password.Algorithm == "sha512" {
		algorithm = HashingAlgorithmSHA512
	} else {
		return errors.New("Invalid algorithm in configuration. It should be `argon2id` or `sha512`")
	}

	hash, err := HashPassword(
		newPassword, "", algorithm, p.configuration.Password.Iterations,
		p.configuration.Password.Memory*1024, p.configuration.Password.Parallelism,
		p.configuration.Password.KeyLength, p.configuration.Password.SaltLength)

	if err != nil {
		return err
	}
	details.HashedPassword = hash
	p.lock.Lock()
	p.database.Users[username] = details

	b, err := yaml.Marshal(p.database)
	if err != nil {
		p.lock.Unlock()
		return err
	}
	err = ioutil.WriteFile(p.configuration.Path, b, 0644)
	p.lock.Unlock()
	return err
}

// GetRefreshSettings returns refresh settings for the provider, in the case of the FileProvider it's disabled.
func (p *FileUserProvider) GetRefreshSettings() (enabled bool, interval time.Duration) {
	return false, 0
}<|MERGE_RESOLUTION|>--- conflicted
+++ resolved
@@ -114,16 +114,12 @@
 		}
 		return ok, nil
 	}
-<<<<<<< HEAD
-	return false, ErrUserNotFound
-=======
 
 	// TODO: Remove this. This is only here to temporarily fix the username enumeration security flaw in #949.
 	hashedPassword := strings.ReplaceAll(p.fakeHash, "{CRYPT}", "")
 	_, err := CheckPassword(password, hashedPassword)
 
 	return false, err
->>>>>>> ce5f5e92
 }
 
 // GetDetails retrieve the groups a user belongs to.
