--- conflicted
+++ resolved
@@ -73,11 +73,6 @@
 		config := DefaultFileAuthenticationBackendConfiguration
 		config.Path = path
 		provider := NewFileUserProvider(&config)
-<<<<<<< HEAD
-		_, err := provider.CheckUserPassword("fake", "password")
-		assert.Error(t, err)
-		assert.EqualError(t, err, ErrUserNotFound.Error())
-=======
 
 		ok, err := provider.CheckUserPassword("enumeration", "wrong_password")
 		assert.NoError(t, err)
@@ -93,7 +88,6 @@
 		ok, err := provider.CheckUserPassword("fake", "password")
 		assert.NoError(t, err)
 		assert.Equal(t, false, ok)
->>>>>>> ce5f5e92
 	})
 }
 
