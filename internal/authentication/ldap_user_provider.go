package authentication

import (
	"crypto/tls"
	"crypto/x509"
	"fmt"
	"net"
	"strings"

	"github.com/go-ldap/ldap/v3"
	"github.com/sirupsen/logrus"

	"github.com/authelia/authelia/v4/internal/configuration/schema"
	"github.com/authelia/authelia/v4/internal/logging"
	"github.com/authelia/authelia/v4/internal/utils"
)

// LDAPUserProvider is a UserProvider that connects to LDAP servers like ActiveDirectory, OpenLDAP, OpenDJ, FreeIPA, etc.
type LDAPUserProvider struct {
	config    schema.LDAPAuthenticationBackendConfiguration
	tlsConfig *tls.Config
	dialOpts  []ldap.DialOpt
	log       *logrus.Logger
	factory   LDAPClientFactory

	disableResetPassword bool

	// Automatically detected LDAP features.
	features LDAPSupportedFeatures

	// Dynamically generated users values.
	usersBaseDN                 string
	usersAttributes             []string
	usersFilterReplacementInput bool

	// Dynamically generated groups values.
	groupsBaseDN                    string
	groupsAttributes                []string
	groupsFilterReplacementInput    bool
	groupsFilterReplacementUsername bool
	groupsFilterReplacementDN       bool
}

// NewLDAPUserProvider creates a new instance of LDAPUserProvider.
func NewLDAPUserProvider(config schema.AuthenticationBackendConfiguration, certPool *x509.CertPool) (provider *LDAPUserProvider) {
	provider = newLDAPUserProvider(*config.LDAP, config.DisableResetPassword, certPool, nil)

	return provider
}

func newLDAPUserProvider(config schema.LDAPAuthenticationBackendConfiguration, disableResetPassword bool, certPool *x509.CertPool, factory LDAPClientFactory) (provider *LDAPUserProvider) {
	if config.TLS == nil {
		config.TLS = schema.DefaultLDAPAuthenticationBackendConfiguration.TLS
	}

	tlsConfig := utils.NewTLSConfig(config.TLS, tls.VersionTLS12, certPool)

	var dialOpts = []ldap.DialOpt{
		ldap.DialWithDialer(&net.Dialer{Timeout: config.Timeout}),
	}

	if tlsConfig != nil {
		dialOpts = append(dialOpts, ldap.DialWithTLSConfig(tlsConfig))
	}

	if factory == nil {
		factory = NewProductionLDAPClientFactory()
	}

	provider = &LDAPUserProvider{
		config:               config,
		tlsConfig:            tlsConfig,
		dialOpts:             dialOpts,
		log:                  logging.Logger(),
		factory:              factory,
		disableResetPassword: disableResetPassword,
	}

	provider.parseDynamicUsersConfiguration()
	provider.parseDynamicGroupsConfiguration()

	return provider
}

// CheckUserPassword checks if provided password matches for the given user.
func (p *LDAPUserProvider) CheckUserPassword(username string, password string) (valid bool, err error) {
	var (
		client, clientUser LDAPClient
		profile            *ldapUserProfile
	)

	if client, err = p.connect(); err != nil {
		return false, err
	}

	defer client.Close()

	if profile, err = p.getUserProfile(client, username); err != nil {
		return false, err
	}

	if clientUser, err = p.connectCustom(p.config.URL, profile.DN, password, p.config.StartTLS, p.dialOpts...); err != nil {
		return false, fmt.Errorf("authentication failed. Cause: %w", err)
	}

	defer clientUser.Close()

	return true, nil
}

// GetDetails retrieve the groups a user belongs to.
func (p *LDAPUserProvider) GetDetails(username string) (details *UserDetails, err error) {
	var (
		client  LDAPClient
		profile *ldapUserProfile
	)

	if client, err = p.connect(); err != nil {
		return nil, err
	}

	defer client.Close()

	if profile, err = p.getUserProfile(client, username); err != nil {
		return nil, err
	}

	var (
		filter        string
		searchRequest *ldap.SearchRequest
		searchResult  *ldap.SearchResult
	)

	if filter, err = p.resolveGroupsFilter(username, profile); err != nil {
		return nil, fmt.Errorf("unable to create group filter for user '%s'. Cause: %w", username, err)
	}

	// Search for the users groups.
	searchRequest = ldap.NewSearchRequest(
		p.groupsBaseDN, ldap.ScopeWholeSubtree, ldap.NeverDerefAliases,
		0, 0, false, filter, p.groupsAttributes, nil,
	)

	if searchResult, err = p.search(client, searchRequest); err != nil {
		return nil, fmt.Errorf("unable to retrieve groups of user '%s'. Cause: %w", username, err)
	}

	groups := make([]string, 0)

	for _, res := range searchResult.Entries {
		if len(res.Attributes) == 0 {
			p.log.Warningf("No groups retrieved from LDAP for user %s", username)
			break
		}

		// Append all values of the document. Normally there should be only one per document.
		groups = append(groups, res.Attributes[0].Values...)
	}

	return &UserDetails{
		Username:    profile.Username,
		DisplayName: profile.DisplayName,
		Emails:      profile.Emails,
		Groups:      groups,
	}, nil
}

// UpdatePassword update the password of the given user.
func (p *LDAPUserProvider) UpdatePassword(username, password string) (err error) {
	var (
		client  LDAPClient
		profile *ldapUserProfile
	)

	if client, err = p.connect(); err != nil {
		return fmt.Errorf("unable to update password. Cause: %w", err)
	}

	defer client.Close()

	if profile, err = p.getUserProfile(client, username); err != nil {
		return fmt.Errorf("unable to update password. Cause: %w", err)
	}

	var controls []ldap.Control

	switch {
	case p.features.ControlTypes.MsftPwdPolHints:
<<<<<<< HEAD
		controls = append(controls, &controlMsftServerPolicyHints{ldapOIDControlMicrosoftServerPolicyHints})
	case p.features.ControlTypes.MsftPwdPolHintsDeprecated:
		controls = append(controls, &controlMsftServerPolicyHints{ldapOIDControlMicrosoftServerPolicyHintsDeprecated})
=======
		controls = append(controls, &controlMsftServerPolicyHints{ldapOIDControlMsftServerPolicyHints})
	case p.features.ControlTypes.MsftPwdPolHintsDeprecated:
		controls = append(controls, &controlMsftServerPolicyHints{ldapOIDControlMsftServerPolicyHintsDeprecated})
>>>>>>> 150e54c3
	}

	switch {
	case p.features.Extensions.PwdModifyExOp:
		pwdModifyRequest := ldap.NewPasswordModifyRequest(
			profile.DN,
			"",
			password,
		)

		err = p.pwdModify(client, pwdModifyRequest)
	case p.config.Implementation == schema.LDAPImplementationActiveDirectory:
		modifyRequest := ldap.NewModifyRequest(profile.DN, controls)
		// The password needs to be enclosed in quotes
		// https://docs.microsoft.com/en-us/openspecs/windows_protocols/ms-adts/6e803168-f140-4d23-b2d3-c3a8ab5917d2
		pwdEncoded, _ := utf16LittleEndian.NewEncoder().String(fmt.Sprintf("\"%s\"", password))
		modifyRequest.Replace(ldapAttributeUnicodePwd, []string{pwdEncoded})

		err = p.modify(client, modifyRequest)
	default:
		modifyRequest := ldap.NewModifyRequest(profile.DN, controls)
		modifyRequest.Replace(ldapAttributeUserPassword, []string{password})

		err = p.modify(client, modifyRequest)
	}

	if err != nil {
		return fmt.Errorf("unable to update password. Cause: %w", err)
	}

	return nil
}

func (p *LDAPUserProvider) connect() (client LDAPClient, err error) {
	return p.connectCustom(p.config.URL, p.config.User, p.config.Password, p.config.StartTLS, p.dialOpts...)
}

<<<<<<< HEAD
func (p *LDAPUserProvider) connectCustom(url, username, password string, startTLS bool, opts ...ldap.DialOpt) (client LDAPClient, err error) {
=======
func (p *LDAPUserProvider) connectCustom(url, userDN, password string, startTLS bool, opts ...ldap.DialOpt) (client LDAPClient, err error) {
>>>>>>> 150e54c3
	if client, err = p.factory.DialURL(url, opts...); err != nil {
		return nil, fmt.Errorf("dial failed with error: %w", err)
	}

	if startTLS {
		if err = client.StartTLS(p.tlsConfig); err != nil {
			client.Close()

			return nil, fmt.Errorf("starttls failed with error: %w", err)
		}
	}

<<<<<<< HEAD
	if password == "" {
		err = client.UnauthenticatedBind(username)
	} else {
		err = client.Bind(username, password)
	}

	if err != nil {
=======
	if err = client.Bind(userDN, password); err != nil {
>>>>>>> 150e54c3
		client.Close()

		return nil, fmt.Errorf("bind failed with error: %w", err)
	}

	return client, nil
}

func (p *LDAPUserProvider) search(client LDAPClient, searchRequest *ldap.SearchRequest) (searchResult *ldap.SearchResult, err error) {
	if searchResult, err = client.Search(searchRequest); err != nil {
		if referral, ok := p.getReferral(err); ok {
			if searchResult == nil {
				searchResult = &ldap.SearchResult{
					Referrals: []string{referral},
				}
			} else {
				searchResult.Referrals = append(searchResult.Referrals, referral)
			}
		}
	}

	if !p.config.PermitReferrals || len(searchResult.Referrals) == 0 {
		if err != nil {
			return nil, err
		}

		return searchResult, nil
	}

	if err = p.searchReferrals(searchRequest, searchResult); err != nil {
		return nil, err
	}

	return searchResult, nil
}

func (p *LDAPUserProvider) searchReferral(referral string, searchRequest *ldap.SearchRequest, searchResult *ldap.SearchResult) (err error) {
	var (
		client LDAPClient
		result *ldap.SearchResult
	)

	if client, err = p.connectCustom(referral, p.config.User, p.config.Password, p.config.StartTLS, p.dialOpts...); err != nil {
		return fmt.Errorf("error occurred connecting to referred LDAP server '%s': %w", referral, err)
	}

	defer client.Close()

	if result, err = client.Search(searchRequest); err != nil {
		return fmt.Errorf("error occurred performing search on referred LDAP server '%s': %w", referral, err)
	}

	for i := 0; i < len(result.Entries); i++ {
		if !ldapEntriesContainsEntry(result.Entries[i], searchResult.Entries) {
			searchResult.Entries = append(searchResult.Entries, result.Entries[i])
		}
	}

	return nil
}

func (p *LDAPUserProvider) searchReferrals(searchRequest *ldap.SearchRequest, searchResult *ldap.SearchResult) (err error) {
	for i := 0; i < len(searchResult.Referrals); i++ {
		if err = p.searchReferral(searchResult.Referrals[i], searchRequest, searchResult); err != nil {
			return err
		}
	}

	return nil
}

func (p *LDAPUserProvider) getUserProfile(client LDAPClient, username string) (profile *ldapUserProfile, err error) {
	userFilter := p.resolveUsersFilter(username)

	// Search for the given username.
	searchRequest := ldap.NewSearchRequest(
		p.usersBaseDN, ldap.ScopeWholeSubtree, ldap.NeverDerefAliases,
		1, 0, false, userFilter, p.usersAttributes, nil,
	)

	var searchResult *ldap.SearchResult

	if searchResult, err = p.search(client, searchRequest); err != nil {
		return nil, fmt.Errorf("cannot find user DN of user '%s'. Cause: %w", username, err)
	}

	if len(searchResult.Entries) == 0 {
		return nil, ErrUserNotFound
	}

	if len(searchResult.Entries) > 1 {
		return nil, fmt.Errorf("there were %d users found when searching for '%s' but there should only be 1", len(searchResult.Entries), username)
	}

	userProfile := ldapUserProfile{
		DN: searchResult.Entries[0].DN,
	}

	for _, attr := range searchResult.Entries[0].Attributes {
		switch attr.Name {
		case p.config.DisplayNameAttribute:
			userProfile.DisplayName = attr.Values[0]
		case p.config.MailAttribute:
			userProfile.Emails = attr.Values
		case p.config.UsernameAttribute:
			attrs := len(attr.Values)

			switch attrs {
			case 1:
				userProfile.Username = attr.Values[0]
			case 0:
				return nil, fmt.Errorf("user '%s' must have value for attribute '%s'",
					username, p.config.UsernameAttribute)
			default:
				return nil, fmt.Errorf("user '%s' has %d values for for attribute '%s' but the attribute must be a single value attribute",
					username, attrs, p.config.UsernameAttribute)
			}
		}
	}

	if userProfile.Username == "" {
		return nil, fmt.Errorf("user '%s' must have value for attribute '%s'",
			username, p.config.UsernameAttribute)
	}

	if userProfile.DN == "" {
		return nil, fmt.Errorf("user '%s' must have a distinguished name but the result returned an empty distinguished name", username)
	}

	return &userProfile, nil
}

func (p *LDAPUserProvider) resolveUsersFilter(username string) (filter string) {
	filter = p.config.UsersFilter

	if p.usersFilterReplacementInput {
		// The {input} placeholder is replaced by the username input.
		filter = strings.ReplaceAll(filter, ldapPlaceholderInput, ldapEscape(username))
	}

	p.log.Tracef("Detected user filter is %s", filter)

	return filter
}

func (p *LDAPUserProvider) resolveGroupsFilter(username string, profile *ldapUserProfile) (filter string, err error) { //nolint:unparam
	filter = p.config.GroupsFilter

	if p.groupsFilterReplacementInput {
		// The {input} placeholder is replaced by the users username input.
		filter = strings.ReplaceAll(p.config.GroupsFilter, ldapPlaceholderInput, ldapEscape(username))
	}

	if profile != nil {
		if p.groupsFilterReplacementUsername {
			filter = strings.ReplaceAll(filter, ldapPlaceholderUsername, ldap.EscapeFilter(profile.Username))
		}

		if p.groupsFilterReplacementDN {
			filter = strings.ReplaceAll(filter, ldapPlaceholderDistinguishedName, ldap.EscapeFilter(profile.DN))
		}
	}

	p.log.Tracef("Computed groups filter is %s", filter)

	return filter, nil
}

func (p *LDAPUserProvider) modify(client LDAPClient, modifyRequest *ldap.ModifyRequest) (err error) {
	if err = client.Modify(modifyRequest); err != nil {
		var (
			referral string
			ok       bool
		)

		if referral, ok = p.getReferral(err); !ok {
			return err
		}

		p.log.Debugf("Attempting Modify on referred URL %s", referral)

		var (
			clientRef LDAPClient
			errRef    error
		)

		if clientRef, errRef = p.connectCustom(referral, p.config.User, p.config.Password, p.config.StartTLS, p.dialOpts...); errRef != nil {
			return fmt.Errorf("error occurred connecting to referred LDAP server '%s': %+v. Original Error: %w", referral, errRef, err)
		}

		defer clientRef.Close()

		if errRef = clientRef.Modify(modifyRequest); errRef != nil {
			return fmt.Errorf("error occurred performing modify on referred LDAP server '%s': %+v. Original Error: %w", referral, errRef, err)
		}

		return nil
	}

	return nil
}

func (p *LDAPUserProvider) pwdModify(client LDAPClient, pwdModifyRequest *ldap.PasswordModifyRequest) (err error) {
	if _, err = client.PasswordModify(pwdModifyRequest); err != nil {
		var (
			referral string
			ok       bool
		)

		if referral, ok = p.getReferral(err); !ok {
			return err
		}

		p.log.Debugf("Attempting PwdModify ExOp (1.3.6.1.4.1.4203.1.11.1) on referred URL %s", referral)

		var (
			clientRef LDAPClient
			errRef    error
		)

		if clientRef, errRef = p.connectCustom(referral, p.config.User, p.config.Password, p.config.StartTLS, p.dialOpts...); errRef != nil {
			return fmt.Errorf("error occurred connecting to referred LDAP server '%s': %+v. Original Error: %w", referral, errRef, err)
		}

		defer clientRef.Close()

		if _, errRef = clientRef.PasswordModify(pwdModifyRequest); errRef != nil {
			return fmt.Errorf("error occurred performing password modify on referred LDAP server '%s': %+v. Original Error: %w", referral, errRef, err)
		}

		return nil
	}

	return nil
}

func (p *LDAPUserProvider) getReferral(err error) (referral string, ok bool) {
	if !p.config.PermitReferrals {
		return "", false
	}

	return ldapGetReferral(err)
}<|MERGE_RESOLUTION|>--- conflicted
+++ resolved
@@ -186,15 +186,9 @@
 
 	switch {
 	case p.features.ControlTypes.MsftPwdPolHints:
-<<<<<<< HEAD
-		controls = append(controls, &controlMsftServerPolicyHints{ldapOIDControlMicrosoftServerPolicyHints})
-	case p.features.ControlTypes.MsftPwdPolHintsDeprecated:
-		controls = append(controls, &controlMsftServerPolicyHints{ldapOIDControlMicrosoftServerPolicyHintsDeprecated})
-=======
 		controls = append(controls, &controlMsftServerPolicyHints{ldapOIDControlMsftServerPolicyHints})
 	case p.features.ControlTypes.MsftPwdPolHintsDeprecated:
 		controls = append(controls, &controlMsftServerPolicyHints{ldapOIDControlMsftServerPolicyHintsDeprecated})
->>>>>>> 150e54c3
 	}
 
 	switch {
@@ -232,11 +226,7 @@
 	return p.connectCustom(p.config.URL, p.config.User, p.config.Password, p.config.StartTLS, p.dialOpts...)
 }
 
-<<<<<<< HEAD
 func (p *LDAPUserProvider) connectCustom(url, username, password string, startTLS bool, opts ...ldap.DialOpt) (client LDAPClient, err error) {
-=======
-func (p *LDAPUserProvider) connectCustom(url, userDN, password string, startTLS bool, opts ...ldap.DialOpt) (client LDAPClient, err error) {
->>>>>>> 150e54c3
 	if client, err = p.factory.DialURL(url, opts...); err != nil {
 		return nil, fmt.Errorf("dial failed with error: %w", err)
 	}
@@ -249,7 +239,6 @@
 		}
 	}
 
-<<<<<<< HEAD
 	if password == "" {
 		err = client.UnauthenticatedBind(username)
 	} else {
@@ -257,9 +246,6 @@
 	}
 
 	if err != nil {
-=======
-	if err = client.Bind(userDN, password); err != nil {
->>>>>>> 150e54c3
 		client.Close()
 
 		return nil, fmt.Errorf("bind failed with error: %w", err)
