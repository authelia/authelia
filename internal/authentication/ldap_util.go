--- conflicted
+++ resolved
@@ -34,15 +34,9 @@
 
 			for _, oid := range attr.Values {
 				switch oid {
-<<<<<<< HEAD
-				case ldapOIDControlMicrosoftServerPolicyHints:
-					features.ControlTypes.MsftPwdPolHints = true
-				case ldapOIDControlMicrosoftServerPolicyHintsDeprecated:
-=======
 				case ldapOIDControlMsftServerPolicyHints:
 					features.ControlTypes.MsftPwdPolHints = true
 				case ldapOIDControlMsftServerPolicyHintsDeprecated:
->>>>>>> 150e54c3
 					features.ControlTypes.MsftPwdPolHintsDeprecated = true
 				}
 			}
@@ -53,11 +47,7 @@
 				switch oid {
 				case ldapOIDExtensionPwdModifyExOp:
 					features.Extensions.PwdModifyExOp = true
-<<<<<<< HEAD
-				case ldapOIDExtensionTransportLayerSecurity:
-=======
 				case ldapOIDExtensionTLS:
->>>>>>> 150e54c3
 					features.Extensions.TLS = true
 				}
 			}
