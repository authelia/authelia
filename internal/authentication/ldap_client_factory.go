package authentication

import (
	"context"
	"crypto/tls"
	"crypto/x509"
	"errors"
	"fmt"
	"net"
	"sync"
	"time"

	"github.com/go-ldap/ldap/v3"
	"github.com/sirupsen/logrus"

	"github.com/authelia/authelia/v4/internal/configuration/schema"
	"github.com/authelia/authelia/v4/internal/logging"
	"github.com/authelia/authelia/v4/internal/utils"
)

// LDAPClientFactory an interface describing factories that produce LDAPConnection implementations.
type LDAPClientFactory interface {
	Initialize() (err error)
	GetClient(opts ...LDAPClientFactoryOption) (client ldap.Client, err error)
	ReleaseClient(client ldap.Client) (err error)
	Close() (err error)
}

// NewStandardLDAPClientFactory create a concrete ldap connection factory.
func NewStandardLDAPClientFactory(config *schema.AuthenticationBackendLDAP, certs *x509.CertPool, dialer LDAPClientDialer) LDAPClientFactory {
	if dialer == nil {
		dialer = &LDAPClientDialerStandard{}
	}

	tlsc := utils.NewTLSConfig(config.TLS, certs)

	opts := []ldap.DialOpt{
		ldap.DialWithDialer(&net.Dialer{Timeout: config.Timeout}),
		ldap.DialWithTLSConfig(tlsc),
	}

	return &StandardLDAPClientFactory{
		config: config,
		tls:    tlsc,
		opts:   opts,
		dialer: dialer,
	}
}

// StandardLDAPClientFactory the production implementation of an ldap connection factory.
type StandardLDAPClientFactory struct {
	config *schema.AuthenticationBackendLDAP
	tls    *tls.Config
	opts   []ldap.DialOpt
	dialer LDAPClientDialer
}

func (f *StandardLDAPClientFactory) Initialize() (err error) {
	return nil
}

func (f *StandardLDAPClientFactory) GetClient(opts ...LDAPClientFactoryOption) (client ldap.Client, err error) {
	return getLDAPClient(f.config.Address.String(), f.config.User, f.config.Password, f.config.Timeout, f.dialer, f.tls, f.config.StartTLS, f.opts, opts...)
}

func (f *StandardLDAPClientFactory) ReleaseClient(client ldap.Client) (err error) {
	if err = client.Close(); err != nil {
		return fmt.Errorf("error occurred closing LDAP client: %w", err)
	}

	return nil
}

func (f *StandardLDAPClientFactory) Close() (err error) {
	return nil
}

// NewPooledLDAPClientFactory is a decorator for a LDAPClientFactory that performs pooling.
func NewPooledLDAPClientFactory(config *schema.AuthenticationBackendLDAP, certs *x509.CertPool, dialer LDAPClientDialer) (factory LDAPClientFactory) {
	if dialer == nil {
		dialer = &LDAPClientDialerStandard{}
	}

	tlsc := utils.NewTLSConfig(config.TLS, certs)

	opts := []ldap.DialOpt{
		ldap.DialWithDialer(&net.Dialer{Timeout: config.Timeout}),
		ldap.DialWithTLSConfig(tlsc),
	}

	if config.Pooling.Count <= 0 {
		config.Pooling.Count = schema.DefaultLDAPAuthenticationBackendConfigurationImplementationCustom.Pooling.Count
	}

	if config.Pooling.Retries <= 0 {
		config.Pooling.Retries = schema.DefaultLDAPAuthenticationBackendConfigurationImplementationCustom.Pooling.Retries
	}

	if config.Pooling.Timeout <= 0 {
		config.Pooling.Timeout = schema.DefaultLDAPAuthenticationBackendConfigurationImplementationCustom.Pooling.Timeout
	}

	sleep := config.Pooling.Timeout / time.Duration(config.Pooling.Retries)

	return &PooledLDAPClientFactory{
		log:    logging.Logger().WithFields(map[string]any{"provider": "pooled ldap factory"}),
		config: config,
		tls:    tlsc,
		opts:   opts,
		dialer: dialer,
		sleep:  sleep,
	}
}

// PooledLDAPClientFactory is a LDAPClientFactory that takes another LDAPClientFactory and pools the
// factory generated connections using a buffered channel for thread safety.
type PooledLDAPClientFactory struct {
	log *logrus.Entry

	config *schema.AuthenticationBackendLDAP
	tls    *tls.Config
	opts   []ldap.DialOpt
	dialer LDAPClientDialer

	pool chan *LDAPClientPooled
	mu   sync.Mutex

	sleep time.Duration

	next int

	closing bool
}

func (f *PooledLDAPClientFactory) Initialize() (err error) {
	f.mu.Lock()

	defer f.mu.Unlock()

	if f.pool != nil {
		return nil
	}

	f.pool = make(chan *LDAPClientPooled, f.config.Pooling.Count)

	var (
		errs   []error
		client *LDAPClientPooled
	)

	for i := 0; i < f.config.Pooling.Count; i++ {
		if client, err = f.new(); err != nil {
			errs = append(errs, err)

			continue
		}

		f.pool <- client
	}

	if len(errs) == f.config.Pooling.Count {
		return fmt.Errorf("errors occurred initializing the client pool: no connections could be established")
	}

	return nil
}

// GetClient opens new client using the pool.
func (f *PooledLDAPClientFactory) GetClient(opts ...LDAPClientFactoryOption) (conn ldap.Client, err error) {
	if len(opts) != 0 {
		f.log.Trace("Creating new unpooled client")

		return getLDAPClient(f.config.Address.String(), f.config.User, f.config.Password, f.config.Timeout, f.dialer, f.tls, f.config.StartTLS, f.opts, opts...)
	}

	return f.acquire(context.Background())
}

// The new function creates a pool based client. This function is not thread safe but is called from a function that requires holding a lock. The intended usage of this function IS thread safe.
func (f *PooledLDAPClientFactory) new() (pooled *LDAPClientPooled, err error) {
	var client ldap.Client

	f.log.Trace("Creating new pooled client")

	if client, err = getLDAPClient(f.config.Address.String(), f.config.User, f.config.Password, f.config.Timeout, f.dialer, f.tls, f.config.StartTLS, f.opts); err != nil {
		return nil, fmt.Errorf("error occurred establishing new client for the pool: %w", err)
	}

	pooled = &LDAPClientPooled{Client: client, log: f.log.WithField("client", f.next)}

	f.next++

	pooled.log.Trace("New pooled client created")

	return pooled, nil
}

// ReleaseClient returns a client using the pool or closes it.
func (f *PooledLDAPClientFactory) ReleaseClient(client ldap.Client) (err error) {
	f.log.Trace("Releasing Client")

	f.mu.Lock()

	defer f.mu.Unlock()

	if f.closing {
		f.log.Trace("Pool is closing, closing the released client")

		return client.Close()
	}

	var (
		pool *LDAPClientPooled
		ok   bool
	)
	if pool, ok = client.(*LDAPClientPooled); !ok {
		f.log.Trace("Unpooled client is being closed")

		// Prevent extra or non-pool connections from being returned into the pool.
		return client.Close()
	}

	pool.log.Trace("Releasing pooled client")

	select {
	case f.pool <- pool:
		pool.log.Trace("Returning pooled client to the pool")

		return nil
	default:
		pool.log.Trace("Closing extra pooled client")

		return client.Close()
	}
}

func (f *PooledLDAPClientFactory) acquire(ctx context.Context) (client *LDAPClientPooled, err error) {
	f.log.Trace("Acquiring Client")

	f.mu.Lock()

	defer f.mu.Unlock()

	if f.closing {
		return nil, NewPoolCtxErr(fmt.Errorf("error acquiring client: the pool is closed"))
	}

<<<<<<< HEAD
	f.log.Trace("Timeout Started")
=======
	if cap(f.pool) != f.config.Pooling.Count {
		if err = f.Initialize(); err != nil {
			return nil, NewPoolCtxErr(fmt.Errorf("error acquiring client: failed to initialize pool: %w", err))
		}
	}
>>>>>>> 4b45d48d

	f.log.Trace("Timeout Started")

	ctx, cancel := context.WithTimeout(ctx, f.config.Pooling.Timeout)
	defer cancel()

	for {
		select {
		case <-ctx.Done():
<<<<<<< HEAD
			return nil, NewPoolCtxErr(ctx.Err())
		case client = <-f.pool:
			if client.IsFailed() {
=======
			return nil, fmt.Errorf("error acquiring client: %w", ctx.Err())
		case client = <-f.pool:
			if client.IsClosing() || client.Client == nil {
>>>>>>> 4b45d48d
				client.log.Trace("Client is closing or invalid")

				if client, err = f.new(); err != nil {
					f.log.WithError(err).Trace("Error acquiring new client")

					time.Sleep(f.sleep)

					continue
				}

				client.log.Trace("New client acquired")
			}

			return client, nil
		}
	}
}

func (f *PooledLDAPClientFactory) Close() (err error) {
	f.mu.Lock()

	defer f.mu.Unlock()

	f.closing = true

	close(f.pool)

	var errs []error

	for client := range f.pool {
		if client.IsClosing() {
			continue
		}

		if err = client.Close(); err != nil {
			errs = append(errs, err)
		}
	}

	if len(errs) > 0 {
		return fmt.Errorf("errors occurred closing the client pool: %w", errors.Join(errs...))
	}

	return nil
}

// LDAPClientPooled is a decorator for the ldap.Client which handles the pooling functionality. i.e. prevents the client
// from being closed and instead relinquishes the connection back to the pool.
type LDAPClientPooled struct {
	ldap.Client

	log *logrus.Entry
<<<<<<< HEAD
}

func (c *LDAPClientPooled) IsFailed() bool {
	if c == nil || c.Client == nil {
		return true
	}

	return c.IsClosing()
=======
>>>>>>> 4b45d48d
}

func getLDAPClient(address, username, password string, timeout time.Duration, dialer LDAPClientDialer, tls *tls.Config, startTLS bool, dialerOpts []ldap.DialOpt, opts ...LDAPClientFactoryOption) (client ldap.Client, err error) {
	config := &LDAPClientFactoryOptions{
		Address:  address,
		Username: username,
		Password: password,
	}

	for _, opt := range opts {
		opt(config)
	}

	if client, err = dialer.DialURL(config.Address, dialerOpts...); err != nil {
		return nil, fmt.Errorf("error occurred dialing address: %w", err)
	}

	client.SetTimeout(timeout)

	if tls != nil && startTLS {
		if err = client.StartTLS(tls); err != nil {
			_ = client.Close()

			return nil, fmt.Errorf("error occurred performing starttls: %w", err)
		}
	}

	if config.Password == "" {
		err = client.UnauthenticatedBind(config.Username)
	} else {
		err = client.Bind(config.Username, config.Password)
	}

	if err != nil {
		_ = client.Close()

		return nil, fmt.Errorf("error occurred performing bind: %w", err)
	}

	return client, nil
}<|MERGE_RESOLUTION|>--- conflicted
+++ resolved
@@ -245,16 +245,6 @@
 		return nil, NewPoolCtxErr(fmt.Errorf("error acquiring client: the pool is closed"))
 	}
 
-<<<<<<< HEAD
-	f.log.Trace("Timeout Started")
-=======
-	if cap(f.pool) != f.config.Pooling.Count {
-		if err = f.Initialize(); err != nil {
-			return nil, NewPoolCtxErr(fmt.Errorf("error acquiring client: failed to initialize pool: %w", err))
-		}
-	}
->>>>>>> 4b45d48d
-
 	f.log.Trace("Timeout Started")
 
 	ctx, cancel := context.WithTimeout(ctx, f.config.Pooling.Timeout)
@@ -263,15 +253,9 @@
 	for {
 		select {
 		case <-ctx.Done():
-<<<<<<< HEAD
-			return nil, NewPoolCtxErr(ctx.Err())
+			return nil, NewPoolCtxErr(fmt.Errorf("error acquiring client: %w", ctx.Err()))
 		case client = <-f.pool:
 			if client.IsFailed() {
-=======
-			return nil, fmt.Errorf("error acquiring client: %w", ctx.Err())
-		case client = <-f.pool:
-			if client.IsClosing() || client.Client == nil {
->>>>>>> 4b45d48d
 				client.log.Trace("Client is closing or invalid")
 
 				if client, err = f.new(); err != nil {
@@ -324,7 +308,6 @@
 	ldap.Client
 
 	log *logrus.Entry
-<<<<<<< HEAD
 }
 
 func (c *LDAPClientPooled) IsFailed() bool {
@@ -333,8 +316,6 @@
 	}
 
 	return c.IsClosing()
-=======
->>>>>>> 4b45d48d
 }
 
 func getLDAPClient(address, username, password string, timeout time.Duration, dialer LDAPClientDialer, tls *tls.Config, startTLS bool, dialerOpts []ldap.DialOpt, opts ...LDAPClientFactoryOption) (client ldap.Client, err error) {
