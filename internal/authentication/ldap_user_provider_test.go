--- conflicted
+++ resolved
@@ -195,11 +195,7 @@
 					Attributes: []*ldap.EntryAttribute{
 						{
 							Name:   ldapSupportedExtensionAttribute,
-<<<<<<< HEAD
-							Values: []string{ldapOIDExtensionPwdModifyExOp, ldapOIDExtensionTransportLayerSecurity},
-=======
 							Values: []string{ldapOIDExtensionPwdModifyExOp, ldapOIDExtensionTLS},
->>>>>>> 150e54c3
 						},
 						{
 							Name:   ldapSupportedControlAttribute,
@@ -264,11 +260,7 @@
 					Attributes: []*ldap.EntryAttribute{
 						{
 							Name:   ldapSupportedExtensionAttribute,
-<<<<<<< HEAD
-							Values: []string{ldapOIDExtensionPwdModifyExOp, ldapOIDExtensionTransportLayerSecurity},
-=======
 							Values: []string{ldapOIDExtensionPwdModifyExOp, ldapOIDExtensionTLS},
->>>>>>> 150e54c3
 						},
 						{
 							Name:   ldapSupportedControlAttribute,
@@ -338,11 +330,7 @@
 						},
 						{
 							Name:   ldapSupportedControlAttribute,
-<<<<<<< HEAD
-							Values: []string{ldapOIDControlMicrosoftServerPolicyHints, ldapOIDControlMicrosoftServerPolicyHintsDeprecated},
-=======
 							Values: []string{ldapOIDControlMsftServerPolicyHints, ldapOIDControlMsftServerPolicyHintsDeprecated},
->>>>>>> 150e54c3
 						},
 					},
 				},
@@ -1394,11 +1382,7 @@
 
 	modifyRequest := ldap.NewModifyRequest(
 		"uid=test,dc=example,dc=com",
-<<<<<<< HEAD
-		[]ldap.Control{&controlMsftServerPolicyHints{ldapOIDControlMicrosoftServerPolicyHints}},
-=======
 		[]ldap.Control{&controlMsftServerPolicyHints{ldapOIDControlMsftServerPolicyHints}},
->>>>>>> 150e54c3
 	)
 
 	pwdEncoded, _ := utf16LittleEndian.NewEncoder().String(fmt.Sprintf("\"%s\"", "password"))
@@ -1425,11 +1409,7 @@
 						},
 						{
 							Name:   ldapSupportedControlAttribute,
-<<<<<<< HEAD
-							Values: []string{ldapOIDControlMicrosoftServerPolicyHints, ldapOIDControlMicrosoftServerPolicyHintsDeprecated},
-=======
 							Values: []string{ldapOIDControlMsftServerPolicyHints, ldapOIDControlMsftServerPolicyHintsDeprecated},
->>>>>>> 150e54c3
 						},
 					},
 				},
@@ -1513,11 +1493,7 @@
 
 	modifyRequest := ldap.NewModifyRequest(
 		"uid=test,dc=example,dc=com",
-<<<<<<< HEAD
-		[]ldap.Control{&controlMsftServerPolicyHints{ldapOIDControlMicrosoftServerPolicyHints}},
-=======
 		[]ldap.Control{&controlMsftServerPolicyHints{ldapOIDControlMsftServerPolicyHints}},
->>>>>>> 150e54c3
 	)
 
 	pwdEncoded, _ := utf16LittleEndian.NewEncoder().String(fmt.Sprintf("\"%s\"", "password"))
@@ -1544,11 +1520,7 @@
 						},
 						{
 							Name:   ldapSupportedControlAttribute,
-<<<<<<< HEAD
-							Values: []string{ldapOIDControlMicrosoftServerPolicyHints, ldapOIDControlMicrosoftServerPolicyHintsDeprecated},
-=======
 							Values: []string{ldapOIDControlMsftServerPolicyHints, ldapOIDControlMsftServerPolicyHintsDeprecated},
->>>>>>> 150e54c3
 						},
 					},
 				},
@@ -1649,11 +1621,7 @@
 
 	modifyRequest := ldap.NewModifyRequest(
 		"uid=test,dc=example,dc=com",
-<<<<<<< HEAD
-		[]ldap.Control{&controlMsftServerPolicyHints{ldapOIDControlMicrosoftServerPolicyHints}},
-=======
 		[]ldap.Control{&controlMsftServerPolicyHints{ldapOIDControlMsftServerPolicyHints}},
->>>>>>> 150e54c3
 	)
 
 	pwdEncoded, _ := utf16LittleEndian.NewEncoder().String(fmt.Sprintf("\"%s\"", "password"))
@@ -1680,11 +1648,7 @@
 						},
 						{
 							Name:   ldapSupportedControlAttribute,
-<<<<<<< HEAD
-							Values: []string{ldapOIDControlMicrosoftServerPolicyHints, ldapOIDControlMicrosoftServerPolicyHintsDeprecated},
-=======
 							Values: []string{ldapOIDControlMsftServerPolicyHints, ldapOIDControlMsftServerPolicyHintsDeprecated},
->>>>>>> 150e54c3
 						},
 					},
 				},
@@ -1776,11 +1740,7 @@
 
 	modifyRequest := ldap.NewModifyRequest(
 		"uid=test,dc=example,dc=com",
-<<<<<<< HEAD
-		[]ldap.Control{&controlMsftServerPolicyHints{ldapOIDControlMicrosoftServerPolicyHints}},
-=======
 		[]ldap.Control{&controlMsftServerPolicyHints{ldapOIDControlMsftServerPolicyHints}},
->>>>>>> 150e54c3
 	)
 
 	pwdEncoded, _ := utf16LittleEndian.NewEncoder().String(fmt.Sprintf("\"%s\"", "password"))
@@ -1807,11 +1767,7 @@
 						},
 						{
 							Name:   ldapSupportedControlAttribute,
-<<<<<<< HEAD
-							Values: []string{ldapOIDControlMicrosoftServerPolicyHints, ldapOIDControlMicrosoftServerPolicyHintsDeprecated},
-=======
 							Values: []string{ldapOIDControlMsftServerPolicyHints, ldapOIDControlMsftServerPolicyHintsDeprecated},
->>>>>>> 150e54c3
 						},
 					},
 				},
@@ -1916,11 +1872,7 @@
 
 	modifyRequest := ldap.NewModifyRequest(
 		"uid=test,dc=example,dc=com",
-<<<<<<< HEAD
-		[]ldap.Control{&controlMsftServerPolicyHints{ldapOIDControlMicrosoftServerPolicyHints}},
-=======
 		[]ldap.Control{&controlMsftServerPolicyHints{ldapOIDControlMsftServerPolicyHints}},
->>>>>>> 150e54c3
 	)
 
 	pwdEncoded, _ := utf16LittleEndian.NewEncoder().String(fmt.Sprintf("\"%s\"", "password"))
@@ -1947,11 +1899,7 @@
 						},
 						{
 							Name:   ldapSupportedControlAttribute,
-<<<<<<< HEAD
-							Values: []string{ldapOIDControlMicrosoftServerPolicyHints, ldapOIDControlMicrosoftServerPolicyHintsDeprecated},
-=======
 							Values: []string{ldapOIDControlMsftServerPolicyHints, ldapOIDControlMsftServerPolicyHintsDeprecated},
->>>>>>> 150e54c3
 						},
 					},
 				},
@@ -2636,11 +2584,7 @@
 
 	modifyRequest := ldap.NewModifyRequest(
 		"cn=test,dc=example,dc=com",
-<<<<<<< HEAD
-		[]ldap.Control{&controlMsftServerPolicyHints{ldapOIDControlMicrosoftServerPolicyHints}},
-=======
 		[]ldap.Control{&controlMsftServerPolicyHints{ldapOIDControlMsftServerPolicyHints}},
->>>>>>> 150e54c3
 	)
 
 	modifyRequest.Replace("unicodePwd", []string{pwdEncoded})
@@ -2666,11 +2610,7 @@
 						},
 						{
 							Name:   ldapSupportedControlAttribute,
-<<<<<<< HEAD
-							Values: []string{ldapOIDControlMicrosoftServerPolicyHints, ldapOIDControlMicrosoftServerPolicyHintsDeprecated},
-=======
 							Values: []string{ldapOIDControlMsftServerPolicyHints, ldapOIDControlMsftServerPolicyHintsDeprecated},
->>>>>>> 150e54c3
 						},
 					},
 				},
@@ -2755,11 +2695,7 @@
 
 	modifyRequest := ldap.NewModifyRequest(
 		"cn=test,dc=example,dc=com",
-<<<<<<< HEAD
-		[]ldap.Control{&controlMsftServerPolicyHints{ldapOIDControlMicrosoftServerPolicyHintsDeprecated}},
-=======
 		[]ldap.Control{&controlMsftServerPolicyHints{ldapOIDControlMsftServerPolicyHintsDeprecated}},
->>>>>>> 150e54c3
 	)
 
 	modifyRequest.Replace("unicodePwd", []string{pwdEncoded})
@@ -2785,11 +2721,7 @@
 						},
 						{
 							Name:   ldapSupportedControlAttribute,
-<<<<<<< HEAD
-							Values: []string{ldapOIDControlMicrosoftServerPolicyHintsDeprecated},
-=======
 							Values: []string{ldapOIDControlMsftServerPolicyHintsDeprecated},
->>>>>>> 150e54c3
 						},
 					},
 				},
