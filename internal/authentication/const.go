--- conflicted
+++ resolved
@@ -1,8 +1,4 @@
 package authentication
-
-import (
-	"errors"
-)
 
 // Level is the type representing a level of authentication.
 type Level int
@@ -51,11 +47,9 @@
 // HashingPossibleSaltCharacters represents valid hashing runes.
 var HashingPossibleSaltCharacters = []rune("abcdefghijklmnopqrstuvwxyzABCDEFGHIJKLMNOPQRSTUVWXYZ0123456789+/")
 
-<<<<<<< HEAD
 // ErrUserNotExist returned when the user doesn't exist.
 var ErrUserNotExist = errors.New("user does not exist")
-=======
+
 const sha512 = "sha512"
 
-const testPassword = "my;secure*password"
->>>>>>> e6caac7d
+const testPassword = "my;secure*password"