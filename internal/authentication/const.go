--- conflicted
+++ resolved
@@ -48,11 +48,9 @@
 // HashingPossibleSaltCharacters represents valid hashing runes.
 var HashingPossibleSaltCharacters = []rune("abcdefghijklmnopqrstuvwxyzABCDEFGHIJKLMNOPQRSTUVWXYZ0123456789+/")
 
-<<<<<<< HEAD
 // ErrUserNotFound indicates the user wasn't found in the authentication backend.
 var ErrUserNotFound = errors.New("user not found")
-=======
+
 const sha512 = "sha512"
 
-const testPassword = "my;secure*password"
->>>>>>> be0cc724
+const testPassword = "my;secure*password"