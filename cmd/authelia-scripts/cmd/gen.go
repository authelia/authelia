// Code generated by go generate. DO NOT EDIT.
//
// Run the following command to generate this file:
// 		go run ./cmd/authelia-gen code scripts
//

package cmd

const (
<<<<<<< HEAD
	versionSwaggerUI = "4.14.1"
=======
	versionSwaggerUI = "4.14.2"
>>>>>>> ab307397
)<|MERGE_RESOLUTION|>--- conflicted
+++ resolved
@@ -7,9 +7,5 @@
 package cmd
 
 const (
-<<<<<<< HEAD
-	versionSwaggerUI = "4.14.1"
-=======
 	versionSwaggerUI = "4.14.2"
->>>>>>> ab307397
 )