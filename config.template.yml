###############################################################
#                   Authelia configuration                    #
###############################################################

# The host and port to listen on
host: 0.0.0.0
port: 9091
# tls_key: /var/lib/authelia/ssl/key.pem
# tls_cert: /var/lib/authelia/ssl/cert.pem

# Configuration options specific to the internal http server
server:
  # Buffers usually should be configured to be the same value.
  # Explanation at https://docs.authelia.com/configuration/server.html
  # Read buffer size configures the http server's maximum incoming request size in bytes.
  read_buffer_size: 4096
  # Write buffer size configures the http server's maximum outgoing response size in bytes.
  write_buffer_size: 4096

# Level of verbosity for logs: info, debug, trace
log_level: debug
## File path where the logs will be written. If not set logs are written to stdout.
# log_file_path: /var/log/authelia

# The secret used to generate JWT tokens when validating user identity by
# email confirmation.
# JWT Secret can also be set using a secret: https://docs.authelia.com/configuration/secrets.html
jwt_secret: a_very_important_secret

# Default redirection URL
#
# If user tries to authenticate without any referer, Authelia
# does not know where to redirect the user to at the end of the
# authentication process.
# This parameter allows you to specify the default redirection
# URL Authelia will use in such a case.
#
# Note: this parameter is optional. If not provided, user won't
# be redirected upon successful authentication.
default_redirection_url: https://home.example.com:8080/

# Google Analytics Tracking ID to track the usage of the portal
# using a Google Analytics dashboard.
#
## google_analytics: UA-00000-01

# TOTP Settings
#
# Parameters used for TOTP generation
totp:
  # The issuer name displayed in the Authenticator application of your choice
  # See: https://github.com/google/google-authenticator/wiki/Key-Uri-Format for more info on issuer names
  issuer: authelia.com
  # The period in seconds a one-time password is current for. Changing this will require all users to register
  # their TOTP applications again.
  # Warning: before changing period read the docs link below.
  period: 30
  # The skew controls number of one-time passwords either side of the current one that are valid.
  # Warning: before changing skew read the docs link below.
  skew: 1
  #  See: https://docs.authelia.com/configuration/one-time-password.html#period-and-skew to read the documentation.

# Duo Push API
#
# Parameters used to contact the Duo API. Those are generated when you protect an application
# of type "Partner Auth API" in the management panel.
duo_api:
  hostname: api-123456789.example.com
  integration_key: ABCDEF
  # Secret can also be set using a secret: https://docs.authelia.com/configuration/secrets.html
  secret_key: 1234567890abcdefghifjkl

# The authentication backend to use for verifying user passwords
# and retrieve information such as email address and groups
# users belong to.
#
# There are two supported backends: 'ldap' and 'file'.
authentication_backend:
  # Disable both the HTML element and the API for reset password functionality
  disable_reset_password: false

<<<<<<< HEAD
  # Disable delaying authentication to prevent username enumeration.
  # Enabling this could allow attackers to find valid usernames. It's highly discouraged to change this to true.
  disable_delay_auth: false
=======
  # The amount of time to wait before we refresh data from the authentication backend. Uses duration notation.
  # To disable this feature set it to 'disable', this will slightly reduce security because for Authelia, users
  # will always belong to groups they belonged to at the time of login even if they have been removed from them in LDAP.
  # To force update on every request you can set this to '0' or 'always', this will increase processor demand.
  # See the below documentation for more information.
  # Duration Notation docs:  https://docs.authelia.com/configuration/index.html#duration-notation-format
  # Refresh Interval docs: https://docs.authelia.com/configuration/authentication/ldap.html#refresh-interval
  refresh_interval: 5m
>>>>>>> 4db5807b

  # LDAP backend configuration.
  #
  # This backend allows Authelia to be scaled to more
  # than one instance and therefore is recommended for
  # production.
  ldap:
    # The url to the ldap server. Scheme can be ldap:// or ldaps://
    url: ldap://127.0.0.1

    # Skip verifying the server certificate (to allow self-signed certificate).
    skip_verify: false
    
    # The base dn for every entries
    base_dn: dc=example,dc=com
    
    # The attribute holding the username of the user. This attribute is used to populate
    # the username in the session information. It was introduced due to #561 to handle case
    # insensitive search queries.
    # For you information, Microsoft Active Directory usually uses 'sAMAccountName' and OpenLDAP
    # usually uses 'uid'
    # Beware that this attribute holds the unique identifiers for the users binding the user and the configuration
    # stored in database. Therefore only single value attributes are allowed and the value
    # must never be changed once attributed to a user otherwise it would break the configuration
    # for that user. Technically, non-unique attributes like 'mail' can also be used but we don't recommend using
    # them, we instead advise to use the attributes mentioned above (sAMAccountName and uid) to follow
    # https://www.ietf.org/rfc/rfc2307.txt.
    username_attribute: uid
    
    # An additional dn to define the scope to all users
    additional_users_dn: ou=users

    # The users filter used in search queries to find the user profile based on input filled in login form.
    # Various placeholders are available to represent the user input and back reference other options of the configuration:
    # - {input} is a placeholder replaced by what the user inputs in the login form. 
    # - {username_attribute} is a placeholder replaced by what is configured in `username_attribute`.
    # - {mail_attribute} is a placeholder replaced by what is configured in `mail_attribute`.
    # - DON'T USE - {0} is an alias for {input} supported for backward compatibility but it will be deprecated in later versions, so please don't use it.
    #
    # Recommended settings are as follows:
    # - Microsoft Active Directory: (&({username_attribute}={input})(objectCategory=person)(objectClass=user))
    # - OpenLDAP: (&({username_attribute}={input})(objectClass=person))' or '(&({username_attribute}={input})(objectClass=inetOrgPerson))
    #
    # To allow sign in both with username and email, one can use a filter like
    # (&(|({username_attribute}={input})({mail_attribute}={input}))(objectClass=person))
    users_filter: (&({username_attribute}={input})(objectClass=person))

    # An additional dn to define the scope of groups
    additional_groups_dn: ou=groups
    
    # The groups filter used in search queries to find the groups of the user.
    # - {input} is a placeholder replaced by what the user inputs in the login form.
    # - {username} is a placeholder replace by the username stored in LDAP (based on `username_attribute`).
    # - {dn} is a matcher replaced by the user distinguished name, aka, user DN.
    # - {username_attribute} is a placeholder replaced by what is configured in `username_attribute`.
    # - {mail_attribute} is a placeholder replaced by what is configured in `mail_attribute`.
    # - DON'T USE - {0} is an alias for {input} supported for backward compatibility but it will be deprecated in later versions, so please don't use it.
    # - DON'T USE - {1} is an alias for {username} supported for backward compatibility but it will be deprecated in later version, so please don't use it.
    groups_filter: (&(member={dn})(objectclass=groupOfNames))

    # The attribute holding the name of the group
    group_name_attribute: cn

    # The attribute holding the mail address of the user. If multiple email addresses are defined for a user, only the first
    # one returned by the LDAP server is used.
    mail_attribute: mail

    # The username and password of the admin user.
    user: cn=admin,dc=example,dc=com
    # Password can also be set using a secret: https://docs.authelia.com/configuration/secrets.html
    password: password

  # File backend configuration.
  #
  # With this backend, the users database is stored in a file
  # which is updated when users reset their passwords.
  # Therefore, this backend is meant to be used in a dev environment
  # and not in production since it prevents Authelia to be scaled to
  # more than one instance. The options under 'password' have sane
  # defaults, and as it has security implications it is highly recommended
  # you leave the default values. Before considering changing these settings
  # please read the docs page below:
  # https://docs.authelia.com/configuration/authentication/file.html#password-hash-algorithm-tuning
  #
  ## file:
  ##   path: ./users_database.yml
  ##   password:
  ##     algorithm: argon2id
  ##     iterations: 1
  ##     key_length: 32
  ##     salt_length: 16
  ##     memory: 1024
  ##     parallelism: 8
# Access Control
#
# Access control is a list of rules defining the authorizations applied for one
# resource to users or group of users.
#
# If 'access_control' is not defined, ACL rules are disabled and the 'bypass'
# rule is applied, i.e., access is allowed to anyone. Otherwise restrictions follow
# the rules defined.
#
# Note: One can use the wildcard * to match any subdomain.
# It must stand at the beginning of the pattern. (example: *.mydomain.com)
#
# Note: You must put patterns containing wildcards between simple quotes for the YAML
# to be syntactically correct.
#
# Definition: A 'rule' is an object with the following keys: 'domain', 'subject',
# 'policy' and 'resources'.
#
# - 'domain' defines which domain or set of domains the rule applies to.
#
# - 'subject' defines the subject to apply authorizations to. This parameter is
#    optional and matching any user if not provided. If provided, the parameter
#    represents either a user or a group. It should be of the form 'user:<username>'
#    or 'group:<groupname>'.
#
# - 'policy' is the policy to apply to resources. It must be either 'bypass',
#   'one_factor', 'two_factor' or 'deny'.
#
# - 'resources' is a list of regular expressions that matches a set of resources to
#    apply the policy to. This parameter is optional and matches any resource if not
#    provided.
#
# Note: the order of the rules is important. The first policy matching
# (domain, resource, subject) applies.
access_control:
  # Default policy can either be 'bypass', 'one_factor', 'two_factor' or 'deny'.
  # It is the policy applied to any resource if there is no policy to be applied
  # to the user.
  default_policy: deny

  rules:
    # Rules applied to everyone
    - domain: public.example.com
      policy: bypass

    - domain: secure.example.com
      policy: one_factor
      # Network based rule, if not provided any network matches.
      networks:
        - 192.168.1.0/24

    - domain:
      - secure.example.com
      - private.example.com
      policy: two_factor

    - domain: singlefactor.example.com
      policy: one_factor

    # Rules applied to 'admins' group
    - domain: "mx2.mail.example.com"
      subject: "group:admins"
      policy: deny

    - domain: "*.example.com"
      subject:
        - "group:admins"
        - "group:moderators"
      policy: two_factor

    # Rules applied to 'dev' group
    - domain: dev.example.com
      resources:
        - "^/groups/dev/.*$"
      subject: "group:dev"
      policy: two_factor

    # Rules applied to user 'john'
    - domain: dev.example.com
      resources:
        - "^/users/john/.*$"
      subject: "user:john"
      policy: two_factor

    # Rules applied to user 'harry'
    - domain: dev.example.com
      resources:
        - "^/users/harry/.*$"
      subject: "user:harry"
      policy: two_factor

    # Rules applied to user 'bob'
    - domain: "*.mail.example.com"
      subject: "user:bob"
      policy: two_factor
    - domain: "dev.example.com"
      resources:
        - "^/users/bob/.*$"
      subject: "user:bob"
      policy: two_factor

# Configuration of session cookies
#
# The session cookies identify the user once logged in.
session:
  # The name of the session cookie. (default: authelia_session).
  name: authelia_session

  # The secret to encrypt the session data. This is only used with Redis.
  # Secret can also be set using a secret: https://docs.authelia.com/configuration/secrets.html
  secret: insecure_session_secret

  # The time in seconds before the cookie expires and session is reset.
  expiration: 1h

  # The inactivity time in seconds before the session is reset.
  inactivity: 5m

  # The remember me duration.
  # Value of 0 disables remember me.
  # Value is in seconds, or duration notation. See: https://docs.authelia.com/configuration/index.html#duration-notation-format
  # Longer periods are considered less secure because a stolen cookie will last longer giving attackers more time to spy
  # or attack. Currently the default is 1M or 1 month.
  remember_me_duration: 1M

  # The domain to protect.
  # Note: the authenticator must also be in that domain. If empty, the cookie
  # is restricted to the subdomain of the issuer.
  domain: example.com

  # The redis connection details
  redis:
    host: 127.0.0.1
    port: 6379
    # Password can also be set using a secret: https://docs.authelia.com/configuration/secrets.html
    password: authelia
    # This is the Redis DB Index https://redis.io/commands/select (sometimes referred to as database number, DB, etc).
    database_index: 0

# Configuration of the authentication regulation mechanism.
#
# This mechanism prevents attackers from brute forcing the first factor.
# It bans the user if too many attempts are done in a short period of
# time.
regulation:
  # The number of failed login attempts before user is banned.
  # Set it to 0 to disable regulation.
  max_retries: 3

  # The time range during which the user can attempt login before being banned.
  # The user is banned if the authentication failed 'max_retries' times in a 'find_time' seconds window.
  # Find Time accepts duration notation. See: https://docs.authelia.com/configuration/index.html#duration-notation-format
  find_time: 2m

  # The length of time before a banned user can login again.
  # Ban Time accepts duration notation. See: https://docs.authelia.com/configuration/index.html#duration-notation-format
  ban_time: 5m

# Configuration of the storage backend used to store data and secrets.
#
# You must use only an available configuration: local, mysql, postgres
storage:
  # The directory where the DB files will be saved
  ## local:
  ##   path: /var/lib/authelia/db.sqlite3

  # Settings to connect to MySQL server
  mysql:
    host: 127.0.0.1
    port: 3306
    database: authelia
    username: authelia
    # Password can also be set using a secret: https://docs.authelia.com/configuration/secrets.html
    password: mypassword

  # Settings to connect to PostgreSQL server
  # postgres:
  #   host: 127.0.0.1
  #   port: 5432
  #   database: authelia
  #   username: authelia
  #   # Password can also be set using a secret: https://docs.authelia.com/configuration/secrets.html
  #   password: mypassword
  #   sslmode: disable

# Configuration of the notification system.
#
# Notifications are sent to users when they require a password reset, a u2f
# registration or a TOTP registration.
# Use only an available configuration: filesystem, smtp.
notifier:
  # You can disable the notifier startup check by setting this to true.
  disable_startup_check: false

  # For testing purpose, notifications can be sent in a file
  ## filesystem:
  ##   filename: /tmp/authelia/notification.txt

  # Use a SMTP server for sending notifications. Authelia uses PLAIN or LOGIN method to authenticate.
  # [Security] By default Authelia will:
  #   - force all SMTP connections over TLS including unauthenticated connections
  #      - use the disable_require_tls boolean value to disable this requirement (only works for unauthenticated connections)
  #   - validate the SMTP server x509 certificate during the TLS handshake against the hosts trusted certificates
  #     - trusted_cert option:
  #       - this is a string value, that may specify the path of a PEM format cert, it is completely optional
  #       - if it is not set, a blank string, or an invalid path; will still trust the host machine/containers cert store
  #     - defaults to the host machine (or docker container's) trusted certificate chain for validation
  #     - use the trusted_cert string value to specify the path of a PEM format public cert to trust in addition to the hosts trusted certificates
  #     - use the disable_verify_cert boolean value to disable the validation (prefer the trusted_cert option as it's more secure)
  smtp:
    username: test
    # Password can also be set using a secret: https://docs.authelia.com/configuration/secrets.html
    password: password
    host: 127.0.0.1
    port: 1025
    sender: admin@example.com
    # Subject configuration of the emails sent.
    # {title} is replaced by the text from the notifier
    subject: "[Authelia] {title}"
    # This address is used during the startup check to verify the email configuration is correct. It's not important what it is except if your email server only allows local delivery.
    startup_check_address: test@authelia.com
    trusted_cert: ""
    disable_require_tls: false
    disable_verify_cert: false

  # Sending an email using a Gmail account is as simple as the next section.
  # You need to create an app password by following: https://support.google.com/accounts/answer/185833?hl=en
  ## smtp:
  ##   username: myaccount@gmail.com
  ##   # Password can also be set using a secret: https://docs.authelia.com/configuration/secrets.html
  ##   password: yourapppassword
  ##   sender: admin@example.com
  ##   host: smtp.gmail.com
  ##   port: 587<|MERGE_RESOLUTION|>--- conflicted
+++ resolved
@@ -79,11 +79,10 @@
   # Disable both the HTML element and the API for reset password functionality
   disable_reset_password: false
 
-<<<<<<< HEAD
   # Disable delaying authentication to prevent username enumeration.
   # Enabling this could allow attackers to find valid usernames. It's highly discouraged to change this to true.
   disable_delay_auth: false
-=======
+
   # The amount of time to wait before we refresh data from the authentication backend. Uses duration notation.
   # To disable this feature set it to 'disable', this will slightly reduce security because for Authelia, users
   # will always belong to groups they belonged to at the time of login even if they have been removed from them in LDAP.
@@ -92,7 +91,6 @@
   # Duration Notation docs:  https://docs.authelia.com/configuration/index.html#duration-notation-format
   # Refresh Interval docs: https://docs.authelia.com/configuration/authentication/ldap.html#refresh-interval
   refresh_interval: 5m
->>>>>>> 4db5807b
 
   # LDAP backend configuration.
   #
