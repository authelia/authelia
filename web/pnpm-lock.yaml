--- conflicted
+++ resolved
@@ -29,19 +29,14 @@
     specifier: 5.12.3
     version: 5.12.3(@emotion/react@11.10.8)(@emotion/styled@11.10.8)(@types/react@18.2.3)(react-dom@18.2.0)(react@18.2.0)
   '@mui/styles':
-<<<<<<< HEAD
-    specifier: 5.12.0
-    version: 5.12.0(@types/react@18.0.37)(react@18.2.0)
+    specifier: 5.12.3
+    version: 5.12.3(@types/react@18.2.3)(react@18.2.0)
   '@simplewebauthn/browser':
     specifier: 7.2.0
     version: 7.2.0
   '@simplewebauthn/typescript-types':
     specifier: 7.0.0
     version: 7.0.0
-=======
-    specifier: 5.12.3
-    version: 5.12.3(@types/react@18.2.3)(react@18.2.0)
->>>>>>> 495cc912
   axios:
     specifier: 1.4.0
     version: 1.4.0
@@ -102,16 +97,8 @@
     specifier: 14.0.0
     version: 14.0.0(react-dom@18.2.0)(react@18.2.0)
   '@types/node':
-<<<<<<< HEAD
-    specifier: 18.15.13
-    version: 18.15.13
-=======
     specifier: 18.16.3
     version: 18.16.3
-  '@types/qrcode.react':
-    specifier: 1.0.2
-    version: 1.0.2
->>>>>>> 495cc912
   '@types/react':
     specifier: 18.2.3
     version: 18.2.3
@@ -2858,15 +2845,6 @@
   /@types/prop-types@15.7.5:
     resolution: {integrity: sha512-JCB8C6SnDoQf0cNycqd/35A7MjcnK+ZTqE7judS6o7utxUCg6imJg3QK2qzHKszlTjcj2cn+NwMB2i96ubpj7w==}
 
-<<<<<<< HEAD
-=======
-  /@types/qrcode.react@1.0.2:
-    resolution: {integrity: sha512-I9Oq5Cjlkgy3Tw7krCnCXLw2/zMhizkTere49OOcta23tkvH0xBTP0yInimTh0gstLRtb8Ki9NZVujE5UI6ffQ==}
-    dependencies:
-      '@types/react': 18.2.3
-    dev: true
-
->>>>>>> 495cc912
   /@types/qs@6.9.7:
     resolution: {integrity: sha512-FGa1F62FT09qcrueBA6qYTrJPVDzah9a+493+o2PCXsesWHIn27G98TsSMs3WPNbZIEj4+VJf6saSFpvD+3Zsw==}
     dev: true
