lockfileVersion: 5.3

specifiers:
  '@commitlint/cli': 15.0.0
  '@commitlint/config-conventional': 15.0.0
  '@fortawesome/fontawesome-svg-core': 1.2.36
  '@fortawesome/free-regular-svg-icons': 5.15.4
  '@fortawesome/free-solid-svg-icons': 5.15.4
  '@fortawesome/react-fontawesome': 0.1.16
  '@material-ui/core': 4.12.3
  '@material-ui/icons': 4.11.2
  '@material-ui/styles': 4.11.4
  '@testing-library/jest-dom': 5.16.1
  '@testing-library/react': 12.1.2
  '@types/node': 16.11.14
  '@types/qrcode.react': 1.0.2
  '@types/react': 17.0.37
  '@types/react-dom': 17.0.11
  '@typescript-eslint/eslint-plugin': 5.7.0
  '@typescript-eslint/parser': 5.7.0
  '@vitejs/plugin-react': 1.1.3
  axios: 0.24.0
  classnames: 2.3.1
  esbuild-jest: 0.5.0
  eslint-config-prettier: 8.3.0
  eslint-config-react-app: 7.0.0
  eslint-formatter-rdjson: 1.0.5
  eslint-import-resolver-typescript: 2.5.0
  eslint-plugin-flowtype: 8.0.3
  eslint-plugin-import: 2.25.3
  eslint-plugin-jsx-a11y: 6.5.1
  eslint-plugin-prettier: 4.0.0
  eslint-plugin-react: 7.27.1
  eslint-plugin-react-hooks: 4.3.0
  husky: 7.0.2
  i18next: 21.6.0
  i18next-browser-languagedetector: 6.1.2
  i18next-http-backend: 1.3.1
  jest: 27.4.5
  jest-transform-stub: 2.0.0
  jest-watch-typeahead: 1.0.0
  prettier: 2.5.1
  qrcode.react: 1.0.1
  query-string: 7.0.1
  react: 17.0.2
  react-dom: 17.0.2
  react-ga: 3.3.0
  react-i18next: 11.14.3
  react-loading: 2.0.3
  react-otp-input: 2.4.0
  react-router-dom: 6.1.1
  react-test-renderer: 17.0.2
  typescript: 4.5.4
  u2f-api: 1.2.1
  vite: 2.7.2
  vite-plugin-eslint: 1.3.0
  vite-plugin-istanbul: 2.3.0
  vite-plugin-svgr: 0.6.0
  vite-tsconfig-paths: 3.3.17

dependencies:
  '@fortawesome/fontawesome-svg-core': 1.2.36
  '@fortawesome/free-regular-svg-icons': 5.15.4
  '@fortawesome/free-solid-svg-icons': 5.15.4
  '@fortawesome/react-fontawesome': 0.1.16_f515edce028694561ceb456e3dba224c
  '@material-ui/core': 4.12.3_5539cae010396b202b015f3568914e95
  '@material-ui/icons': 4.11.2_f70bac6576f9b9b57b8e0afbfb28e421
  '@material-ui/styles': 4.11.4_5539cae010396b202b015f3568914e95
  axios: 0.24.0
  classnames: 2.3.1
  i18next: 21.6.0
  i18next-browser-languagedetector: 6.1.2
  i18next-http-backend: 1.3.1
  qrcode.react: 1.0.1_react@17.0.2
  query-string: 7.0.1
  react: 17.0.2
  react-dom: 17.0.2_react@17.0.2
  react-ga: 3.3.0_react@17.0.2
  react-i18next: 11.14.3_i18next@21.6.0+react@17.0.2
  react-loading: 2.0.3_react@17.0.2
  react-otp-input: 2.4.0_react-dom@17.0.2+react@17.0.2
  react-router-dom: 6.1.1_react-dom@17.0.2+react@17.0.2
  u2f-api: 1.2.1

devDependencies:
  '@commitlint/cli': 15.0.0
  '@commitlint/config-conventional': 15.0.0
  '@testing-library/jest-dom': 5.16.1
  '@testing-library/react': 12.1.2_react-dom@17.0.2+react@17.0.2
  '@types/node': 16.11.14
  '@types/qrcode.react': 1.0.2
  '@types/react': 17.0.37
  '@types/react-dom': 17.0.11
  '@typescript-eslint/eslint-plugin': 5.7.0_909132b43167e980b71bf64a96bc0009
  '@typescript-eslint/parser': 5.7.0_typescript@4.5.4
  '@vitejs/plugin-react': 1.1.3
  esbuild-jest: 0.5.0
  eslint-config-prettier: 8.3.0
  eslint-config-react-app: 7.0.0_jest@27.4.5+typescript@4.5.4
  eslint-formatter-rdjson: 1.0.5
  eslint-import-resolver-typescript: 2.5.0_eslint-plugin-import@2.25.3
  eslint-plugin-flowtype: 8.0.3
  eslint-plugin-import: 2.25.3
  eslint-plugin-jsx-a11y: 6.5.1
  eslint-plugin-prettier: 4.0.0_061d5edf7f5aff866b334ca1cc7c88d8
  eslint-plugin-react: 7.27.1
  eslint-plugin-react-hooks: 4.3.0
  husky: 7.0.2
  jest: 27.4.5
  jest-transform-stub: 2.0.0
  jest-watch-typeahead: 1.0.0_jest@27.4.5
  prettier: 2.5.1
  react-test-renderer: 17.0.2_react@17.0.2
  typescript: 4.5.4
  vite: 2.7.2
  vite-plugin-eslint: 1.3.0_vite@2.7.2
  vite-plugin-istanbul: 2.3.0
  vite-plugin-svgr: 0.6.0_vite@2.7.2
  vite-tsconfig-paths: 3.3.17_vite@2.7.2

packages:

  /@babel/code-frame/7.12.11:
    resolution: {integrity: sha512-Zt1yodBx1UcyiePMSkWnU4hPqhwq7hGi2nFL1LeA3EUl+q2LQx16MISgJ0+z7dnmgvP9QtIleuETGOiOH1RcIw==}
    dependencies:
      '@babel/highlight': 7.16.0
    dev: true

  /@babel/code-frame/7.16.0:
    resolution: {integrity: sha512-IF4EOMEV+bfYwOmNxGzSnjR2EmQod7f1UXOpZM3l4i4o4QNwzjtJAu/HxdjHq0aYBvdqMuQEY1eg0nqW9ZPORA==}
    engines: {node: '>=6.9.0'}
    dependencies:
      '@babel/highlight': 7.16.0
    dev: true

  /@babel/compat-data/7.16.4:
    resolution: {integrity: sha512-1o/jo7D+kC9ZjHX5v+EHrdjl3PhxMrLSOTGsOdHJ+KL8HCaEK6ehrVL2RS6oHDZp+L7xLirLrPmQtEng769J/Q==}
    engines: {node: '>=6.9.0'}
    dev: true

  /@babel/core/7.16.5:
    resolution: {integrity: sha512-wUcenlLzuWMZ9Zt8S0KmFwGlH6QKRh3vsm/dhDA3CHkiTA45YuG1XkHRcNRl73EFPXDp/d5kVOU0/y7x2w6OaQ==}
    engines: {node: '>=6.9.0'}
    dependencies:
      '@babel/code-frame': 7.16.0
      '@babel/generator': 7.16.5
      '@babel/helper-compilation-targets': 7.16.3_@babel+core@7.16.5
      '@babel/helper-module-transforms': 7.16.5
      '@babel/helpers': 7.16.5
      '@babel/parser': 7.16.6
      '@babel/template': 7.16.0
      '@babel/traverse': 7.16.5
      '@babel/types': 7.16.0
      convert-source-map: 1.8.0
      debug: 4.3.3
      gensync: 1.0.0-beta.2
      json5: 2.2.0
      semver: 6.3.0
      source-map: 0.5.7
    transitivePeerDependencies:
      - supports-color
    dev: true

  /@babel/eslint-parser/7.16.5_@babel+core@7.16.5:
    resolution: {integrity: sha512-mUqYa46lgWqHKQ33Q6LNCGp/wPR3eqOYTUixHFsfrSQqRxH0+WOzca75iEjFr5RDGH1dDz622LaHhLOzOuQRUA==}
    engines: {node: ^10.13.0 || ^12.13.0 || >=14.0.0}
    peerDependencies:
      '@babel/core': '>=7.11.0'
      eslint: ^7.5.0 || ^8.0.0
    dependencies:
      '@babel/core': 7.16.5
      eslint-scope: 5.1.1
      eslint-visitor-keys: 2.1.0
      semver: 6.3.0
    dev: true

  /@babel/generator/7.16.5:
    resolution: {integrity: sha512-kIvCdjZqcdKqoDbVVdt5R99icaRtrtYhYK/xux5qiWCBmfdvEYMFZ68QCrpE5cbFM1JsuArUNs1ZkuKtTtUcZA==}
    engines: {node: '>=6.9.0'}
    dependencies:
      '@babel/types': 7.16.0
      jsesc: 2.5.2
      source-map: 0.5.7
    dev: true

  /@babel/helper-annotate-as-pure/7.16.0:
    resolution: {integrity: sha512-ItmYF9vR4zA8cByDocY05o0LGUkp1zhbTQOH1NFyl5xXEqlTJQCEJjieriw+aFpxo16swMxUnUiKS7a/r4vtHg==}
    engines: {node: '>=6.9.0'}
    dependencies:
      '@babel/types': 7.16.0
    dev: true

  /@babel/helper-builder-binary-assignment-operator-visitor/7.16.5:
    resolution: {integrity: sha512-3JEA9G5dmmnIWdzaT9d0NmFRgYnWUThLsDaL7982H0XqqWr56lRrsmwheXFMjR+TMl7QMBb6mzy9kvgr1lRLUA==}
    engines: {node: '>=6.9.0'}
    dependencies:
      '@babel/helper-explode-assignable-expression': 7.16.0
      '@babel/types': 7.16.0
    dev: true

  /@babel/helper-compilation-targets/7.16.3_@babel+core@7.16.5:
    resolution: {integrity: sha512-vKsoSQAyBmxS35JUOOt+07cLc6Nk/2ljLIHwmq2/NM6hdioUaqEXq/S+nXvbvXbZkNDlWOymPanJGOc4CBjSJA==}
    engines: {node: '>=6.9.0'}
    peerDependencies:
      '@babel/core': ^7.0.0
    dependencies:
      '@babel/compat-data': 7.16.4
      '@babel/core': 7.16.5
      '@babel/helper-validator-option': 7.14.5
      browserslist: 4.19.1
      semver: 6.3.0
    dev: true

  /@babel/helper-create-class-features-plugin/7.16.5_@babel+core@7.16.5:
    resolution: {integrity: sha512-NEohnYA7mkB8L5JhU7BLwcBdU3j83IziR9aseMueWGeAjblbul3zzb8UvJ3a1zuBiqCMObzCJHFqKIQE6hTVmg==}
    engines: {node: '>=6.9.0'}
    peerDependencies:
      '@babel/core': ^7.0.0
    dependencies:
      '@babel/core': 7.16.5
      '@babel/helper-annotate-as-pure': 7.16.0
      '@babel/helper-environment-visitor': 7.16.5
      '@babel/helper-function-name': 7.16.0
      '@babel/helper-member-expression-to-functions': 7.16.5
      '@babel/helper-optimise-call-expression': 7.16.0
      '@babel/helper-replace-supers': 7.16.5
      '@babel/helper-split-export-declaration': 7.16.0
    transitivePeerDependencies:
      - supports-color
    dev: true

  /@babel/helper-create-regexp-features-plugin/7.16.0_@babel+core@7.16.5:
    resolution: {integrity: sha512-3DyG0zAFAZKcOp7aVr33ddwkxJ0Z0Jr5V99y3I690eYLpukJsJvAbzTy1ewoCqsML8SbIrjH14Jc/nSQ4TvNPA==}
    engines: {node: '>=6.9.0'}
    peerDependencies:
      '@babel/core': ^7.0.0
    dependencies:
      '@babel/core': 7.16.5
      '@babel/helper-annotate-as-pure': 7.16.0
      regexpu-core: 4.8.0
    dev: true

  /@babel/helper-define-polyfill-provider/0.3.0_@babel+core@7.16.5:
    resolution: {integrity: sha512-7hfT8lUljl/tM3h+izTX/pO3W3frz2ok6Pk+gzys8iJqDfZrZy2pXjRTZAvG2YmfHun1X4q8/UZRLatMfqc5Tg==}
    peerDependencies:
      '@babel/core': ^7.4.0-0
    dependencies:
      '@babel/core': 7.16.5
      '@babel/helper-compilation-targets': 7.16.3_@babel+core@7.16.5
      '@babel/helper-module-imports': 7.16.0
      '@babel/helper-plugin-utils': 7.16.5
      '@babel/traverse': 7.16.5
      debug: 4.3.3
      lodash.debounce: 4.0.8
      resolve: 1.20.0
      semver: 6.3.0
    transitivePeerDependencies:
      - supports-color
    dev: true

  /@babel/helper-environment-visitor/7.16.5:
    resolution: {integrity: sha512-ODQyc5AnxmZWm/R2W7fzhamOk1ey8gSguo5SGvF0zcB3uUzRpTRmM/jmLSm9bDMyPlvbyJ+PwPEK0BWIoZ9wjg==}
    engines: {node: '>=6.9.0'}
    dependencies:
      '@babel/types': 7.16.0
    dev: true

  /@babel/helper-explode-assignable-expression/7.16.0:
    resolution: {integrity: sha512-Hk2SLxC9ZbcOhLpg/yMznzJ11W++lg5GMbxt1ev6TXUiJB0N42KPC+7w8a+eWGuqDnUYuwStJoZHM7RgmIOaGQ==}
    engines: {node: '>=6.9.0'}
    dependencies:
      '@babel/types': 7.16.0
    dev: true

  /@babel/helper-function-name/7.16.0:
    resolution: {integrity: sha512-BZh4mEk1xi2h4HFjWUXRQX5AEx4rvaZxHgax9gcjdLWdkjsY7MKt5p0otjsg5noXw+pB+clMCjw+aEVYADMjog==}
    engines: {node: '>=6.9.0'}
    dependencies:
      '@babel/helper-get-function-arity': 7.16.0
      '@babel/template': 7.16.0
      '@babel/types': 7.16.0
    dev: true

  /@babel/helper-get-function-arity/7.16.0:
    resolution: {integrity: sha512-ASCquNcywC1NkYh/z7Cgp3w31YW8aojjYIlNg4VeJiHkqyP4AzIvr4qx7pYDb4/s8YcsZWqqOSxgkvjUz1kpDQ==}
    engines: {node: '>=6.9.0'}
    dependencies:
      '@babel/types': 7.16.0
    dev: true

  /@babel/helper-hoist-variables/7.16.0:
    resolution: {integrity: sha512-1AZlpazjUR0EQZQv3sgRNfM9mEVWPK3M6vlalczA+EECcPz3XPh6VplbErL5UoMpChhSck5wAJHthlj1bYpcmg==}
    engines: {node: '>=6.9.0'}
    dependencies:
      '@babel/types': 7.16.0
    dev: true

  /@babel/helper-member-expression-to-functions/7.16.5:
    resolution: {integrity: sha512-7fecSXq7ZrLE+TWshbGT+HyCLkxloWNhTbU2QM1NTI/tDqyf0oZiMcEfYtDuUDCo528EOlt39G1rftea4bRZIw==}
    engines: {node: '>=6.9.0'}
    dependencies:
      '@babel/types': 7.16.0
    dev: true

  /@babel/helper-module-imports/7.16.0:
    resolution: {integrity: sha512-kkH7sWzKPq0xt3H1n+ghb4xEMP8k0U7XV3kkB+ZGy69kDk2ySFW1qPi06sjKzFY3t1j6XbJSqr4mF9L7CYVyhg==}
    engines: {node: '>=6.9.0'}
    dependencies:
      '@babel/types': 7.16.0
    dev: true

  /@babel/helper-module-transforms/7.16.5:
    resolution: {integrity: sha512-CkvMxgV4ZyyioElFwcuWnDCcNIeyqTkCm9BxXZi73RR1ozqlpboqsbGUNvRTflgZtFbbJ1v5Emvm+lkjMYY/LQ==}
    engines: {node: '>=6.9.0'}
    dependencies:
      '@babel/helper-environment-visitor': 7.16.5
      '@babel/helper-module-imports': 7.16.0
      '@babel/helper-simple-access': 7.16.0
      '@babel/helper-split-export-declaration': 7.16.0
      '@babel/helper-validator-identifier': 7.15.7
      '@babel/template': 7.16.0
      '@babel/traverse': 7.16.5
      '@babel/types': 7.16.0
    transitivePeerDependencies:
      - supports-color
    dev: true

  /@babel/helper-optimise-call-expression/7.16.0:
    resolution: {integrity: sha512-SuI467Gi2V8fkofm2JPnZzB/SUuXoJA5zXe/xzyPP2M04686RzFKFHPK6HDVN6JvWBIEW8tt9hPR7fXdn2Lgpw==}
    engines: {node: '>=6.9.0'}
    dependencies:
      '@babel/types': 7.16.0
    dev: true

  /@babel/helper-plugin-utils/7.16.5:
    resolution: {integrity: sha512-59KHWHXxVA9K4HNF4sbHCf+eJeFe0Te/ZFGqBT4OjXhrwvA04sGfaEGsVTdsjoszq0YTP49RC9UKe5g8uN2RwQ==}
    engines: {node: '>=6.9.0'}
    dev: true

  /@babel/helper-remap-async-to-generator/7.16.5:
    resolution: {integrity: sha512-X+aAJldyxrOmN9v3FKp+Hu1NO69VWgYgDGq6YDykwRPzxs5f2N+X988CBXS7EQahDU+Vpet5QYMqLk+nsp+Qxw==}
    engines: {node: '>=6.9.0'}
    dependencies:
      '@babel/helper-annotate-as-pure': 7.16.0
      '@babel/helper-wrap-function': 7.16.5
      '@babel/types': 7.16.0
    transitivePeerDependencies:
      - supports-color
    dev: true

  /@babel/helper-replace-supers/7.16.5:
    resolution: {integrity: sha512-ao3seGVa/FZCMCCNDuBcqnBFSbdr8N2EW35mzojx3TwfIbdPmNK+JV6+2d5bR0Z71W5ocLnQp9en/cTF7pBJiQ==}
    engines: {node: '>=6.9.0'}
    dependencies:
      '@babel/helper-environment-visitor': 7.16.5
      '@babel/helper-member-expression-to-functions': 7.16.5
      '@babel/helper-optimise-call-expression': 7.16.0
      '@babel/traverse': 7.16.5
      '@babel/types': 7.16.0
    transitivePeerDependencies:
      - supports-color
    dev: true

  /@babel/helper-simple-access/7.16.0:
    resolution: {integrity: sha512-o1rjBT/gppAqKsYfUdfHq5Rk03lMQrkPHG1OWzHWpLgVXRH4HnMM9Et9CVdIqwkCQlobnGHEJMsgWP/jE1zUiw==}
    engines: {node: '>=6.9.0'}
    dependencies:
      '@babel/types': 7.16.0
    dev: true

  /@babel/helper-skip-transparent-expression-wrappers/7.16.0:
    resolution: {integrity: sha512-+il1gTy0oHwUsBQZyJvukbB4vPMdcYBrFHa0Uc4AizLxbq6BOYC51Rv4tWocX9BLBDLZ4kc6qUFpQ6HRgL+3zw==}
    engines: {node: '>=6.9.0'}
    dependencies:
      '@babel/types': 7.16.0
    dev: true

  /@babel/helper-split-export-declaration/7.16.0:
    resolution: {integrity: sha512-0YMMRpuDFNGTHNRiiqJX19GjNXA4H0E8jZ2ibccfSxaCogbm3am5WN/2nQNj0YnQwGWM1J06GOcQ2qnh3+0paw==}
    engines: {node: '>=6.9.0'}
    dependencies:
      '@babel/types': 7.16.0
    dev: true

  /@babel/helper-validator-identifier/7.15.7:
    resolution: {integrity: sha512-K4JvCtQqad9OY2+yTU8w+E82ywk/fe+ELNlt1G8z3bVGlZfn/hOcQQsUhGhW/N+tb3fxK800wLtKOE/aM0m72w==}
    engines: {node: '>=6.9.0'}
    dev: true

  /@babel/helper-validator-option/7.14.5:
    resolution: {integrity: sha512-OX8D5eeX4XwcroVW45NMvoYaIuFI+GQpA2a8Gi+X/U/cDUIRsV37qQfF905F0htTRCREQIB4KqPeaveRJUl3Ow==}
    engines: {node: '>=6.9.0'}
    dev: true

  /@babel/helper-wrap-function/7.16.5:
    resolution: {integrity: sha512-2J2pmLBqUqVdJw78U0KPNdeE2qeuIyKoG4mKV7wAq3mc4jJG282UgjZw4ZYDnqiWQuS3Y3IYdF/AQ6CpyBV3VA==}
    engines: {node: '>=6.9.0'}
    dependencies:
      '@babel/helper-function-name': 7.16.0
      '@babel/template': 7.16.0
      '@babel/traverse': 7.16.5
      '@babel/types': 7.16.0
    transitivePeerDependencies:
      - supports-color
    dev: true

  /@babel/helpers/7.16.5:
    resolution: {integrity: sha512-TLgi6Lh71vvMZGEkFuIxzaPsyeYCHQ5jJOOX1f0xXn0uciFuE8cEk0wyBquMcCxBXZ5BJhE2aUB7pnWTD150Tw==}
    engines: {node: '>=6.9.0'}
    dependencies:
      '@babel/template': 7.16.0
      '@babel/traverse': 7.16.5
      '@babel/types': 7.16.0
    transitivePeerDependencies:
      - supports-color
    dev: true

  /@babel/highlight/7.16.0:
    resolution: {integrity: sha512-t8MH41kUQylBtu2+4IQA3atqevA2lRgqA2wyVB/YiWmsDSuylZZuXOUy9ric30hfzauEFfdsuk/eXTRrGrfd0g==}
    engines: {node: '>=6.9.0'}
    dependencies:
      '@babel/helper-validator-identifier': 7.15.7
      chalk: 2.4.2
      js-tokens: 4.0.0
    dev: true

  /@babel/parser/7.16.6:
    resolution: {integrity: sha512-Gr86ujcNuPDnNOY8mi383Hvi8IYrJVJYuf3XcuBM/Dgd+bINn/7tHqsj+tKkoreMbmGsFLsltI/JJd8fOFWGDQ==}
    engines: {node: '>=6.0.0'}
    hasBin: true
    dev: true

  /@babel/plugin-bugfix-safari-id-destructuring-collision-in-function-expression/7.16.2_@babel+core@7.16.5:
    resolution: {integrity: sha512-h37CvpLSf8gb2lIJ2CgC3t+EjFbi0t8qS7LCS1xcJIlEXE4czlofwaW7W1HA8zpgOCzI9C1nmoqNR1zWkk0pQg==}
    engines: {node: '>=6.9.0'}
    peerDependencies:
      '@babel/core': ^7.0.0
    dependencies:
      '@babel/core': 7.16.5
      '@babel/helper-plugin-utils': 7.16.5
    dev: true

  /@babel/plugin-bugfix-v8-spread-parameters-in-optional-chaining/7.16.0_@babel+core@7.16.5:
    resolution: {integrity: sha512-4tcFwwicpWTrpl9qjf7UsoosaArgImF85AxqCRZlgc3IQDvkUHjJpruXAL58Wmj+T6fypWTC/BakfEkwIL/pwA==}
    engines: {node: '>=6.9.0'}
    peerDependencies:
      '@babel/core': ^7.13.0
    dependencies:
      '@babel/core': 7.16.5
      '@babel/helper-plugin-utils': 7.16.5
      '@babel/helper-skip-transparent-expression-wrappers': 7.16.0
      '@babel/plugin-proposal-optional-chaining': 7.16.5_@babel+core@7.16.5
    dev: true

  /@babel/plugin-proposal-async-generator-functions/7.16.5_@babel+core@7.16.5:
    resolution: {integrity: sha512-C/FX+3HNLV6sz7AqbTQqEo1L9/kfrKjxcVtgyBCmvIgOjvuBVUWooDoi7trsLxOzCEo5FccjRvKHkfDsJFZlfA==}
    engines: {node: '>=6.9.0'}
    peerDependencies:
      '@babel/core': ^7.0.0-0
    dependencies:
      '@babel/core': 7.16.5
      '@babel/helper-plugin-utils': 7.16.5
      '@babel/helper-remap-async-to-generator': 7.16.5
      '@babel/plugin-syntax-async-generators': 7.8.4_@babel+core@7.16.5
    transitivePeerDependencies:
      - supports-color
    dev: true

  /@babel/plugin-proposal-class-properties/7.16.5_@babel+core@7.16.5:
    resolution: {integrity: sha512-pJD3HjgRv83s5dv1sTnDbZOaTjghKEz8KUn1Kbh2eAIRhGuyQ1XSeI4xVXU3UlIEVA3DAyIdxqT1eRn7Wcn55A==}
    engines: {node: '>=6.9.0'}
    peerDependencies:
      '@babel/core': ^7.0.0-0
    dependencies:
      '@babel/core': 7.16.5
      '@babel/helper-create-class-features-plugin': 7.16.5_@babel+core@7.16.5
      '@babel/helper-plugin-utils': 7.16.5
    transitivePeerDependencies:
      - supports-color
    dev: true

  /@babel/plugin-proposal-class-static-block/7.16.5_@babel+core@7.16.5:
    resolution: {integrity: sha512-EEFzuLZcm/rNJ8Q5krK+FRKdVkd6FjfzT9tuSZql9sQn64K0hHA2KLJ0DqVot9/iV6+SsuadC5yI39zWnm+nmQ==}
    engines: {node: '>=6.9.0'}
    peerDependencies:
      '@babel/core': ^7.12.0
    dependencies:
      '@babel/core': 7.16.5
      '@babel/helper-create-class-features-plugin': 7.16.5_@babel+core@7.16.5
      '@babel/helper-plugin-utils': 7.16.5
      '@babel/plugin-syntax-class-static-block': 7.14.5_@babel+core@7.16.5
    transitivePeerDependencies:
      - supports-color
    dev: true

  /@babel/plugin-proposal-decorators/7.16.5_@babel+core@7.16.5:
    resolution: {integrity: sha512-XAiZll5oCdp2Dd2RbXA3LVPlFyIRhhcQy+G34p9ePpl6mjFkbqHAYHovyw2j5mqUrlBf0/+MtOIJ3JGYtz8qaw==}
    engines: {node: '>=6.9.0'}
    peerDependencies:
      '@babel/core': ^7.0.0-0
    dependencies:
      '@babel/core': 7.16.5
      '@babel/helper-create-class-features-plugin': 7.16.5_@babel+core@7.16.5
      '@babel/helper-plugin-utils': 7.16.5
      '@babel/plugin-syntax-decorators': 7.16.5_@babel+core@7.16.5
    transitivePeerDependencies:
      - supports-color
    dev: true

  /@babel/plugin-proposal-dynamic-import/7.16.5_@babel+core@7.16.5:
    resolution: {integrity: sha512-P05/SJZTTvHz79LNYTF8ff5xXge0kk5sIIWAypcWgX4BTRUgyHc8wRxJ/Hk+mU0KXldgOOslKaeqnhthcDJCJQ==}
    engines: {node: '>=6.9.0'}
    peerDependencies:
      '@babel/core': ^7.0.0-0
    dependencies:
      '@babel/core': 7.16.5
      '@babel/helper-plugin-utils': 7.16.5
      '@babel/plugin-syntax-dynamic-import': 7.8.3_@babel+core@7.16.5
    dev: true

  /@babel/plugin-proposal-export-namespace-from/7.16.5_@babel+core@7.16.5:
    resolution: {integrity: sha512-i+sltzEShH1vsVydvNaTRsgvq2vZsfyrd7K7vPLUU/KgS0D5yZMe6uipM0+izminnkKrEfdUnz7CxMRb6oHZWw==}
    engines: {node: '>=6.9.0'}
    peerDependencies:
      '@babel/core': ^7.0.0-0
    dependencies:
      '@babel/core': 7.16.5
      '@babel/helper-plugin-utils': 7.16.5
      '@babel/plugin-syntax-export-namespace-from': 7.8.3_@babel+core@7.16.5
    dev: true

  /@babel/plugin-proposal-json-strings/7.16.5_@babel+core@7.16.5:
    resolution: {integrity: sha512-QQJueTFa0y9E4qHANqIvMsuxM/qcLQmKttBACtPCQzGUEizsXDACGonlPiSwynHfOa3vNw0FPMVvQzbuXwh4SQ==}
    engines: {node: '>=6.9.0'}
    peerDependencies:
      '@babel/core': ^7.0.0-0
    dependencies:
      '@babel/core': 7.16.5
      '@babel/helper-plugin-utils': 7.16.5
      '@babel/plugin-syntax-json-strings': 7.8.3_@babel+core@7.16.5
    dev: true

  /@babel/plugin-proposal-logical-assignment-operators/7.16.5_@babel+core@7.16.5:
    resolution: {integrity: sha512-xqibl7ISO2vjuQM+MzR3rkd0zfNWltk7n9QhaD8ghMmMceVguYrNDt7MikRyj4J4v3QehpnrU8RYLnC7z/gZLA==}
    engines: {node: '>=6.9.0'}
    peerDependencies:
      '@babel/core': ^7.0.0-0
    dependencies:
      '@babel/core': 7.16.5
      '@babel/helper-plugin-utils': 7.16.5
      '@babel/plugin-syntax-logical-assignment-operators': 7.10.4_@babel+core@7.16.5
    dev: true

  /@babel/plugin-proposal-nullish-coalescing-operator/7.16.5_@babel+core@7.16.5:
    resolution: {integrity: sha512-YwMsTp/oOviSBhrjwi0vzCUycseCYwoXnLiXIL3YNjHSMBHicGTz7GjVU/IGgz4DtOEXBdCNG72pvCX22ehfqg==}
    engines: {node: '>=6.9.0'}
    peerDependencies:
      '@babel/core': ^7.0.0-0
    dependencies:
      '@babel/core': 7.16.5
      '@babel/helper-plugin-utils': 7.16.5
      '@babel/plugin-syntax-nullish-coalescing-operator': 7.8.3_@babel+core@7.16.5
    dev: true

  /@babel/plugin-proposal-numeric-separator/7.16.5_@babel+core@7.16.5:
    resolution: {integrity: sha512-DvB9l/TcsCRvsIV9v4jxR/jVP45cslTVC0PMVHvaJhhNuhn2Y1SOhCSFlPK777qLB5wb8rVDaNoqMTyOqtY5Iw==}
    engines: {node: '>=6.9.0'}
    peerDependencies:
      '@babel/core': ^7.0.0-0
    dependencies:
      '@babel/core': 7.16.5
      '@babel/helper-plugin-utils': 7.16.5
      '@babel/plugin-syntax-numeric-separator': 7.10.4_@babel+core@7.16.5
    dev: true

  /@babel/plugin-proposal-object-rest-spread/7.16.5_@babel+core@7.16.5:
    resolution: {integrity: sha512-UEd6KpChoyPhCoE840KRHOlGhEZFutdPDMGj+0I56yuTTOaT51GzmnEl/0uT41fB/vD2nT+Pci2KjezyE3HmUw==}
    engines: {node: '>=6.9.0'}
    peerDependencies:
      '@babel/core': ^7.0.0-0
    dependencies:
      '@babel/compat-data': 7.16.4
      '@babel/core': 7.16.5
      '@babel/helper-compilation-targets': 7.16.3_@babel+core@7.16.5
      '@babel/helper-plugin-utils': 7.16.5
      '@babel/plugin-syntax-object-rest-spread': 7.8.3_@babel+core@7.16.5
      '@babel/plugin-transform-parameters': 7.16.5_@babel+core@7.16.5
    dev: true

  /@babel/plugin-proposal-optional-catch-binding/7.16.5_@babel+core@7.16.5:
    resolution: {integrity: sha512-ihCMxY1Iljmx4bWy/PIMJGXN4NS4oUj1MKynwO07kiKms23pNvIn1DMB92DNB2R0EA882sw0VXIelYGdtF7xEQ==}
    engines: {node: '>=6.9.0'}
    peerDependencies:
      '@babel/core': ^7.0.0-0
    dependencies:
      '@babel/core': 7.16.5
      '@babel/helper-plugin-utils': 7.16.5
      '@babel/plugin-syntax-optional-catch-binding': 7.8.3_@babel+core@7.16.5
    dev: true

  /@babel/plugin-proposal-optional-chaining/7.16.5_@babel+core@7.16.5:
    resolution: {integrity: sha512-kzdHgnaXRonttiTfKYnSVafbWngPPr2qKw9BWYBESl91W54e+9R5pP70LtWxV56g0f05f/SQrwHYkfvbwcdQ/A==}
    engines: {node: '>=6.9.0'}
    peerDependencies:
      '@babel/core': ^7.0.0-0
    dependencies:
      '@babel/core': 7.16.5
      '@babel/helper-plugin-utils': 7.16.5
      '@babel/helper-skip-transparent-expression-wrappers': 7.16.0
      '@babel/plugin-syntax-optional-chaining': 7.8.3_@babel+core@7.16.5
    dev: true

  /@babel/plugin-proposal-private-methods/7.16.5_@babel+core@7.16.5:
    resolution: {integrity: sha512-+yFMO4BGT3sgzXo+lrq7orX5mAZt57DwUK6seqII6AcJnJOIhBJ8pzKH47/ql/d426uQ7YhN8DpUFirQzqYSUA==}
    engines: {node: '>=6.9.0'}
    peerDependencies:
      '@babel/core': ^7.0.0-0
    dependencies:
      '@babel/core': 7.16.5
      '@babel/helper-create-class-features-plugin': 7.16.5_@babel+core@7.16.5
      '@babel/helper-plugin-utils': 7.16.5
    transitivePeerDependencies:
      - supports-color
    dev: true

  /@babel/plugin-proposal-private-property-in-object/7.16.5_@babel+core@7.16.5:
    resolution: {integrity: sha512-+YGh5Wbw0NH3y/E5YMu6ci5qTDmAEVNoZ3I54aB6nVEOZ5BQ7QJlwKq5pYVucQilMByGn/bvX0af+uNaPRCabA==}
    engines: {node: '>=6.9.0'}
    peerDependencies:
      '@babel/core': ^7.0.0-0
    dependencies:
      '@babel/core': 7.16.5
      '@babel/helper-annotate-as-pure': 7.16.0
      '@babel/helper-create-class-features-plugin': 7.16.5_@babel+core@7.16.5
      '@babel/helper-plugin-utils': 7.16.5
      '@babel/plugin-syntax-private-property-in-object': 7.14.5_@babel+core@7.16.5
    transitivePeerDependencies:
      - supports-color
    dev: true

  /@babel/plugin-proposal-unicode-property-regex/7.16.5_@babel+core@7.16.5:
    resolution: {integrity: sha512-s5sKtlKQyFSatt781HQwv1hoM5BQ9qRH30r+dK56OLDsHmV74mzwJNX7R1yMuE7VZKG5O6q/gmOGSAO6ikTudg==}
    engines: {node: '>=4'}
    peerDependencies:
      '@babel/core': ^7.0.0-0
    dependencies:
      '@babel/core': 7.16.5
      '@babel/helper-create-regexp-features-plugin': 7.16.0_@babel+core@7.16.5
      '@babel/helper-plugin-utils': 7.16.5
    dev: true

  /@babel/plugin-syntax-async-generators/7.8.4_@babel+core@7.16.5:
    resolution: {integrity: sha512-tycmZxkGfZaxhMRbXlPXuVFpdWlXpir2W4AMhSJgRKzk/eDlIXOhb2LHWoLpDF7TEHylV5zNhykX6KAgHJmTNw==}
    peerDependencies:
      '@babel/core': ^7.0.0-0
    dependencies:
      '@babel/core': 7.16.5
      '@babel/helper-plugin-utils': 7.16.5
    dev: true

  /@babel/plugin-syntax-bigint/7.8.3_@babel+core@7.16.5:
    resolution: {integrity: sha512-wnTnFlG+YxQm3vDxpGE57Pj0srRU4sHE/mDkt1qv2YJJSeUAec2ma4WLUnUPeKjyrfntVwe/N6dCXpU+zL3Npg==}
    peerDependencies:
      '@babel/core': ^7.0.0-0
    dependencies:
      '@babel/core': 7.16.5
      '@babel/helper-plugin-utils': 7.16.5
    dev: true

  /@babel/plugin-syntax-class-properties/7.12.13_@babel+core@7.16.5:
    resolution: {integrity: sha512-fm4idjKla0YahUNgFNLCB0qySdsoPiZP3iQE3rky0mBUtMZ23yDJ9SJdg6dXTSDnulOVqiF3Hgr9nbXvXTQZYA==}
    peerDependencies:
      '@babel/core': ^7.0.0-0
    dependencies:
      '@babel/core': 7.16.5
      '@babel/helper-plugin-utils': 7.16.5
    dev: true

  /@babel/plugin-syntax-class-static-block/7.14.5_@babel+core@7.16.5:
    resolution: {integrity: sha512-b+YyPmr6ldyNnM6sqYeMWE+bgJcJpO6yS4QD7ymxgH34GBPNDM/THBh8iunyvKIZztiwLH4CJZ0RxTk9emgpjw==}
    engines: {node: '>=6.9.0'}
    peerDependencies:
      '@babel/core': ^7.0.0-0
    dependencies:
      '@babel/core': 7.16.5
      '@babel/helper-plugin-utils': 7.16.5
    dev: true

  /@babel/plugin-syntax-decorators/7.16.5_@babel+core@7.16.5:
    resolution: {integrity: sha512-3CbYTXfflvyy8O819uhZcZSMedZG4J8yS/NLTc/8T24M9ke1GssTGvg8VZu3Yn2LU5IyQSv1CmPq0a9JWHXJwg==}
    engines: {node: '>=6.9.0'}
    peerDependencies:
      '@babel/core': ^7.0.0-0
    dependencies:
      '@babel/core': 7.16.5
      '@babel/helper-plugin-utils': 7.16.5
    dev: true

  /@babel/plugin-syntax-dynamic-import/7.8.3_@babel+core@7.16.5:
    resolution: {integrity: sha512-5gdGbFon+PszYzqs83S3E5mpi7/y/8M9eC90MRTZfduQOYW76ig6SOSPNe41IG5LoP3FGBn2N0RjVDSQiS94kQ==}
    peerDependencies:
      '@babel/core': ^7.0.0-0
    dependencies:
      '@babel/core': 7.16.5
      '@babel/helper-plugin-utils': 7.16.5
    dev: true

  /@babel/plugin-syntax-export-namespace-from/7.8.3_@babel+core@7.16.5:
    resolution: {integrity: sha512-MXf5laXo6c1IbEbegDmzGPwGNTsHZmEy6QGznu5Sh2UCWvueywb2ee+CCE4zQiZstxU9BMoQO9i6zUFSY0Kj0Q==}
    peerDependencies:
      '@babel/core': ^7.0.0-0
    dependencies:
      '@babel/core': 7.16.5
      '@babel/helper-plugin-utils': 7.16.5
    dev: true

  /@babel/plugin-syntax-flow/7.16.5_@babel+core@7.16.5:
    resolution: {integrity: sha512-Nrx+7EAJx1BieBQseZa2pavVH2Rp7hADK2xn7coYqVbWRu9C2OFizYcsKo6TrrqJkJl+qF/+Qqzrk/+XDu4GnA==}
    engines: {node: '>=6.9.0'}
    peerDependencies:
      '@babel/core': ^7.0.0-0
    dependencies:
      '@babel/core': 7.16.5
      '@babel/helper-plugin-utils': 7.16.5
    dev: true

  /@babel/plugin-syntax-import-meta/7.10.4_@babel+core@7.16.5:
    resolution: {integrity: sha512-Yqfm+XDx0+Prh3VSeEQCPU81yC+JWZ2pDPFSS4ZdpfZhp4MkFMaDC1UqseovEKwSUpnIL7+vK+Clp7bfh0iD7g==}
    peerDependencies:
      '@babel/core': ^7.0.0-0
    dependencies:
      '@babel/core': 7.16.5
      '@babel/helper-plugin-utils': 7.16.5
    dev: true

  /@babel/plugin-syntax-json-strings/7.8.3_@babel+core@7.16.5:
    resolution: {integrity: sha512-lY6kdGpWHvjoe2vk4WrAapEuBR69EMxZl+RoGRhrFGNYVK8mOPAW8VfbT/ZgrFbXlDNiiaxQnAtgVCZ6jv30EA==}
    peerDependencies:
      '@babel/core': ^7.0.0-0
    dependencies:
      '@babel/core': 7.16.5
      '@babel/helper-plugin-utils': 7.16.5
    dev: true

  /@babel/plugin-syntax-jsx/7.16.5_@babel+core@7.16.5:
    resolution: {integrity: sha512-42OGssv9NPk4QHKVgIHlzeLgPOW5rGgfV5jzG90AhcXXIv6hu/eqj63w4VgvRxdvZY3AlYeDgPiSJ3BqAd1Y6Q==}
    engines: {node: '>=6.9.0'}
    peerDependencies:
      '@babel/core': ^7.0.0-0
    dependencies:
      '@babel/core': 7.16.5
      '@babel/helper-plugin-utils': 7.16.5
    dev: true

  /@babel/plugin-syntax-logical-assignment-operators/7.10.4_@babel+core@7.16.5:
    resolution: {integrity: sha512-d8waShlpFDinQ5MtvGU9xDAOzKH47+FFoney2baFIoMr952hKOLp1HR7VszoZvOsV/4+RRszNY7D17ba0te0ig==}
    peerDependencies:
      '@babel/core': ^7.0.0-0
    dependencies:
      '@babel/core': 7.16.5
      '@babel/helper-plugin-utils': 7.16.5
    dev: true

  /@babel/plugin-syntax-nullish-coalescing-operator/7.8.3_@babel+core@7.16.5:
    resolution: {integrity: sha512-aSff4zPII1u2QD7y+F8oDsz19ew4IGEJg9SVW+bqwpwtfFleiQDMdzA/R+UlWDzfnHFCxxleFT0PMIrR36XLNQ==}
    peerDependencies:
      '@babel/core': ^7.0.0-0
    dependencies:
      '@babel/core': 7.16.5
      '@babel/helper-plugin-utils': 7.16.5
    dev: true

  /@babel/plugin-syntax-numeric-separator/7.10.4_@babel+core@7.16.5:
    resolution: {integrity: sha512-9H6YdfkcK/uOnY/K7/aA2xpzaAgkQn37yzWUMRK7OaPOqOpGS1+n0H5hxT9AUw9EsSjPW8SVyMJwYRtWs3X3ug==}
    peerDependencies:
      '@babel/core': ^7.0.0-0
    dependencies:
      '@babel/core': 7.16.5
      '@babel/helper-plugin-utils': 7.16.5
    dev: true

  /@babel/plugin-syntax-object-rest-spread/7.8.3_@babel+core@7.16.5:
    resolution: {integrity: sha512-XoqMijGZb9y3y2XskN+P1wUGiVwWZ5JmoDRwx5+3GmEplNyVM2s2Dg8ILFQm8rWM48orGy5YpI5Bl8U1y7ydlA==}
    peerDependencies:
      '@babel/core': ^7.0.0-0
    dependencies:
      '@babel/core': 7.16.5
      '@babel/helper-plugin-utils': 7.16.5
    dev: true

  /@babel/plugin-syntax-optional-catch-binding/7.8.3_@babel+core@7.16.5:
    resolution: {integrity: sha512-6VPD0Pc1lpTqw0aKoeRTMiB+kWhAoT24PA+ksWSBrFtl5SIRVpZlwN3NNPQjehA2E/91FV3RjLWoVTglWcSV3Q==}
    peerDependencies:
      '@babel/core': ^7.0.0-0
    dependencies:
      '@babel/core': 7.16.5
      '@babel/helper-plugin-utils': 7.16.5
    dev: true

  /@babel/plugin-syntax-optional-chaining/7.8.3_@babel+core@7.16.5:
    resolution: {integrity: sha512-KoK9ErH1MBlCPxV0VANkXW2/dw4vlbGDrFgz8bmUsBGYkFRcbRwMh6cIJubdPrkxRwuGdtCk0v/wPTKbQgBjkg==}
    peerDependencies:
      '@babel/core': ^7.0.0-0
    dependencies:
      '@babel/core': 7.16.5
      '@babel/helper-plugin-utils': 7.16.5
    dev: true

  /@babel/plugin-syntax-private-property-in-object/7.14.5_@babel+core@7.16.5:
    resolution: {integrity: sha512-0wVnp9dxJ72ZUJDV27ZfbSj6iHLoytYZmh3rFcxNnvsJF3ktkzLDZPy/mA17HGsaQT3/DQsWYX1f1QGWkCoVUg==}
    engines: {node: '>=6.9.0'}
    peerDependencies:
      '@babel/core': ^7.0.0-0
    dependencies:
      '@babel/core': 7.16.5
      '@babel/helper-plugin-utils': 7.16.5
    dev: true

  /@babel/plugin-syntax-top-level-await/7.14.5_@babel+core@7.16.5:
    resolution: {integrity: sha512-hx++upLv5U1rgYfwe1xBQUhRmU41NEvpUvrp8jkrSCdvGSnM5/qdRMtylJ6PG5OFkBaHkbTAKTnd3/YyESRHFw==}
    engines: {node: '>=6.9.0'}
    peerDependencies:
      '@babel/core': ^7.0.0-0
    dependencies:
      '@babel/core': 7.16.5
      '@babel/helper-plugin-utils': 7.16.5
    dev: true

  /@babel/plugin-syntax-typescript/7.16.5_@babel+core@7.16.5:
    resolution: {integrity: sha512-/d4//lZ1Vqb4mZ5xTep3dDK888j7BGM/iKqBmndBaoYAFPlPKrGU608VVBz5JeyAb6YQDjRu1UKqj86UhwWVgw==}
    engines: {node: '>=6.9.0'}
    peerDependencies:
      '@babel/core': ^7.0.0-0
    dependencies:
      '@babel/core': 7.16.5
      '@babel/helper-plugin-utils': 7.16.5
    dev: true

  /@babel/plugin-transform-arrow-functions/7.16.5_@babel+core@7.16.5:
    resolution: {integrity: sha512-8bTHiiZyMOyfZFULjsCnYOWG059FVMes0iljEHSfARhNgFfpsqE92OrCffv3veSw9rwMkYcFe9bj0ZoXU2IGtQ==}
    engines: {node: '>=6.9.0'}
    peerDependencies:
      '@babel/core': ^7.0.0-0
    dependencies:
      '@babel/core': 7.16.5
      '@babel/helper-plugin-utils': 7.16.5
    dev: true

  /@babel/plugin-transform-async-to-generator/7.16.5_@babel+core@7.16.5:
    resolution: {integrity: sha512-TMXgfioJnkXU+XRoj7P2ED7rUm5jbnDWwlCuFVTpQboMfbSya5WrmubNBAMlk7KXvywpo8rd8WuYZkis1o2H8w==}
    engines: {node: '>=6.9.0'}
    peerDependencies:
      '@babel/core': ^7.0.0-0
    dependencies:
      '@babel/core': 7.16.5
      '@babel/helper-module-imports': 7.16.0
      '@babel/helper-plugin-utils': 7.16.5
      '@babel/helper-remap-async-to-generator': 7.16.5
    transitivePeerDependencies:
      - supports-color
    dev: true

  /@babel/plugin-transform-block-scoped-functions/7.16.5_@babel+core@7.16.5:
    resolution: {integrity: sha512-BxmIyKLjUGksJ99+hJyL/HIxLIGnLKtw772zYDER7UuycDZ+Xvzs98ZQw6NGgM2ss4/hlFAaGiZmMNKvValEjw==}
    engines: {node: '>=6.9.0'}
    peerDependencies:
      '@babel/core': ^7.0.0-0
    dependencies:
      '@babel/core': 7.16.5
      '@babel/helper-plugin-utils': 7.16.5
    dev: true

  /@babel/plugin-transform-block-scoping/7.16.5_@babel+core@7.16.5:
    resolution: {integrity: sha512-JxjSPNZSiOtmxjX7PBRBeRJTUKTyJ607YUYeT0QJCNdsedOe+/rXITjP08eG8xUpsLfPirgzdCFN+h0w6RI+pQ==}
    engines: {node: '>=6.9.0'}
    peerDependencies:
      '@babel/core': ^7.0.0-0
    dependencies:
      '@babel/core': 7.16.5
      '@babel/helper-plugin-utils': 7.16.5
    dev: true

  /@babel/plugin-transform-classes/7.16.5_@babel+core@7.16.5:
    resolution: {integrity: sha512-DzJ1vYf/7TaCYy57J3SJ9rV+JEuvmlnvvyvYKFbk5u46oQbBvuB9/0w+YsVsxkOv8zVWKpDmUoj4T5ILHoXevA==}
    engines: {node: '>=6.9.0'}
    peerDependencies:
      '@babel/core': ^7.0.0-0
    dependencies:
      '@babel/core': 7.16.5
      '@babel/helper-annotate-as-pure': 7.16.0
      '@babel/helper-environment-visitor': 7.16.5
      '@babel/helper-function-name': 7.16.0
      '@babel/helper-optimise-call-expression': 7.16.0
      '@babel/helper-plugin-utils': 7.16.5
      '@babel/helper-replace-supers': 7.16.5
      '@babel/helper-split-export-declaration': 7.16.0
      globals: 11.12.0
    transitivePeerDependencies:
      - supports-color
    dev: true

  /@babel/plugin-transform-computed-properties/7.16.5_@babel+core@7.16.5:
    resolution: {integrity: sha512-n1+O7xtU5lSLraRzX88CNcpl7vtGdPakKzww74bVwpAIRgz9JVLJJpOLb0uYqcOaXVM0TL6X0RVeIJGD2CnCkg==}
    engines: {node: '>=6.9.0'}
    peerDependencies:
      '@babel/core': ^7.0.0-0
    dependencies:
      '@babel/core': 7.16.5
      '@babel/helper-plugin-utils': 7.16.5
    dev: true

  /@babel/plugin-transform-destructuring/7.16.5_@babel+core@7.16.5:
    resolution: {integrity: sha512-GuRVAsjq+c9YPK6NeTkRLWyQskDC099XkBSVO+6QzbnOnH2d/4mBVXYStaPrZD3dFRfg00I6BFJ9Atsjfs8mlg==}
    engines: {node: '>=6.9.0'}
    peerDependencies:
      '@babel/core': ^7.0.0-0
    dependencies:
      '@babel/core': 7.16.5
      '@babel/helper-plugin-utils': 7.16.5
    dev: true

  /@babel/plugin-transform-dotall-regex/7.16.5_@babel+core@7.16.5:
    resolution: {integrity: sha512-iQiEMt8Q4/5aRGHpGVK2Zc7a6mx7qEAO7qehgSug3SDImnuMzgmm/wtJALXaz25zUj1PmnNHtShjFgk4PDx4nw==}
    engines: {node: '>=6.9.0'}
    peerDependencies:
      '@babel/core': ^7.0.0-0
    dependencies:
      '@babel/core': 7.16.5
      '@babel/helper-create-regexp-features-plugin': 7.16.0_@babel+core@7.16.5
      '@babel/helper-plugin-utils': 7.16.5
    dev: true

  /@babel/plugin-transform-duplicate-keys/7.16.5_@babel+core@7.16.5:
    resolution: {integrity: sha512-81tijpDg2a6I1Yhj4aWY1l3O1J4Cg/Pd7LfvuaH2VVInAkXtzibz9+zSPdUM1WvuUi128ksstAP0hM5w48vQgg==}
    engines: {node: '>=6.9.0'}
    peerDependencies:
      '@babel/core': ^7.0.0-0
    dependencies:
      '@babel/core': 7.16.5
      '@babel/helper-plugin-utils': 7.16.5
    dev: true

  /@babel/plugin-transform-exponentiation-operator/7.16.5_@babel+core@7.16.5:
    resolution: {integrity: sha512-12rba2HwemQPa7BLIKCzm1pT2/RuQHtSFHdNl41cFiC6oi4tcrp7gjB07pxQvFpcADojQywSjblQth6gJyE6CA==}
    engines: {node: '>=6.9.0'}
    peerDependencies:
      '@babel/core': ^7.0.0-0
    dependencies:
      '@babel/core': 7.16.5
      '@babel/helper-builder-binary-assignment-operator-visitor': 7.16.5
      '@babel/helper-plugin-utils': 7.16.5
    dev: true

  /@babel/plugin-transform-flow-strip-types/7.16.5_@babel+core@7.16.5:
    resolution: {integrity: sha512-skE02E/MptkZdBS4HwoRhjWXqeKQj0BWKEAPfPC+8R4/f6bjQqQ9Nftv/+HkxWwnVxh/E2NV9TNfzLN5H/oiBw==}
    engines: {node: '>=6.9.0'}
    peerDependencies:
      '@babel/core': ^7.0.0-0
    dependencies:
      '@babel/core': 7.16.5
      '@babel/helper-plugin-utils': 7.16.5
      '@babel/plugin-syntax-flow': 7.16.5_@babel+core@7.16.5
    dev: true

  /@babel/plugin-transform-for-of/7.16.5_@babel+core@7.16.5:
    resolution: {integrity: sha512-+DpCAJFPAvViR17PIMi9x2AE34dll5wNlXO43wagAX2YcRGgEVHCNFC4azG85b4YyyFarvkc/iD5NPrz4Oneqw==}
    engines: {node: '>=6.9.0'}
    peerDependencies:
      '@babel/core': ^7.0.0-0
    dependencies:
      '@babel/core': 7.16.5
      '@babel/helper-plugin-utils': 7.16.5
    dev: true

  /@babel/plugin-transform-function-name/7.16.5_@babel+core@7.16.5:
    resolution: {integrity: sha512-Fuec/KPSpVLbGo6z1RPw4EE1X+z9gZk1uQmnYy7v4xr4TO9p41v1AoUuXEtyqAI7H+xNJYSICzRqZBhDEkd3kQ==}
    engines: {node: '>=6.9.0'}
    peerDependencies:
      '@babel/core': ^7.0.0-0
    dependencies:
      '@babel/core': 7.16.5
      '@babel/helper-function-name': 7.16.0
      '@babel/helper-plugin-utils': 7.16.5
    dev: true

  /@babel/plugin-transform-literals/7.16.5_@babel+core@7.16.5:
    resolution: {integrity: sha512-B1j9C/IfvshnPcklsc93AVLTrNVa69iSqztylZH6qnmiAsDDOmmjEYqOm3Ts2lGSgTSywnBNiqC949VdD0/gfw==}
    engines: {node: '>=6.9.0'}
    peerDependencies:
      '@babel/core': ^7.0.0-0
    dependencies:
      '@babel/core': 7.16.5
      '@babel/helper-plugin-utils': 7.16.5
    dev: true

  /@babel/plugin-transform-member-expression-literals/7.16.5_@babel+core@7.16.5:
    resolution: {integrity: sha512-d57i3vPHWgIde/9Y8W/xSFUndhvhZN5Wu2TjRrN1MVz5KzdUihKnfDVlfP1U7mS5DNj/WHHhaE4/tTi4hIyHwQ==}
    engines: {node: '>=6.9.0'}
    peerDependencies:
      '@babel/core': ^7.0.0-0
    dependencies:
      '@babel/core': 7.16.5
      '@babel/helper-plugin-utils': 7.16.5
    dev: true

  /@babel/plugin-transform-modules-amd/7.16.5_@babel+core@7.16.5:
    resolution: {integrity: sha512-oHI15S/hdJuSCfnwIz+4lm6wu/wBn7oJ8+QrkzPPwSFGXk8kgdI/AIKcbR/XnD1nQVMg/i6eNaXpszbGuwYDRQ==}
    engines: {node: '>=6.9.0'}
    peerDependencies:
      '@babel/core': ^7.0.0-0
    dependencies:
      '@babel/core': 7.16.5
      '@babel/helper-module-transforms': 7.16.5
      '@babel/helper-plugin-utils': 7.16.5
      babel-plugin-dynamic-import-node: 2.3.3
    transitivePeerDependencies:
      - supports-color
    dev: true

  /@babel/plugin-transform-modules-commonjs/7.16.5_@babel+core@7.16.5:
    resolution: {integrity: sha512-ABhUkxvoQyqhCWyb8xXtfwqNMJD7tx+irIRnUh6lmyFud7Jln1WzONXKlax1fg/ey178EXbs4bSGNd6PngO+SQ==}
    engines: {node: '>=6.9.0'}
    peerDependencies:
      '@babel/core': ^7.0.0-0
    dependencies:
      '@babel/core': 7.16.5
      '@babel/helper-module-transforms': 7.16.5
      '@babel/helper-plugin-utils': 7.16.5
      '@babel/helper-simple-access': 7.16.0
      babel-plugin-dynamic-import-node: 2.3.3
    transitivePeerDependencies:
      - supports-color
    dev: true

  /@babel/plugin-transform-modules-systemjs/7.16.5_@babel+core@7.16.5:
    resolution: {integrity: sha512-53gmLdScNN28XpjEVIm7LbWnD/b/TpbwKbLk6KV4KqC9WyU6rq1jnNmVG6UgAdQZVVGZVoik3DqHNxk4/EvrjA==}
    engines: {node: '>=6.9.0'}
    peerDependencies:
      '@babel/core': ^7.0.0-0
    dependencies:
      '@babel/core': 7.16.5
      '@babel/helper-hoist-variables': 7.16.0
      '@babel/helper-module-transforms': 7.16.5
      '@babel/helper-plugin-utils': 7.16.5
      '@babel/helper-validator-identifier': 7.15.7
      babel-plugin-dynamic-import-node: 2.3.3
    transitivePeerDependencies:
      - supports-color
    dev: true

  /@babel/plugin-transform-modules-umd/7.16.5_@babel+core@7.16.5:
    resolution: {integrity: sha512-qTFnpxHMoenNHkS3VoWRdwrcJ3FhX567GvDA3hRZKF0Dj8Fmg0UzySZp3AP2mShl/bzcywb/UWAMQIjA1bhXvw==}
    engines: {node: '>=6.9.0'}
    peerDependencies:
      '@babel/core': ^7.0.0-0
    dependencies:
      '@babel/core': 7.16.5
      '@babel/helper-module-transforms': 7.16.5
      '@babel/helper-plugin-utils': 7.16.5
    transitivePeerDependencies:
      - supports-color
    dev: true

  /@babel/plugin-transform-named-capturing-groups-regex/7.16.5_@babel+core@7.16.5:
    resolution: {integrity: sha512-/wqGDgvFUeKELW6ex6QB7dLVRkd5ehjw34tpXu1nhKC0sFfmaLabIswnpf8JgDyV2NeDmZiwoOb0rAmxciNfjA==}
    engines: {node: '>=6.9.0'}
    peerDependencies:
      '@babel/core': ^7.0.0
    dependencies:
      '@babel/core': 7.16.5
      '@babel/helper-create-regexp-features-plugin': 7.16.0_@babel+core@7.16.5
    dev: true

  /@babel/plugin-transform-new-target/7.16.5_@babel+core@7.16.5:
    resolution: {integrity: sha512-ZaIrnXF08ZC8jnKR4/5g7YakGVL6go6V9ql6Jl3ecO8PQaQqFE74CuM384kezju7Z9nGCCA20BqZaR1tJ/WvHg==}
    engines: {node: '>=6.9.0'}
    peerDependencies:
      '@babel/core': ^7.0.0-0
    dependencies:
      '@babel/core': 7.16.5
      '@babel/helper-plugin-utils': 7.16.5
    dev: true

  /@babel/plugin-transform-object-super/7.16.5_@babel+core@7.16.5:
    resolution: {integrity: sha512-tded+yZEXuxt9Jdtkc1RraW1zMF/GalVxaVVxh41IYwirdRgyAxxxCKZ9XB7LxZqmsjfjALxupNE1MIz9KH+Zg==}
    engines: {node: '>=6.9.0'}
    peerDependencies:
      '@babel/core': ^7.0.0-0
    dependencies:
      '@babel/core': 7.16.5
      '@babel/helper-plugin-utils': 7.16.5
      '@babel/helper-replace-supers': 7.16.5
    transitivePeerDependencies:
      - supports-color
    dev: true

  /@babel/plugin-transform-parameters/7.16.5_@babel+core@7.16.5:
    resolution: {integrity: sha512-B3O6AL5oPop1jAVg8CV+haeUte9oFuY85zu0jwnRNZZi3tVAbJriu5tag/oaO2kGaQM/7q7aGPBlTI5/sr9enA==}
    engines: {node: '>=6.9.0'}
    peerDependencies:
      '@babel/core': ^7.0.0-0
    dependencies:
      '@babel/core': 7.16.5
      '@babel/helper-plugin-utils': 7.16.5
    dev: true

  /@babel/plugin-transform-property-literals/7.16.5_@babel+core@7.16.5:
    resolution: {integrity: sha512-+IRcVW71VdF9pEH/2R/Apab4a19LVvdVsr/gEeotH00vSDVlKD+XgfSIw+cgGWsjDB/ziqGv/pGoQZBIiQVXHg==}
    engines: {node: '>=6.9.0'}
    peerDependencies:
      '@babel/core': ^7.0.0-0
    dependencies:
      '@babel/core': 7.16.5
      '@babel/helper-plugin-utils': 7.16.5
    dev: true

  /@babel/plugin-transform-react-display-name/7.16.5_@babel+core@7.16.5:
    resolution: {integrity: sha512-dHYCOnzSsXFz8UcdNQIHGvg94qPL/teF7CCiCEMRxmA1G2p5Mq4JnKVowCDxYfiQ9D7RstaAp9kwaSI+sXbnhw==}
    engines: {node: '>=6.9.0'}
    peerDependencies:
      '@babel/core': ^7.0.0-0
    dependencies:
      '@babel/core': 7.16.5
      '@babel/helper-plugin-utils': 7.16.5
    dev: true

  /@babel/plugin-transform-react-jsx-development/7.16.5_@babel+core@7.16.5:
    resolution: {integrity: sha512-uQSLacMZSGLCxOw20dzo1dmLlKkd+DsayoV54q3MHXhbqgPzoiGerZQgNPl/Ro8/OcXV2ugfnkx+rxdS0sN5Uw==}
    engines: {node: '>=6.9.0'}
    peerDependencies:
      '@babel/core': ^7.0.0-0
    dependencies:
      '@babel/core': 7.16.5
      '@babel/plugin-transform-react-jsx': 7.16.5_@babel+core@7.16.5
    dev: true

  /@babel/plugin-transform-react-jsx-self/7.16.5_@babel+core@7.16.5:
    resolution: {integrity: sha512-fvwq+jir1Vn4f5oBS0H/J/gD5CneTD53MHs+NMjlHcha4Sq35fwxI5RtmJGEBXO+M93f/eeD9cAhRPhmLyJiVw==}
    engines: {node: '>=6.9.0'}
    peerDependencies:
      '@babel/core': ^7.0.0-0
    dependencies:
      '@babel/core': 7.16.5
      '@babel/helper-plugin-utils': 7.16.5
    dev: true

  /@babel/plugin-transform-react-jsx-source/7.16.5_@babel+core@7.16.5:
    resolution: {integrity: sha512-/eP+nZywJntGLjSPjksAnM9/ELIs3RbiEuTu2/zAOzwwBcfiu+m/iptEq1lERUUtSXubYSHVnVHMr13GR+TwPw==}
    engines: {node: '>=6.9.0'}
    peerDependencies:
      '@babel/core': ^7.0.0-0
    dependencies:
      '@babel/core': 7.16.5
      '@babel/helper-plugin-utils': 7.16.5
    dev: true

  /@babel/plugin-transform-react-jsx/7.16.5_@babel+core@7.16.5:
    resolution: {integrity: sha512-+arLIz1d7kmwX0fKxTxbnoeG85ONSnLpvdODa4P3pc1sS7CV1hfmtYWufkW/oYsPnkDrEeQFxhUWcFnrXW7jQQ==}
    engines: {node: '>=6.9.0'}
    peerDependencies:
      '@babel/core': ^7.0.0-0
    dependencies:
      '@babel/core': 7.16.5
      '@babel/helper-annotate-as-pure': 7.16.0
      '@babel/helper-module-imports': 7.16.0
      '@babel/helper-plugin-utils': 7.16.5
      '@babel/plugin-syntax-jsx': 7.16.5_@babel+core@7.16.5
      '@babel/types': 7.16.0
    dev: true

  /@babel/plugin-transform-react-pure-annotations/7.16.5_@babel+core@7.16.5:
    resolution: {integrity: sha512-0nYU30hCxnCVCbRjSy9ahlhWZ2Sn6khbY4FqR91W+2RbSqkWEbVu2gXh45EqNy4Bq7sRU+H4i0/6YKwOSzh16A==}
    engines: {node: '>=6.9.0'}
    peerDependencies:
      '@babel/core': ^7.0.0-0
    dependencies:
      '@babel/core': 7.16.5
      '@babel/helper-annotate-as-pure': 7.16.0
      '@babel/helper-plugin-utils': 7.16.5
    dev: true

  /@babel/plugin-transform-regenerator/7.16.5_@babel+core@7.16.5:
    resolution: {integrity: sha512-2z+it2eVWU8TtQQRauvGUqZwLy4+7rTfo6wO4npr+fvvN1SW30ZF3O/ZRCNmTuu4F5MIP8OJhXAhRV5QMJOuYg==}
    engines: {node: '>=6.9.0'}
    peerDependencies:
      '@babel/core': ^7.0.0-0
    dependencies:
      '@babel/core': 7.16.5
      regenerator-transform: 0.14.5
    dev: true

  /@babel/plugin-transform-reserved-words/7.16.5_@babel+core@7.16.5:
    resolution: {integrity: sha512-aIB16u8lNcf7drkhXJRoggOxSTUAuihTSTfAcpynowGJOZiGf+Yvi7RuTwFzVYSYPmWyARsPqUGoZWWWxLiknw==}
    engines: {node: '>=6.9.0'}
    peerDependencies:
      '@babel/core': ^7.0.0-0
    dependencies:
      '@babel/core': 7.16.5
      '@babel/helper-plugin-utils': 7.16.5
    dev: true

  /@babel/plugin-transform-runtime/7.16.5_@babel+core@7.16.5:
    resolution: {integrity: sha512-gxpfS8XQWDbQ8oP5NcmpXxtEgCJkbO+W9VhZlOhr0xPyVaRjAQPOv7ZDj9fg0d5s9+NiVvMCE6gbkEkcsxwGRw==}
    engines: {node: '>=6.9.0'}
    peerDependencies:
      '@babel/core': ^7.0.0-0
    dependencies:
      '@babel/core': 7.16.5
      '@babel/helper-module-imports': 7.16.0
      '@babel/helper-plugin-utils': 7.16.5
      babel-plugin-polyfill-corejs2: 0.3.0_@babel+core@7.16.5
      babel-plugin-polyfill-corejs3: 0.4.0_@babel+core@7.16.5
      babel-plugin-polyfill-regenerator: 0.3.0_@babel+core@7.16.5
      semver: 6.3.0
    transitivePeerDependencies:
      - supports-color
    dev: true

  /@babel/plugin-transform-shorthand-properties/7.16.5_@babel+core@7.16.5:
    resolution: {integrity: sha512-ZbuWVcY+MAXJuuW7qDoCwoxDUNClfZxoo7/4swVbOW1s/qYLOMHlm9YRWMsxMFuLs44eXsv4op1vAaBaBaDMVg==}
    engines: {node: '>=6.9.0'}
    peerDependencies:
      '@babel/core': ^7.0.0-0
    dependencies:
      '@babel/core': 7.16.5
      '@babel/helper-plugin-utils': 7.16.5
    dev: true

  /@babel/plugin-transform-spread/7.16.5_@babel+core@7.16.5:
    resolution: {integrity: sha512-5d6l/cnG7Lw4tGHEoga4xSkYp1euP7LAtrah1h1PgJ3JY7yNsjybsxQAnVK4JbtReZ/8z6ASVmd3QhYYKLaKZw==}
    engines: {node: '>=6.9.0'}
    peerDependencies:
      '@babel/core': ^7.0.0-0
    dependencies:
      '@babel/core': 7.16.5
      '@babel/helper-plugin-utils': 7.16.5
      '@babel/helper-skip-transparent-expression-wrappers': 7.16.0
    dev: true

  /@babel/plugin-transform-sticky-regex/7.16.5_@babel+core@7.16.5:
    resolution: {integrity: sha512-usYsuO1ID2LXxzuUxifgWtJemP7wL2uZtyrTVM4PKqsmJycdS4U4mGovL5xXkfUheds10Dd2PjoQLXw6zCsCbg==}
    engines: {node: '>=6.9.0'}
    peerDependencies:
      '@babel/core': ^7.0.0-0
    dependencies:
      '@babel/core': 7.16.5
      '@babel/helper-plugin-utils': 7.16.5
    dev: true

  /@babel/plugin-transform-template-literals/7.16.5_@babel+core@7.16.5:
    resolution: {integrity: sha512-gnyKy9RyFhkovex4BjKWL3BVYzUDG6zC0gba7VMLbQoDuqMfJ1SDXs8k/XK41Mmt1Hyp4qNAvGFb9hKzdCqBRQ==}
    engines: {node: '>=6.9.0'}
    peerDependencies:
      '@babel/core': ^7.0.0-0
    dependencies:
      '@babel/core': 7.16.5
      '@babel/helper-plugin-utils': 7.16.5
    dev: true

  /@babel/plugin-transform-typeof-symbol/7.16.5_@babel+core@7.16.5:
    resolution: {integrity: sha512-ldxCkW180qbrvyCVDzAUZqB0TAeF8W/vGJoRcaf75awm6By+PxfJKvuqVAnq8N9wz5Xa6mSpM19OfVKKVmGHSQ==}
    engines: {node: '>=6.9.0'}
    peerDependencies:
      '@babel/core': ^7.0.0-0
    dependencies:
      '@babel/core': 7.16.5
      '@babel/helper-plugin-utils': 7.16.5
    dev: true

  /@babel/plugin-transform-typescript/7.16.1_@babel+core@7.16.5:
    resolution: {integrity: sha512-NO4XoryBng06jjw/qWEU2LhcLJr1tWkhpMam/H4eas/CDKMX/b2/Ylb6EI256Y7+FVPCawwSM1rrJNOpDiz+Lg==}
    engines: {node: '>=6.9.0'}
    peerDependencies:
      '@babel/core': ^7.0.0-0
    dependencies:
      '@babel/core': 7.16.5
      '@babel/helper-create-class-features-plugin': 7.16.5_@babel+core@7.16.5
      '@babel/helper-plugin-utils': 7.16.5
      '@babel/plugin-syntax-typescript': 7.16.5_@babel+core@7.16.5
    transitivePeerDependencies:
      - supports-color
    dev: true

  /@babel/plugin-transform-unicode-escapes/7.16.5_@babel+core@7.16.5:
    resolution: {integrity: sha512-shiCBHTIIChGLdyojsKQjoAyB8MBwat25lKM7MJjbe1hE0bgIppD+LX9afr41lLHOhqceqeWl4FkLp+Bgn9o1Q==}
    engines: {node: '>=6.9.0'}
    peerDependencies:
      '@babel/core': ^7.0.0-0
    dependencies:
      '@babel/core': 7.16.5
      '@babel/helper-plugin-utils': 7.16.5
    dev: true

  /@babel/plugin-transform-unicode-regex/7.16.5_@babel+core@7.16.5:
    resolution: {integrity: sha512-GTJ4IW012tiPEMMubd7sD07iU9O/LOo8Q/oU4xNhcaq0Xn8+6TcUQaHtC8YxySo1T+ErQ8RaWogIEeFhKGNPzw==}
    engines: {node: '>=6.9.0'}
    peerDependencies:
      '@babel/core': ^7.0.0-0
    dependencies:
      '@babel/core': 7.16.5
      '@babel/helper-create-regexp-features-plugin': 7.16.0_@babel+core@7.16.5
      '@babel/helper-plugin-utils': 7.16.5
    dev: true

  /@babel/preset-env/7.16.5_@babel+core@7.16.5:
    resolution: {integrity: sha512-MiJJW5pwsktG61NDxpZ4oJ1CKxM1ncam9bzRtx9g40/WkLRkxFP6mhpkYV0/DxcciqoiHicx291+eUQrXb/SfQ==}
    engines: {node: '>=6.9.0'}
    peerDependencies:
      '@babel/core': ^7.0.0-0
    dependencies:
      '@babel/compat-data': 7.16.4
      '@babel/core': 7.16.5
      '@babel/helper-compilation-targets': 7.16.3_@babel+core@7.16.5
      '@babel/helper-plugin-utils': 7.16.5
      '@babel/helper-validator-option': 7.14.5
      '@babel/plugin-bugfix-safari-id-destructuring-collision-in-function-expression': 7.16.2_@babel+core@7.16.5
      '@babel/plugin-bugfix-v8-spread-parameters-in-optional-chaining': 7.16.0_@babel+core@7.16.5
      '@babel/plugin-proposal-async-generator-functions': 7.16.5_@babel+core@7.16.5
      '@babel/plugin-proposal-class-properties': 7.16.5_@babel+core@7.16.5
      '@babel/plugin-proposal-class-static-block': 7.16.5_@babel+core@7.16.5
      '@babel/plugin-proposal-dynamic-import': 7.16.5_@babel+core@7.16.5
      '@babel/plugin-proposal-export-namespace-from': 7.16.5_@babel+core@7.16.5
      '@babel/plugin-proposal-json-strings': 7.16.5_@babel+core@7.16.5
      '@babel/plugin-proposal-logical-assignment-operators': 7.16.5_@babel+core@7.16.5
      '@babel/plugin-proposal-nullish-coalescing-operator': 7.16.5_@babel+core@7.16.5
      '@babel/plugin-proposal-numeric-separator': 7.16.5_@babel+core@7.16.5
      '@babel/plugin-proposal-object-rest-spread': 7.16.5_@babel+core@7.16.5
      '@babel/plugin-proposal-optional-catch-binding': 7.16.5_@babel+core@7.16.5
      '@babel/plugin-proposal-optional-chaining': 7.16.5_@babel+core@7.16.5
      '@babel/plugin-proposal-private-methods': 7.16.5_@babel+core@7.16.5
      '@babel/plugin-proposal-private-property-in-object': 7.16.5_@babel+core@7.16.5
      '@babel/plugin-proposal-unicode-property-regex': 7.16.5_@babel+core@7.16.5
      '@babel/plugin-syntax-async-generators': 7.8.4_@babel+core@7.16.5
      '@babel/plugin-syntax-class-properties': 7.12.13_@babel+core@7.16.5
      '@babel/plugin-syntax-class-static-block': 7.14.5_@babel+core@7.16.5
      '@babel/plugin-syntax-dynamic-import': 7.8.3_@babel+core@7.16.5
      '@babel/plugin-syntax-export-namespace-from': 7.8.3_@babel+core@7.16.5
      '@babel/plugin-syntax-json-strings': 7.8.3_@babel+core@7.16.5
      '@babel/plugin-syntax-logical-assignment-operators': 7.10.4_@babel+core@7.16.5
      '@babel/plugin-syntax-nullish-coalescing-operator': 7.8.3_@babel+core@7.16.5
      '@babel/plugin-syntax-numeric-separator': 7.10.4_@babel+core@7.16.5
      '@babel/plugin-syntax-object-rest-spread': 7.8.3_@babel+core@7.16.5
      '@babel/plugin-syntax-optional-catch-binding': 7.8.3_@babel+core@7.16.5
      '@babel/plugin-syntax-optional-chaining': 7.8.3_@babel+core@7.16.5
      '@babel/plugin-syntax-private-property-in-object': 7.14.5_@babel+core@7.16.5
      '@babel/plugin-syntax-top-level-await': 7.14.5_@babel+core@7.16.5
      '@babel/plugin-transform-arrow-functions': 7.16.5_@babel+core@7.16.5
      '@babel/plugin-transform-async-to-generator': 7.16.5_@babel+core@7.16.5
      '@babel/plugin-transform-block-scoped-functions': 7.16.5_@babel+core@7.16.5
      '@babel/plugin-transform-block-scoping': 7.16.5_@babel+core@7.16.5
      '@babel/plugin-transform-classes': 7.16.5_@babel+core@7.16.5
      '@babel/plugin-transform-computed-properties': 7.16.5_@babel+core@7.16.5
      '@babel/plugin-transform-destructuring': 7.16.5_@babel+core@7.16.5
      '@babel/plugin-transform-dotall-regex': 7.16.5_@babel+core@7.16.5
      '@babel/plugin-transform-duplicate-keys': 7.16.5_@babel+core@7.16.5
      '@babel/plugin-transform-exponentiation-operator': 7.16.5_@babel+core@7.16.5
      '@babel/plugin-transform-for-of': 7.16.5_@babel+core@7.16.5
      '@babel/plugin-transform-function-name': 7.16.5_@babel+core@7.16.5
      '@babel/plugin-transform-literals': 7.16.5_@babel+core@7.16.5
      '@babel/plugin-transform-member-expression-literals': 7.16.5_@babel+core@7.16.5
      '@babel/plugin-transform-modules-amd': 7.16.5_@babel+core@7.16.5
      '@babel/plugin-transform-modules-commonjs': 7.16.5_@babel+core@7.16.5
      '@babel/plugin-transform-modules-systemjs': 7.16.5_@babel+core@7.16.5
      '@babel/plugin-transform-modules-umd': 7.16.5_@babel+core@7.16.5
      '@babel/plugin-transform-named-capturing-groups-regex': 7.16.5_@babel+core@7.16.5
      '@babel/plugin-transform-new-target': 7.16.5_@babel+core@7.16.5
      '@babel/plugin-transform-object-super': 7.16.5_@babel+core@7.16.5
      '@babel/plugin-transform-parameters': 7.16.5_@babel+core@7.16.5
      '@babel/plugin-transform-property-literals': 7.16.5_@babel+core@7.16.5
      '@babel/plugin-transform-regenerator': 7.16.5_@babel+core@7.16.5
      '@babel/plugin-transform-reserved-words': 7.16.5_@babel+core@7.16.5
      '@babel/plugin-transform-shorthand-properties': 7.16.5_@babel+core@7.16.5
      '@babel/plugin-transform-spread': 7.16.5_@babel+core@7.16.5
      '@babel/plugin-transform-sticky-regex': 7.16.5_@babel+core@7.16.5
      '@babel/plugin-transform-template-literals': 7.16.5_@babel+core@7.16.5
      '@babel/plugin-transform-typeof-symbol': 7.16.5_@babel+core@7.16.5
      '@babel/plugin-transform-unicode-escapes': 7.16.5_@babel+core@7.16.5
      '@babel/plugin-transform-unicode-regex': 7.16.5_@babel+core@7.16.5
      '@babel/preset-modules': 0.1.5_@babel+core@7.16.5
      '@babel/types': 7.16.0
      babel-plugin-polyfill-corejs2: 0.3.0_@babel+core@7.16.5
      babel-plugin-polyfill-corejs3: 0.4.0_@babel+core@7.16.5
      babel-plugin-polyfill-regenerator: 0.3.0_@babel+core@7.16.5
      core-js-compat: 3.20.0
      semver: 6.3.0
    transitivePeerDependencies:
      - supports-color
    dev: true

  /@babel/preset-modules/0.1.5_@babel+core@7.16.5:
    resolution: {integrity: sha512-A57th6YRG7oR3cq/yt/Y84MvGgE0eJG2F1JLhKuyG+jFxEgrd/HAMJatiFtmOiZurz+0DkrvbheCLaV5f2JfjA==}
    peerDependencies:
      '@babel/core': ^7.0.0-0
    dependencies:
      '@babel/core': 7.16.5
      '@babel/helper-plugin-utils': 7.16.5
      '@babel/plugin-proposal-unicode-property-regex': 7.16.5_@babel+core@7.16.5
      '@babel/plugin-transform-dotall-regex': 7.16.5_@babel+core@7.16.5
      '@babel/types': 7.16.0
      esutils: 2.0.3
    dev: true

  /@babel/preset-react/7.16.5_@babel+core@7.16.5:
    resolution: {integrity: sha512-3kzUOQeaxY/2vhPDS7CX/KGEGu/1bOYGvdRDJ2U5yjEz5o5jmIeTPLoiQBPGjfhPascLuW5OlMiPzwOOuB6txg==}
    engines: {node: '>=6.9.0'}
    peerDependencies:
      '@babel/core': ^7.0.0-0
    dependencies:
      '@babel/core': 7.16.5
      '@babel/helper-plugin-utils': 7.16.5
      '@babel/helper-validator-option': 7.14.5
      '@babel/plugin-transform-react-display-name': 7.16.5_@babel+core@7.16.5
      '@babel/plugin-transform-react-jsx': 7.16.5_@babel+core@7.16.5
      '@babel/plugin-transform-react-jsx-development': 7.16.5_@babel+core@7.16.5
      '@babel/plugin-transform-react-pure-annotations': 7.16.5_@babel+core@7.16.5
    dev: true

  /@babel/preset-typescript/7.16.5_@babel+core@7.16.5:
    resolution: {integrity: sha512-lmAWRoJ9iOSvs3DqOndQpj8XqXkzaiQs50VG/zESiI9D3eoZhGriU675xNCr0UwvsuXrhMAGvyk1w+EVWF3u8Q==}
    engines: {node: '>=6.9.0'}
    peerDependencies:
      '@babel/core': ^7.0.0-0
    dependencies:
      '@babel/core': 7.16.5
      '@babel/helper-plugin-utils': 7.16.5
      '@babel/helper-validator-option': 7.14.5
      '@babel/plugin-transform-typescript': 7.16.1_@babel+core@7.16.5
    transitivePeerDependencies:
      - supports-color
    dev: true

  /@babel/runtime-corejs3/7.16.5:
    resolution: {integrity: sha512-F1pMwvTiUNSAM8mc45kccMQxj31x3y3P+tA/X8hKNWp3/hUsxdGxZ3D3H8JIkxtfA8qGkaBTKvcmvStaYseAFw==}
    engines: {node: '>=6.9.0'}
    dependencies:
      core-js-pure: 3.20.0
      regenerator-runtime: 0.13.9
    dev: true

  /@babel/runtime/7.16.5:
    resolution: {integrity: sha512-TXWihFIS3Pyv5hzR7j6ihmeLkZfrXGxAr5UfSl8CHf+6q/wpiYDkUau0czckpYG8QmnCIuPpdLtuA9VmuGGyMA==}
    engines: {node: '>=6.9.0'}
    dependencies:
      regenerator-runtime: 0.13.9

  /@babel/template/7.16.0:
    resolution: {integrity: sha512-MnZdpFD/ZdYhXwiunMqqgyZyucaYsbL0IrjoGjaVhGilz+x8YB++kRfygSOIj1yOtWKPlx7NBp+9I1RQSgsd5A==}
    engines: {node: '>=6.9.0'}
    dependencies:
      '@babel/code-frame': 7.16.0
      '@babel/parser': 7.16.6
      '@babel/types': 7.16.0
    dev: true

  /@babel/traverse/7.16.5:
    resolution: {integrity: sha512-FOCODAzqUMROikDYLYxl4nmwiLlu85rNqBML/A5hKRVXG2LV8d0iMqgPzdYTcIpjZEBB7D6UDU9vxRZiriASdQ==}
    engines: {node: '>=6.9.0'}
    dependencies:
      '@babel/code-frame': 7.16.0
      '@babel/generator': 7.16.5
      '@babel/helper-environment-visitor': 7.16.5
      '@babel/helper-function-name': 7.16.0
      '@babel/helper-hoist-variables': 7.16.0
      '@babel/helper-split-export-declaration': 7.16.0
      '@babel/parser': 7.16.6
      '@babel/types': 7.16.0
      debug: 4.3.3
      globals: 11.12.0
    transitivePeerDependencies:
      - supports-color
    dev: true

  /@babel/types/7.16.0:
    resolution: {integrity: sha512-PJgg/k3SdLsGb3hhisFvtLOw5ts113klrpLuIPtCJIU+BB24fqq6lf8RWqKJEjzqXR9AEH1rIb5XTqwBHB+kQg==}
    engines: {node: '>=6.9.0'}
    dependencies:
      '@babel/helper-validator-identifier': 7.15.7
      to-fast-properties: 2.0.0
    dev: true

  /@bcoe/v8-coverage/0.2.3:
    resolution: {integrity: sha512-0hYQ8SB4Db5zvZB4axdMHGwEaQjkZzFjQiN9LVYvIFB2nSUHW9tYpxWriPrWDASIxiaXax83REcLxuSdnGPZtw==}
    dev: true

  /@cnakazawa/watch/1.0.4:
    resolution: {integrity: sha512-v9kIhKwjeZThiWrLmj0y17CWoyddASLj9O2yvbZkbvw/N3rWOYy9zkV66ursAoVr0mV15bL8g0c4QZUE6cdDoQ==}
    engines: {node: '>=0.1.95'}
    hasBin: true
    dependencies:
      exec-sh: 0.3.6
      minimist: 1.2.5
    dev: true

  /@commitlint/cli/15.0.0:
    resolution: {integrity: sha512-Y5xmDCweytqzo4N4lOI2YRiuX35xTjcs8n5hUceBH8eyK0YbwtgWX50BJOH2XbkwEmII9blNhlBog6AdQsqicg==}
    engines: {node: '>=v12'}
    hasBin: true
    dependencies:
      '@commitlint/format': 15.0.0
      '@commitlint/lint': 15.0.0
      '@commitlint/load': 15.0.0
      '@commitlint/read': 15.0.0
      '@commitlint/types': 15.0.0
      lodash: 4.17.21
      resolve-from: 5.0.0
      resolve-global: 1.0.0
      yargs: 17.3.0
    dev: true

  /@commitlint/config-conventional/15.0.0:
    resolution: {integrity: sha512-eZBRL8Lk3hMNHp1wUMYj0qrZQEsST1ai7KHR8J1IDD9aHgT7L2giciibuQ+Og7vxVhR5WtYDvh9xirXFVPaSkQ==}
    engines: {node: '>=v12'}
    dependencies:
      conventional-changelog-conventionalcommits: 4.6.1
    dev: true

  /@commitlint/ensure/15.0.0:
    resolution: {integrity: sha512-7DV4iNIald3vycwaWBNGk5FbonaNzOlU8nBe5m5AgU2dIeNKuXwLm+zzJzG27j0Ho56rgz//3F6RIvmsoxY9ZA==}
    engines: {node: '>=v12'}
    dependencies:
      '@commitlint/types': 15.0.0
      lodash: 4.17.21
    dev: true

  /@commitlint/execute-rule/15.0.0:
    resolution: {integrity: sha512-pyE4ApxjbWhb1TXz5vRiGwI2ssdMMgZbaaheZq1/7WC0xRnqnIhE1yUC1D2q20qPtvkZPstTYvMiRVtF+DvjUg==}
    engines: {node: '>=v12'}
    dev: true

  /@commitlint/format/15.0.0:
    resolution: {integrity: sha512-bPhAfqwRhPk92WiuY0ktEJNpRRHSCd+Eg1MdhGyL9Bl3U25E5zvuInA+dNctnzZiOBSH/37ZaD0eOKCpQE6acg==}
    engines: {node: '>=v12'}
    dependencies:
      '@commitlint/types': 15.0.0
      chalk: 4.1.2
    dev: true

  /@commitlint/is-ignored/15.0.0:
    resolution: {integrity: sha512-edtnkf2QZ/7e/YCJDgn1WDw9wfF1WfOitW5YEoSOb4SxjJEb/oE87kxNPZ2j8mnDMuunspcMfGHeg6fRlwaEWg==}
    engines: {node: '>=v12'}
    dependencies:
      '@commitlint/types': 15.0.0
      semver: 7.3.5
    dev: true

  /@commitlint/lint/15.0.0:
    resolution: {integrity: sha512-hUi2+Im/2dJ5FBvWnodypTkg+5haCgsDzB0fyMApWLUA1IucYUAqRCQCW5em1Mhk9Crw1pd5YzFNikhIclkqCw==}
    engines: {node: '>=v12'}
    dependencies:
      '@commitlint/is-ignored': 15.0.0
      '@commitlint/parse': 15.0.0
      '@commitlint/rules': 15.0.0
      '@commitlint/types': 15.0.0
    dev: true

  /@commitlint/load/15.0.0:
    resolution: {integrity: sha512-Ak1YPeOhvxmY3ioe0o6m1yLGvUAYb4BdfGgShU8jiTCmU3Mnmms0Xh/kfQz8AybhezCC3AmVTyBLaBZxOHR8kg==}
    engines: {node: '>=v12'}
    dependencies:
      '@commitlint/execute-rule': 15.0.0
      '@commitlint/resolve-extends': 15.0.0
      '@commitlint/types': 15.0.0
      '@endemolshinegroup/cosmiconfig-typescript-loader': 3.0.2_71a2f61964e37a4d68dab6dadd2a99a0
      chalk: 4.1.2
      cosmiconfig: 7.0.1
      lodash: 4.17.21
      resolve-from: 5.0.0
      typescript: 4.5.4
    dev: true

  /@commitlint/message/15.0.0:
    resolution: {integrity: sha512-L8euabzboKavPuDJsdIYAY2wx97LbiGEYsckMo6NmV8pOun50c8hQx6ouXFSAx4pp+mX9yUGmMiVqfrk2LKDJQ==}
    engines: {node: '>=v12'}
    dev: true

  /@commitlint/parse/15.0.0:
    resolution: {integrity: sha512-7fweM67tZfBNS7zw1KTuuT5K2u9nGytUJqFqT/1Ln3Na9cBCsoAqR47mfsNOTlRCgGwakm4xiQ7BpS2gN0OGuw==}
    engines: {node: '>=v12'}
    dependencies:
      '@commitlint/types': 15.0.0
      conventional-changelog-angular: 5.0.13
      conventional-commits-parser: 3.2.3
    dev: true

  /@commitlint/read/15.0.0:
    resolution: {integrity: sha512-5yI1o2HKZFVe7RTjL7IhuhHMKar/MDNY34vEHqqz9gMI7BK/rdP8uVb4Di1efl2V0UPnwID0nPKWESjQ8Ti0gw==}
    engines: {node: '>=v12'}
    dependencies:
      '@commitlint/top-level': 15.0.0
      '@commitlint/types': 15.0.0
      fs-extra: 10.0.0
      git-raw-commits: 2.0.10
    dev: true

  /@commitlint/resolve-extends/15.0.0:
    resolution: {integrity: sha512-7apfRJjgJsKja7lHsPfEFixKjA/fk/UeD3owkOw1174yYu4u8xBDLSeU3IinGPdMuF9m245eX8wo7vLUy+EBSg==}
    engines: {node: '>=v12'}
    dependencies:
      import-fresh: 3.3.0
      lodash: 4.17.21
      resolve-from: 5.0.0
      resolve-global: 1.0.0
    dev: true

  /@commitlint/rules/15.0.0:
    resolution: {integrity: sha512-SqXfp6QUlwBS+0IZm4FEA/NmmAwcFQIkG3B05BtemOVWXQdZ8j1vV6hDwvA9oMPCmUSrrGpHOtZK7HaHhng2yA==}
    engines: {node: '>=v12'}
    dependencies:
      '@commitlint/ensure': 15.0.0
      '@commitlint/message': 15.0.0
      '@commitlint/to-lines': 15.0.0
      '@commitlint/types': 15.0.0
      execa: 5.1.1
    dev: true

  /@commitlint/to-lines/15.0.0:
    resolution: {integrity: sha512-mY3MNA9ujPqVpiJjTYG9MDsYCobue5PJFO0MfcIzS1mCVvngH8ZFTPAh1fT5t+t1h876boS88+9WgqjRvbYItw==}
    engines: {node: '>=v12'}
    dev: true

  /@commitlint/top-level/15.0.0:
    resolution: {integrity: sha512-7Gz3t7xcuuUw1d1Nou6YLaztzp2Em+qZ6YdCzrqYc+aquca3Vt0O696nuiBDU/oE+tls4Hx2CNpAbWhTgEwB5A==}
    engines: {node: '>=v12'}
    dependencies:
      find-up: 5.0.0
    dev: true

  /@commitlint/types/15.0.0:
    resolution: {integrity: sha512-OMSLX+QJnyNoTwws54ULv9sOvuw9GdVezln76oyUd4YbMMJyaav62aSXDuCdWyL2sm9hTkSzyEi52PNaIj/vqw==}
    engines: {node: '>=v12'}
    dependencies:
      chalk: 4.1.2
    dev: true

  /@cush/relative/1.0.0:
    resolution: {integrity: sha512-RpfLEtTlyIxeNPGKcokS+p3BZII/Q3bYxryFRglh5H3A3T8q9fsLYm72VYAMEOOIBLEa8o93kFLiBDUWKrwXZA==}
    dev: true

  /@emotion/hash/0.8.0:
    resolution: {integrity: sha512-kBJtf7PH6aWwZ6fka3zQ0p6SBYzx4fl1LoZXE2RrnYST9Xljm7WfKJrU4g/Xr3Beg72MLrp1AWNUmuYJTL7Cow==}
    dev: false

  /@endemolshinegroup/cosmiconfig-typescript-loader/3.0.2_71a2f61964e37a4d68dab6dadd2a99a0:
    resolution: {integrity: sha512-QRVtqJuS1mcT56oHpVegkKBlgtWjXw/gHNWO3eL9oyB5Sc7HBoc2OLG/nYpVfT/Jejvo3NUrD0Udk7XgoyDKkA==}
    engines: {node: '>=10.0.0'}
    peerDependencies:
      cosmiconfig: '>=6'
    dependencies:
      cosmiconfig: 7.0.1
      lodash.get: 4.4.2
      make-error: 1.3.6
      ts-node: 9.1.1_typescript@4.5.4
      tslib: 2.3.1
    transitivePeerDependencies:
      - typescript
    dev: true

  /@eslint/eslintrc/0.4.3:
    resolution: {integrity: sha512-J6KFFz5QCYUJq3pf0mjEcCJVERbzv71PUIDczuh9JkwGEzced6CO5ADLHB1rbf/+oPBtoPfMYNOpGDzCANlbXw==}
    engines: {node: ^10.12.0 || >=12.0.0}
    dependencies:
      ajv: 6.12.6
      debug: 4.3.3
      espree: 7.3.1
      globals: 13.12.0
      ignore: 4.0.6
      import-fresh: 3.3.0
      js-yaml: 3.14.1
      minimatch: 3.0.4
      strip-json-comments: 3.1.1
    transitivePeerDependencies:
      - supports-color
    dev: true

  /@fortawesome/fontawesome-common-types/0.2.36:
    resolution: {integrity: sha512-a/7BiSgobHAgBWeN7N0w+lAhInrGxksn13uK7231n2m8EDPE3BMCl9NZLTGrj9ZXfCmC6LM0QLqXidIizVQ6yg==}
    engines: {node: '>=6'}
    requiresBuild: true
    dev: false

  /@fortawesome/fontawesome-svg-core/1.2.36:
    resolution: {integrity: sha512-YUcsLQKYb6DmaJjIHdDWpBIGCcyE/W+p/LMGvjQem55Mm2XWVAP5kWTMKWLv9lwpCVjpLxPyOMOyUocP1GxrtA==}
    engines: {node: '>=6'}
    requiresBuild: true
    dependencies:
      '@fortawesome/fontawesome-common-types': 0.2.36
    dev: false

  /@fortawesome/free-regular-svg-icons/5.15.4:
    resolution: {integrity: sha512-9VNNnU3CXHy9XednJ3wzQp6SwNwT3XaM26oS4Rp391GsxVYA+0oDR2J194YCIWf7jNRCYKjUCOduxdceLrx+xw==}
    engines: {node: '>=6'}
    requiresBuild: true
    dependencies:
      '@fortawesome/fontawesome-common-types': 0.2.36
    dev: false

  /@fortawesome/free-solid-svg-icons/5.15.4:
    resolution: {integrity: sha512-JLmQfz6tdtwxoihXLg6lT78BorrFyCf59SAwBM6qV/0zXyVeDygJVb3fk+j5Qat+Yvcxp1buLTY5iDh1ZSAQ8w==}
    engines: {node: '>=6'}
    requiresBuild: true
    dependencies:
      '@fortawesome/fontawesome-common-types': 0.2.36
    dev: false

  /@fortawesome/react-fontawesome/0.1.16_f515edce028694561ceb456e3dba224c:
    resolution: {integrity: sha512-aLmzDwC9rEOAJv2UJdMns89VZR5Ry4IHu5dQQh24Z/lWKEm44lfQr1UNalZlkUaQN8d155tNh+CS7ntntj1VMA==}
    peerDependencies:
      '@fortawesome/fontawesome-svg-core': ~1 || >=1.3.0-beta1
      react: '>=16.x'
    dependencies:
      '@fortawesome/fontawesome-svg-core': 1.2.36
      prop-types: 15.7.2
      react: 17.0.2
    dev: false

  /@humanwhocodes/config-array/0.5.0:
    resolution: {integrity: sha512-FagtKFz74XrTl7y6HCzQpwDfXP0yhxe9lHLD1UZxjvZIcbyRz8zTFF/yYNfSfzU414eDwZ1SrO0Qvtyf+wFMQg==}
    engines: {node: '>=10.10.0'}
    dependencies:
      '@humanwhocodes/object-schema': 1.2.1
      debug: 4.3.3
      minimatch: 3.0.4
    transitivePeerDependencies:
      - supports-color
    dev: true

  /@humanwhocodes/object-schema/1.2.1:
    resolution: {integrity: sha512-ZnQMnLV4e7hDlUvw8H+U8ASL02SS2Gn6+9Ac3wGGLIe7+je2AeAOxPY+izIPJDfFDb7eDjev0Us8MO1iFRN8hA==}
    dev: true

  /@istanbuljs/load-nyc-config/1.1.0:
    resolution: {integrity: sha512-VjeHSlIzpv/NyD3N0YuHfXOPDIixcA1q2ZV98wsMqcYlPmv2n3Yb2lYP9XMElnaFVXg5A7YLTeLu6V84uQDjmQ==}
    engines: {node: '>=8'}
    dependencies:
      camelcase: 5.3.1
      find-up: 4.1.0
      get-package-type: 0.1.0
      js-yaml: 3.14.1
      resolve-from: 5.0.0
    dev: true

  /@istanbuljs/schema/0.1.3:
    resolution: {integrity: sha512-ZXRY4jNvVgSVQ8DL3LTcakaAtXwTVUxE81hslsyD2AtoXW/wVob10HkOJ1X/pAlcI7D+2YoZKg5do8G/w6RYgA==}
    engines: {node: '>=8'}
    dev: true

  /@jest/console/27.4.2:
    resolution: {integrity: sha512-xknHThRsPB/To1FUbi6pCe43y58qFC03zfb6R7fDb/FfC7k2R3i1l+izRBJf8DI46KhYGRaF14Eo9A3qbBoixg==}
    engines: {node: ^10.13.0 || ^12.13.0 || ^14.15.0 || >=15.0.0}
    dependencies:
      '@jest/types': 27.4.2
      '@types/node': 16.11.14
      chalk: 4.1.2
      jest-message-util: 27.4.2
      jest-util: 27.4.2
      slash: 3.0.0
    dev: true

  /@jest/core/27.4.5:
    resolution: {integrity: sha512-3tm/Pevmi8bDsgvo73nX8p/WPng6KWlCyScW10FPEoN1HU4pwI83tJ3TsFvi1FfzsjwUlMNEPowgb/rPau/LTQ==}
    engines: {node: ^10.13.0 || ^12.13.0 || ^14.15.0 || >=15.0.0}
    peerDependencies:
      node-notifier: ^8.0.1 || ^9.0.0 || ^10.0.0
    peerDependenciesMeta:
      node-notifier:
        optional: true
    dependencies:
      '@jest/console': 27.4.2
      '@jest/reporters': 27.4.5
      '@jest/test-result': 27.4.2
      '@jest/transform': 27.4.5
      '@jest/types': 27.4.2
      '@types/node': 16.11.14
      ansi-escapes: 4.3.2
      chalk: 4.1.2
      emittery: 0.8.1
      exit: 0.1.2
      graceful-fs: 4.2.8
      jest-changed-files: 27.4.2
      jest-config: 27.4.5
      jest-haste-map: 27.4.5
      jest-message-util: 27.4.2
      jest-regex-util: 27.4.0
      jest-resolve: 27.4.5
      jest-resolve-dependencies: 27.4.5
      jest-runner: 27.4.5
      jest-runtime: 27.4.5
      jest-snapshot: 27.4.5
      jest-util: 27.4.2
      jest-validate: 27.4.2
      jest-watcher: 27.4.2
      micromatch: 4.0.4
      rimraf: 3.0.2
      slash: 3.0.0
      strip-ansi: 6.0.1
    transitivePeerDependencies:
      - bufferutil
      - canvas
      - supports-color
      - ts-node
      - utf-8-validate
    dev: true

  /@jest/environment/27.4.4:
    resolution: {integrity: sha512-q+niMx7cJgt/t/b6dzLOh4W8Ef/8VyKG7hxASK39jakijJzbFBGpptx3RXz13FFV7OishQ9lTbv+dQ5K3EhfDQ==}
    engines: {node: ^10.13.0 || ^12.13.0 || ^14.15.0 || >=15.0.0}
    dependencies:
      '@jest/fake-timers': 27.4.2
      '@jest/types': 27.4.2
      '@types/node': 16.11.14
      jest-mock: 27.4.2
    dev: true

  /@jest/fake-timers/27.4.2:
    resolution: {integrity: sha512-f/Xpzn5YQk5adtqBgvw1V6bF8Nx3hY0OIRRpCvWcfPl0EAjdqWPdhH3t/3XpiWZqtjIEHDyMKP9ajpva1l4Zmg==}
    engines: {node: ^10.13.0 || ^12.13.0 || ^14.15.0 || >=15.0.0}
    dependencies:
      '@jest/types': 27.4.2
      '@sinonjs/fake-timers': 8.1.0
      '@types/node': 16.11.14
      jest-message-util: 27.4.2
      jest-mock: 27.4.2
      jest-util: 27.4.2
    dev: true

  /@jest/globals/27.4.4:
    resolution: {integrity: sha512-bqpqQhW30BOreXM8bA8t8JbOQzsq/WnPTnBl+It3UxAD9J8yxEAaBEylHx1dtBapAr/UBk8GidXbzmqnee8tYQ==}
    engines: {node: ^10.13.0 || ^12.13.0 || ^14.15.0 || >=15.0.0}
    dependencies:
      '@jest/environment': 27.4.4
      '@jest/types': 27.4.2
      expect: 27.4.2
    dev: true

  /@jest/reporters/27.4.5:
    resolution: {integrity: sha512-3orsG4vi8zXuBqEoy2LbnC1kuvkg1KQUgqNxmxpQgIOQEPeV0onvZu+qDQnEoX8qTQErtqn/xzcnbpeTuOLSiA==}
    engines: {node: ^10.13.0 || ^12.13.0 || ^14.15.0 || >=15.0.0}
    peerDependencies:
      node-notifier: ^8.0.1 || ^9.0.0 || ^10.0.0
    peerDependenciesMeta:
      node-notifier:
        optional: true
    dependencies:
      '@bcoe/v8-coverage': 0.2.3
      '@jest/console': 27.4.2
      '@jest/test-result': 27.4.2
      '@jest/transform': 27.4.5
      '@jest/types': 27.4.2
      '@types/node': 16.11.14
      chalk: 4.1.2
      collect-v8-coverage: 1.0.1
      exit: 0.1.2
      glob: 7.2.0
      graceful-fs: 4.2.8
      istanbul-lib-coverage: 3.2.0
      istanbul-lib-instrument: 4.0.3
      istanbul-lib-report: 3.0.0
      istanbul-lib-source-maps: 4.0.1
      istanbul-reports: 3.1.1
      jest-haste-map: 27.4.5
      jest-resolve: 27.4.5
      jest-util: 27.4.2
      jest-worker: 27.4.5
      slash: 3.0.0
      source-map: 0.6.1
      string-length: 4.0.2
      terminal-link: 2.1.1
      v8-to-istanbul: 8.1.0
    transitivePeerDependencies:
      - supports-color
    dev: true

  /@jest/source-map/27.4.0:
    resolution: {integrity: sha512-Ntjx9jzP26Bvhbm93z/AKcPRj/9wrkI88/gK60glXDx1q+IeI0rf7Lw2c89Ch6ofonB0On/iRDreQuQ6te9pgQ==}
    engines: {node: ^10.13.0 || ^12.13.0 || ^14.15.0 || >=15.0.0}
    dependencies:
      callsites: 3.1.0
      graceful-fs: 4.2.8
      source-map: 0.6.1
    dev: true

  /@jest/test-result/27.4.2:
    resolution: {integrity: sha512-kr+bCrra9jfTgxHXHa2UwoQjxvQk3Am6QbpAiJ5x/50LW8llOYrxILkqY0lZRW/hu8FXesnudbql263+EW9iNA==}
    engines: {node: ^10.13.0 || ^12.13.0 || ^14.15.0 || >=15.0.0}
    dependencies:
      '@jest/console': 27.4.2
      '@jest/types': 27.4.2
      '@types/istanbul-lib-coverage': 2.0.3
      collect-v8-coverage: 1.0.1
    dev: true

  /@jest/test-sequencer/27.4.5:
    resolution: {integrity: sha512-n5woIn/1v+FT+9hniymHPARA9upYUmfi5Pw9ewVwXCDlK4F5/Gkees9v8vdjGdAIJ2MPHLHodiajLpZZanWzEQ==}
    engines: {node: ^10.13.0 || ^12.13.0 || ^14.15.0 || >=15.0.0}
    dependencies:
      '@jest/test-result': 27.4.2
      graceful-fs: 4.2.8
      jest-haste-map: 27.4.5
      jest-runtime: 27.4.5
    transitivePeerDependencies:
      - supports-color
    dev: true

  /@jest/transform/26.6.2:
    resolution: {integrity: sha512-E9JjhUgNzvuQ+vVAL21vlyfy12gP0GhazGgJC4h6qUt1jSdUXGWJ1wfu/X7Sd8etSgxV4ovT1pb9v5D6QW4XgA==}
    engines: {node: '>= 10.14.2'}
    dependencies:
      '@babel/core': 7.16.5
      '@jest/types': 26.6.2
      babel-plugin-istanbul: 6.1.1
      chalk: 4.1.2
      convert-source-map: 1.8.0
      fast-json-stable-stringify: 2.1.0
      graceful-fs: 4.2.8
      jest-haste-map: 26.6.2
      jest-regex-util: 26.0.0
      jest-util: 26.6.2
      micromatch: 4.0.4
      pirates: 4.0.4
      slash: 3.0.0
      source-map: 0.6.1
      write-file-atomic: 3.0.3
    transitivePeerDependencies:
      - supports-color
    dev: true

  /@jest/transform/27.4.5:
    resolution: {integrity: sha512-PuMet2UlZtlGzwc6L+aZmR3I7CEBpqadO03pU40l2RNY2fFJ191b9/ITB44LNOhVtsyykx0OZvj0PCyuLm7Eew==}
    engines: {node: ^10.13.0 || ^12.13.0 || ^14.15.0 || >=15.0.0}
    dependencies:
      '@babel/core': 7.16.5
      '@jest/types': 27.4.2
      babel-plugin-istanbul: 6.1.1
      chalk: 4.1.2
      convert-source-map: 1.8.0
      fast-json-stable-stringify: 2.1.0
      graceful-fs: 4.2.8
      jest-haste-map: 27.4.5
      jest-regex-util: 27.4.0
      jest-util: 27.4.2
      micromatch: 4.0.4
      pirates: 4.0.4
      slash: 3.0.0
      source-map: 0.6.1
      write-file-atomic: 3.0.3
    transitivePeerDependencies:
      - supports-color
    dev: true

  /@jest/types/26.6.2:
    resolution: {integrity: sha512-fC6QCp7Sc5sX6g8Tvbmj4XUTbyrik0akgRy03yjXbQaBWWNWGE7SGtJk98m0N8nzegD/7SggrUlivxo5ax4KWQ==}
    engines: {node: '>= 10.14.2'}
    dependencies:
      '@types/istanbul-lib-coverage': 2.0.3
      '@types/istanbul-reports': 3.0.1
      '@types/node': 16.11.14
      '@types/yargs': 15.0.14
      chalk: 4.1.2
    dev: true

  /@jest/types/27.4.2:
    resolution: {integrity: sha512-j35yw0PMTPpZsUoOBiuHzr1zTYoad1cVIE0ajEjcrJONxxrko/IRGKkXx3os0Nsi4Hu3+5VmDbVfq5WhG/pWAg==}
    engines: {node: ^10.13.0 || ^12.13.0 || ^14.15.0 || >=15.0.0}
    dependencies:
      '@types/istanbul-lib-coverage': 2.0.3
      '@types/istanbul-reports': 3.0.1
      '@types/node': 16.11.14
      '@types/yargs': 16.0.4
      chalk: 4.1.2
    dev: true

  /@material-ui/core/4.12.3_5539cae010396b202b015f3568914e95:
    resolution: {integrity: sha512-sdpgI/PL56QVsEJldwEe4FFaFTLUqN+rd7sSZiRCdx2E/C7z5yK0y/khAWVBH24tXwto7I1hCzNWfJGZIYJKnw==}
    engines: {node: '>=8.0.0'}
    peerDependencies:
      '@types/react': ^16.8.6 || ^17.0.0
      react: ^16.8.0 || ^17.0.0
      react-dom: ^16.8.0 || ^17.0.0
    peerDependenciesMeta:
      '@types/react':
        optional: true
    dependencies:
      '@babel/runtime': 7.16.5
      '@material-ui/styles': 4.11.4_5539cae010396b202b015f3568914e95
      '@material-ui/system': 4.12.1_5539cae010396b202b015f3568914e95
      '@material-ui/types': 5.1.0_@types+react@17.0.37
      '@material-ui/utils': 4.11.2_react-dom@17.0.2+react@17.0.2
      '@types/react': 17.0.37
      '@types/react-transition-group': 4.4.4
      clsx: 1.1.1
      hoist-non-react-statics: 3.3.2
      popper.js: 1.16.1-lts
      prop-types: 15.7.2
      react: 17.0.2
      react-dom: 17.0.2_react@17.0.2
      react-is: 17.0.2
      react-transition-group: 4.4.2_react-dom@17.0.2+react@17.0.2
    dev: false

  /@material-ui/icons/4.11.2_f70bac6576f9b9b57b8e0afbfb28e421:
    resolution: {integrity: sha512-fQNsKX2TxBmqIGJCSi3tGTO/gZ+eJgWmMJkgDiOfyNaunNaxcklJQFaFogYcFl0qFuaEz1qaXYXboa/bUXVSOQ==}
    engines: {node: '>=8.0.0'}
    peerDependencies:
      '@material-ui/core': ^4.0.0
      '@types/react': ^16.8.6 || ^17.0.0
      react: ^16.8.0 || ^17.0.0
      react-dom: ^16.8.0 || ^17.0.0
    peerDependenciesMeta:
      '@types/react':
        optional: true
    dependencies:
      '@babel/runtime': 7.16.5
      '@material-ui/core': 4.12.3_5539cae010396b202b015f3568914e95
      '@types/react': 17.0.37
      react: 17.0.2
      react-dom: 17.0.2_react@17.0.2
    dev: false

  /@material-ui/styles/4.11.4_5539cae010396b202b015f3568914e95:
    resolution: {integrity: sha512-KNTIZcnj/zprG5LW0Sao7zw+yG3O35pviHzejMdcSGCdWbiO8qzRgOYL8JAxAsWBKOKYwVZxXtHWaB5T2Kvxew==}
    engines: {node: '>=8.0.0'}
    peerDependencies:
      '@types/react': ^16.8.6 || ^17.0.0
      react: ^16.8.0 || ^17.0.0
      react-dom: ^16.8.0 || ^17.0.0
    peerDependenciesMeta:
      '@types/react':
        optional: true
    dependencies:
      '@babel/runtime': 7.16.5
      '@emotion/hash': 0.8.0
      '@material-ui/types': 5.1.0_@types+react@17.0.37
      '@material-ui/utils': 4.11.2_react-dom@17.0.2+react@17.0.2
      '@types/react': 17.0.37
      clsx: 1.1.1
      csstype: 2.6.19
      hoist-non-react-statics: 3.3.2
      jss: 10.9.0
      jss-plugin-camel-case: 10.9.0
      jss-plugin-default-unit: 10.9.0
      jss-plugin-global: 10.9.0
      jss-plugin-nested: 10.9.0
      jss-plugin-props-sort: 10.9.0
      jss-plugin-rule-value-function: 10.9.0
      jss-plugin-vendor-prefixer: 10.9.0
      prop-types: 15.7.2
      react: 17.0.2
      react-dom: 17.0.2_react@17.0.2
    dev: false

  /@material-ui/system/4.12.1_5539cae010396b202b015f3568914e95:
    resolution: {integrity: sha512-lUdzs4q9kEXZGhbN7BptyiS1rLNHe6kG9o8Y307HCvF4sQxbCgpL2qi+gUk+yI8a2DNk48gISEQxoxpgph0xIw==}
    engines: {node: '>=8.0.0'}
    peerDependencies:
      '@types/react': ^16.8.6 || ^17.0.0
      react: ^16.8.0 || ^17.0.0
      react-dom: ^16.8.0 || ^17.0.0
    peerDependenciesMeta:
      '@types/react':
        optional: true
    dependencies:
      '@babel/runtime': 7.16.5
      '@material-ui/utils': 4.11.2_react-dom@17.0.2+react@17.0.2
      '@types/react': 17.0.37
      csstype: 2.6.19
      prop-types: 15.7.2
      react: 17.0.2
      react-dom: 17.0.2_react@17.0.2
    dev: false

  /@material-ui/types/5.1.0_@types+react@17.0.37:
    resolution: {integrity: sha512-7cqRjrY50b8QzRSYyhSpx4WRw2YuO0KKIGQEVk5J8uoz2BanawykgZGoWEqKm7pVIbzFDN0SpPcVV4IhOFkl8A==}
    peerDependencies:
      '@types/react': '*'
    peerDependenciesMeta:
      '@types/react':
        optional: true
    dependencies:
      '@types/react': 17.0.37
    dev: false

  /@material-ui/utils/4.11.2_react-dom@17.0.2+react@17.0.2:
    resolution: {integrity: sha512-Uul8w38u+PICe2Fg2pDKCaIG7kOyhowZ9vjiC1FsVwPABTW8vPPKfF6OvxRq3IiBaI1faOJmgdvMG7rMJARBhA==}
    engines: {node: '>=8.0.0'}
    peerDependencies:
      react: ^16.8.0 || ^17.0.0
      react-dom: ^16.8.0 || ^17.0.0
    dependencies:
      '@babel/runtime': 7.16.5
      prop-types: 15.7.2
      react: 17.0.2
      react-dom: 17.0.2_react@17.0.2
      react-is: 17.0.2
    dev: false

  /@nodelib/fs.scandir/2.1.5:
    resolution: {integrity: sha512-vq24Bq3ym5HEQm2NKCr3yXDwjc7vTsEThRDnkp2DK9p1uqLR+DHurm/NOTo0KG7HYHU7eppKZj3MyqYuMBf62g==}
    engines: {node: '>= 8'}
    dependencies:
      '@nodelib/fs.stat': 2.0.5
      run-parallel: 1.2.0
    dev: true

  /@nodelib/fs.stat/2.0.5:
    resolution: {integrity: sha512-RkhPPp2zrqDAQA/2jNhnztcPAlv64XdhIp7a7454A5ovI7Bukxgt7MX7udwAu3zg1DcpPU0rz3VV1SeaqvY4+A==}
    engines: {node: '>= 8'}
    dev: true

  /@nodelib/fs.walk/1.2.8:
    resolution: {integrity: sha512-oGB+UxlgWcgQkgwo8GcEGwemoTFt3FIO9ababBmaGwXIoBKZ+GTy0pP185beGg7Llih/NSHSV2XAs1lnznocSg==}
    engines: {node: '>= 8'}
    dependencies:
      '@nodelib/fs.scandir': 2.1.5
      fastq: 1.13.0
    dev: true

  /@rollup/pluginutils/4.1.2:
    resolution: {integrity: sha512-ROn4qvkxP9SyPeHaf7uQC/GPFY6L/OWy9+bd9AwcjOAWQwxRscoEyAUD8qCY5o5iL4jqQwoLk2kaTKJPb/HwzQ==}
    engines: {node: '>= 8.0.0'}
    dependencies:
      estree-walker: 2.0.2
      picomatch: 2.3.0
    dev: true

  /@rushstack/eslint-patch/1.1.0:
    resolution: {integrity: sha512-JLo+Y592QzIE+q7Dl2pMUtt4q8SKYI5jDrZxrozEQxnGVOyYE+GWK9eLkwTaeN9DDctlaRAQ3TBmzZ1qdLE30A==}
    dev: true

  /@sinonjs/commons/1.8.3:
    resolution: {integrity: sha512-xkNcLAn/wZaX14RPlwizcKicDk9G3F8m2nU3L7Ukm5zBgTwiT0wsoFAHx9Jq56fJA1z/7uKGtCRu16sOUCLIHQ==}
    dependencies:
      type-detect: 4.0.8
    dev: true

  /@sinonjs/fake-timers/8.1.0:
    resolution: {integrity: sha512-OAPJUAtgeINhh/TAlUID4QTs53Njm7xzddaVlEs/SXwgtiD1tW22zAB/W1wdqfrpmikgaWQ9Fw6Ws+hsiRm5Vg==}
    dependencies:
      '@sinonjs/commons': 1.8.3
    dev: true

  /@svgr/babel-plugin-add-jsx-attribute/6.0.0_@babel+core@7.16.5:
    resolution: {integrity: sha512-MdPdhdWLtQsjd29Wa4pABdhWbaRMACdM1h31BY+c6FghTZqNGT7pEYdBoaGeKtdTOBC/XNFQaKVj+r/Ei2ryWA==}
    engines: {node: '>=10'}
    peerDependencies:
      '@babel/core': ^7.0.0-0
    dependencies:
      '@babel/core': 7.16.5
    dev: true

  /@svgr/babel-plugin-remove-jsx-attribute/6.0.0_@babel+core@7.16.5:
    resolution: {integrity: sha512-aVdtfx9jlaaxc3unA6l+M9YRnKIZjOhQPthLKqmTXC8UVkBLDRGwPKo+r8n3VZN8B34+yVajzPTZ+ptTSuZZCw==}
    engines: {node: '>=10'}
    peerDependencies:
      '@babel/core': ^7.0.0-0
    dependencies:
      '@babel/core': 7.16.5
    dev: true

  /@svgr/babel-plugin-remove-jsx-empty-expression/6.0.0_@babel+core@7.16.5:
    resolution: {integrity: sha512-Ccj42ApsePD451AZJJf1QzTD1B/BOU392URJTeXFxSK709i0KUsGtbwyiqsKu7vsYxpTM0IA5clAKDyf9RCZyA==}
    engines: {node: '>=10'}
    peerDependencies:
      '@babel/core': ^7.0.0-0
    dependencies:
      '@babel/core': 7.16.5
    dev: true

  /@svgr/babel-plugin-replace-jsx-attribute-value/6.0.0_@babel+core@7.16.5:
    resolution: {integrity: sha512-88V26WGyt1Sfd1emBYmBJRWMmgarrExpKNVmI9vVozha4kqs6FzQJ/Kp5+EYli1apgX44518/0+t9+NU36lThQ==}
    engines: {node: '>=10'}
    peerDependencies:
      '@babel/core': ^7.0.0-0
    dependencies:
      '@babel/core': 7.16.5
    dev: true

  /@svgr/babel-plugin-svg-dynamic-title/6.0.0_@babel+core@7.16.5:
    resolution: {integrity: sha512-F7YXNLfGze+xv0KMQxrl2vkNbI9kzT9oDK55/kUuymh1ACyXkMV+VZWX1zEhSTfEKh7VkHVZGmVtHg8eTZ6PRg==}
    engines: {node: '>=10'}
    peerDependencies:
      '@babel/core': ^7.0.0-0
    dependencies:
      '@babel/core': 7.16.5
    dev: true

  /@svgr/babel-plugin-svg-em-dimensions/6.0.0_@babel+core@7.16.5:
    resolution: {integrity: sha512-+rghFXxdIqJNLQK08kwPBD3Z22/0b2tEZ9lKiL/yTfuyj1wW8HUXu4bo/XkogATIYuXSghVQOOCwURXzHGKyZA==}
    engines: {node: '>=10'}
    peerDependencies:
      '@babel/core': ^7.0.0-0
    dependencies:
      '@babel/core': 7.16.5
    dev: true

  /@svgr/babel-plugin-transform-react-native-svg/6.0.0_@babel+core@7.16.5:
    resolution: {integrity: sha512-VaphyHZ+xIKv5v0K0HCzyfAaLhPGJXSk2HkpYfXIOKb7DjLBv0soHDxNv6X0vr2titsxE7klb++u7iOf7TSrFQ==}
    engines: {node: '>=10'}
    peerDependencies:
      '@babel/core': ^7.0.0-0
    dependencies:
      '@babel/core': 7.16.5
    dev: true

  /@svgr/babel-plugin-transform-svg-component/6.1.0_@babel+core@7.16.5:
    resolution: {integrity: sha512-1zacrn08K5RyV2NtXahOZ5Im/+aB1Y0LVh6QpzwgQV05sY7H5Npq+OcW/UqXbfB2Ua/WnHsFossFQqigCjarYg==}
    engines: {node: '>=12'}
    peerDependencies:
      '@babel/core': ^7.0.0-0
    dependencies:
      '@babel/core': 7.16.5
    dev: true

  /@svgr/babel-preset/6.1.0_@babel+core@7.16.5:
    resolution: {integrity: sha512-f9XrTqcwhHLVkjvXBw6QJVxuIfmW22z8iTdGqGvUGGxWoeRV2EzSHstWMBgIVd7t+TmkerqowRvBYiT0OEx3cw==}
    engines: {node: '>=10'}
    peerDependencies:
      '@babel/core': ^7.0.0-0
    dependencies:
      '@babel/core': 7.16.5
      '@svgr/babel-plugin-add-jsx-attribute': 6.0.0_@babel+core@7.16.5
      '@svgr/babel-plugin-remove-jsx-attribute': 6.0.0_@babel+core@7.16.5
      '@svgr/babel-plugin-remove-jsx-empty-expression': 6.0.0_@babel+core@7.16.5
      '@svgr/babel-plugin-replace-jsx-attribute-value': 6.0.0_@babel+core@7.16.5
      '@svgr/babel-plugin-svg-dynamic-title': 6.0.0_@babel+core@7.16.5
      '@svgr/babel-plugin-svg-em-dimensions': 6.0.0_@babel+core@7.16.5
      '@svgr/babel-plugin-transform-react-native-svg': 6.0.0_@babel+core@7.16.5
      '@svgr/babel-plugin-transform-svg-component': 6.1.0_@babel+core@7.16.5
    dev: true

  /@svgr/core/6.1.2:
    resolution: {integrity: sha512-G1UVZcPS5R+HfBG5QC7n2ibkax8RXki2sbKHySTTnajeNXbzriBJcpF4GpYzWptfvD2gmqTDY9XaX+x08TUyGQ==}
    engines: {node: '>=10'}
    dependencies:
      '@svgr/plugin-jsx': 6.1.2_@svgr+core@6.1.2
      camelcase: 6.2.1
      cosmiconfig: 7.0.1
    transitivePeerDependencies:
      - supports-color
    dev: true

  /@svgr/hast-util-to-babel-ast/6.0.0:
    resolution: {integrity: sha512-S+TxtCdDyRGafH1VG1t/uPZ87aOYOHzWL8kqz4FoSZcIbzWA6rnOmjNViNiDzqmEpzp2PW5o5mZfvC9DiVZhTQ==}
    engines: {node: '>=10'}
    dependencies:
      '@babel/types': 7.16.0
      entities: 3.0.1
    dev: true

  /@svgr/plugin-jsx/6.1.2_@svgr+core@6.1.2:
    resolution: {integrity: sha512-K/w16g3BznTjVjLyUyV0fE7LLl1HSq5KJjvczFVVvx9QG0+3xtU7RX6gvoVnTvYlrNo8QxxqLWVAU3HQm68Eew==}
    engines: {node: '>=10'}
    peerDependencies:
      '@svgr/core': ^6.0.0
    dependencies:
      '@babel/core': 7.16.5
      '@svgr/babel-preset': 6.1.0_@babel+core@7.16.5
      '@svgr/core': 6.1.2
      '@svgr/hast-util-to-babel-ast': 6.0.0
      svg-parser: 2.0.4
    transitivePeerDependencies:
      - supports-color
    dev: true

  /@testing-library/dom/8.11.1:
    resolution: {integrity: sha512-3KQDyx9r0RKYailW2MiYrSSKEfH0GTkI51UGEvJenvcoDoeRYs0PZpi2SXqtnMClQvCqdtTTpOfFETDTVADpAg==}
    engines: {node: '>=12'}
    dependencies:
      '@babel/code-frame': 7.16.0
      '@babel/runtime': 7.16.5
      '@types/aria-query': 4.2.2
      aria-query: 5.0.0
      chalk: 4.1.2
      dom-accessibility-api: 0.5.10
      lz-string: 1.4.4
      pretty-format: 27.4.2
    dev: true

  /@testing-library/jest-dom/5.16.1:
    resolution: {integrity: sha512-ajUJdfDIuTCadB79ukO+0l8O+QwN0LiSxDaYUTI4LndbbUsGi6rWU1SCexXzBA2NSjlVB9/vbkasQIL3tmPBjw==}
    engines: {node: '>=8', npm: '>=6', yarn: '>=1'}
    dependencies:
      '@babel/runtime': 7.16.5
      '@types/testing-library__jest-dom': 5.14.2
      aria-query: 5.0.0
      chalk: 3.0.0
      css: 3.0.0
      css.escape: 1.5.1
      dom-accessibility-api: 0.5.10
      lodash: 4.17.21
      redent: 3.0.0
    dev: true

  /@testing-library/react/12.1.2_react-dom@17.0.2+react@17.0.2:
    resolution: {integrity: sha512-ihQiEOklNyHIpo2Y8FREkyD1QAea054U0MVbwH1m8N9TxeFz+KoJ9LkqoKqJlzx2JDm56DVwaJ1r36JYxZM05g==}
    engines: {node: '>=12'}
    peerDependencies:
      react: '*'
      react-dom: '*'
    dependencies:
      '@babel/runtime': 7.16.5
      '@testing-library/dom': 8.11.1
      react: 17.0.2
      react-dom: 17.0.2_react@17.0.2
    dev: true

  /@tootallnate/once/1.1.2:
    resolution: {integrity: sha512-RbzJvlNzmRq5c3O09UipeuXno4tA1FE6ikOjxZK0tuxVv3412l64l5t1W5pj4+rJq9vpkm/kwiR07aZXnsKPxw==}
    engines: {node: '>= 6'}
    dev: true

  /@types/aria-query/4.2.2:
    resolution: {integrity: sha512-HnYpAE1Y6kRyKM/XkEuiRQhTHvkzMBurTHnpFLYLBGPIylZNPs9jJcuOOYWxPLJCSEtmZT0Y8rHDokKN7rRTig==}
    dev: true

  /@types/babel__core/7.1.17:
    resolution: {integrity: sha512-6zzkezS9QEIL8yCBvXWxPTJPNuMeECJVxSOhxNY/jfq9LxOTHivaYTqr37n9LknWWRTIkzqH2UilS5QFvfa90A==}
    dependencies:
      '@babel/parser': 7.16.6
      '@babel/types': 7.16.0
      '@types/babel__generator': 7.6.3
      '@types/babel__template': 7.4.1
      '@types/babel__traverse': 7.14.2
    dev: true

  /@types/babel__generator/7.6.3:
    resolution: {integrity: sha512-/GWCmzJWqV7diQW54smJZzWbSFf4QYtF71WCKhcx6Ru/tFyQIY2eiiITcCAeuPbNSvT9YCGkVMqqvSk2Z0mXiA==}
    dependencies:
      '@babel/types': 7.16.0
    dev: true

  /@types/babel__template/7.4.1:
    resolution: {integrity: sha512-azBFKemX6kMg5Io+/rdGT0dkGreboUVR0Cdm3fz9QJWpaQGJRQXl7C+6hOTCZcMll7KFyEQpgbYI2lHdsS4U7g==}
    dependencies:
      '@babel/parser': 7.16.6
      '@babel/types': 7.16.0
    dev: true

  /@types/babel__traverse/7.14.2:
    resolution: {integrity: sha512-K2waXdXBi2302XUdcHcR1jCeU0LL4TD9HRs/gk0N2Xvrht+G/BfJa4QObBQZfhMdxiCpV3COl5Nfq4uKTeTnJA==}
    dependencies:
      '@babel/types': 7.16.0
    dev: true

  /@types/graceful-fs/4.1.5:
    resolution: {integrity: sha512-anKkLmZZ+xm4p8JWBf4hElkM4XR+EZeA2M9BAkkTldmcyDY4mbdIJnRghDJH3Ov5ooY7/UAoENtmdMSkaAd7Cw==}
    dependencies:
      '@types/node': 16.11.14
    dev: true

  /@types/istanbul-lib-coverage/2.0.3:
    resolution: {integrity: sha512-sz7iLqvVUg1gIedBOvlkxPlc8/uVzyS5OwGz1cKjXzkl3FpL3al0crU8YGU1WoHkxn0Wxbw5tyi6hvzJKNzFsw==}
    dev: true

  /@types/istanbul-lib-report/3.0.0:
    resolution: {integrity: sha512-plGgXAPfVKFoYfa9NpYDAkseG+g6Jr294RqeqcqDixSbU34MZVJRi/P+7Y8GDpzkEwLaGZZOpKIEmeVZNtKsrg==}
    dependencies:
      '@types/istanbul-lib-coverage': 2.0.3
    dev: true

  /@types/istanbul-reports/3.0.1:
    resolution: {integrity: sha512-c3mAZEuK0lvBp8tmuL74XRKn1+y2dcwOUpH7x4WrF6gk1GIgiluDRgMYQtw2OFcBvAJWlt6ASU3tSqxp0Uu0Aw==}
    dependencies:
      '@types/istanbul-lib-report': 3.0.0
    dev: true

  /@types/jest/27.0.3:
    resolution: {integrity: sha512-cmmwv9t7gBYt7hNKH5Spu7Kuu/DotGa+Ff+JGRKZ4db5eh8PnKS4LuebJ3YLUoyOyIHraTGyULn23YtEAm0VSg==}
    dependencies:
      jest-diff: 27.4.2
      pretty-format: 27.4.2
    dev: true

  /@types/json-schema/7.0.9:
    resolution: {integrity: sha512-qcUXuemtEu+E5wZSJHNxUXeCZhAfXKQ41D+duX+VYPde7xyEVZci+/oXKJL13tnRs9lR2pr4fod59GT6/X1/yQ==}
    dev: true

  /@types/json5/0.0.29:
    resolution: {integrity: sha1-7ihweulOEdK4J7y+UnC86n8+ce4=}
    dev: true

  /@types/minimist/1.2.2:
    resolution: {integrity: sha512-jhuKLIRrhvCPLqwPcx6INqmKeiA5EWrsCOPhrlFSrbrmU4ZMPjj5Ul/oLCMDO98XRUIwVm78xICz4EPCektzeQ==}
    dev: true

  /@types/node/16.11.14:
    resolution: {integrity: sha512-mK6BKLpL0bG6v2CxHbm0ed6RcZrAtTHBTd/ZpnlVPVa3HkumsqLE4BC4u6TQ8D7pnrRbOU0am6epuALs+Ncnzw==}
    dev: true

  /@types/normalize-package-data/2.4.1:
    resolution: {integrity: sha512-Gj7cI7z+98M282Tqmp2K5EIsoouUEzbBJhQQzDE3jSIRk6r9gsz0oUokqIUR4u1R3dMHo0pDHM7sNOHyhulypw==}
    dev: true

  /@types/parse-json/4.0.0:
    resolution: {integrity: sha512-//oorEZjL6sbPcKUaCdIGlIUeH26mgzimjBB77G6XRgnDl/L5wOnpyBGRe/Mmf5CVW3PwEBE1NjiMZ/ssFh4wA==}
    dev: true

  /@types/prettier/2.4.2:
    resolution: {integrity: sha512-ekoj4qOQYp7CvjX8ZDBgN86w3MqQhLE1hczEJbEIjgFEumDy+na/4AJAbLXfgEWFNB2pKadM5rPFtuSGMWK7xA==}
    dev: true

  /@types/prop-types/15.7.4:
    resolution: {integrity: sha512-rZ5drC/jWjrArrS8BR6SIr4cWpW09RNTYt9AMZo3Jwwif+iacXAqgVjm0B0Bv/S1jhDXKHqRVNCbACkJ89RAnQ==}

  /@types/qrcode.react/1.0.2:
    resolution: {integrity: sha512-I9Oq5Cjlkgy3Tw7krCnCXLw2/zMhizkTere49OOcta23tkvH0xBTP0yInimTh0gstLRtb8Ki9NZVujE5UI6ffQ==}
    dependencies:
      '@types/react': 17.0.37
    dev: true

  /@types/react-dom/17.0.11:
    resolution: {integrity: sha512-f96K3k+24RaLGVu/Y2Ng3e1EbZ8/cVJvypZWd7cy0ofCBaf2lcM46xNhycMZ2xGwbBjRql7hOlZ+e2WlJ5MH3Q==}
    dependencies:
      '@types/react': 17.0.37
    dev: true

  /@types/react-transition-group/4.4.4:
    resolution: {integrity: sha512-7gAPz7anVK5xzbeQW9wFBDg7G++aPLAFY0QaSMOou9rJZpbuI58WAuJrgu+qR92l61grlnCUe7AFX8KGahAgug==}
    dependencies:
      '@types/react': 17.0.37
    dev: false

  /@types/react/17.0.37:
    resolution: {integrity: sha512-2FS1oTqBGcH/s0E+CjrCCR9+JMpsu9b69RTFO+40ua43ZqP5MmQ4iUde/dMjWR909KxZwmOQIFq6AV6NjEG5xg==}
    dependencies:
      '@types/prop-types': 15.7.4
      '@types/scheduler': 0.16.2
      csstype: 3.0.10

  /@types/scheduler/0.16.2:
    resolution: {integrity: sha512-hppQEBDmlwhFAXKJX2KnWLYu5yMfi91yazPb2l+lbJiwW+wdo1gNeRA+3RgNSO39WYX2euey41KEwnqesU2Jew==}

  /@types/stack-utils/2.0.1:
    resolution: {integrity: sha512-Hl219/BT5fLAaz6NDkSuhzasy49dwQS/DSdu4MdggFB8zcXv7vflBI3xp7FEmkmdDkBUI2bPUNeMttp2knYdxw==}
    dev: true

  /@types/testing-library__jest-dom/5.14.2:
    resolution: {integrity: sha512-vehbtyHUShPxIa9SioxDwCvgxukDMH//icJG90sXQBUm5lJOHLT5kNeU9tnivhnA/TkOFMzGIXN2cTc4hY8/kg==}
    dependencies:
      '@types/jest': 27.0.3
    dev: true

  /@types/yargs-parser/20.2.1:
    resolution: {integrity: sha512-7tFImggNeNBVMsn0vLrpn1H1uPrUBdnARPTpZoitY37ZrdJREzf7I16tMrlK3hen349gr1NYh8CmZQa7CTG6Aw==}
    dev: true

  /@types/yargs/15.0.14:
    resolution: {integrity: sha512-yEJzHoxf6SyQGhBhIYGXQDSCkJjB6HohDShto7m8vaKg9Yp0Yn8+71J9eakh2bnPg6BfsH9PRMhiRTZnd4eXGQ==}
    dependencies:
      '@types/yargs-parser': 20.2.1
    dev: true

  /@types/yargs/16.0.4:
    resolution: {integrity: sha512-T8Yc9wt/5LbJyCaLiHPReJa0kApcIgJ7Bn735GjItUfh08Z1pJvu8QZqb9s+mMvKV6WUQRV7K2R46YbjMXTTJw==}
    dependencies:
      '@types/yargs-parser': 20.2.1
    dev: true

  /@typescript-eslint/eslint-plugin/5.7.0_909132b43167e980b71bf64a96bc0009:
    resolution: {integrity: sha512-8RTGBpNn5a9M628wBPrCbJ+v3YTEOE2qeZb7TDkGKTDXSj36KGRg92SpFFaR/0S3rSXQxM0Og/kV9EyadsYSBg==}
    engines: {node: ^12.22.0 || ^14.17.0 || >=16.0.0}
    peerDependencies:
      '@typescript-eslint/parser': ^5.0.0
      eslint: ^6.0.0 || ^7.0.0 || ^8.0.0
      typescript: '*'
    peerDependenciesMeta:
      typescript:
        optional: true
    dependencies:
      '@typescript-eslint/experimental-utils': 5.7.0_typescript@4.5.4
      '@typescript-eslint/parser': 5.7.0_typescript@4.5.4
      '@typescript-eslint/scope-manager': 5.7.0
      debug: 4.3.3
      functional-red-black-tree: 1.0.1
      ignore: 5.1.9
      regexpp: 3.2.0
      semver: 7.3.5
      tsutils: 3.21.0_typescript@4.5.4
      typescript: 4.5.4
    transitivePeerDependencies:
      - supports-color
    dev: true

  /@typescript-eslint/experimental-utils/5.7.0_typescript@4.5.4:
    resolution: {integrity: sha512-u57eZ5FbEpzN5kSjmVrSesovWslH2ZyNPnaXQMXWgH57d5+EVHEt76W75vVuI9qKZ5BMDKNfRN+pxcPEjQjb2A==}
    engines: {node: ^12.22.0 || ^14.17.0 || >=16.0.0}
    peerDependencies:
      eslint: '*'
    dependencies:
      '@types/json-schema': 7.0.9
      '@typescript-eslint/scope-manager': 5.7.0
      '@typescript-eslint/types': 5.7.0
      '@typescript-eslint/typescript-estree': 5.7.0_typescript@4.5.4
      eslint-scope: 5.1.1
      eslint-utils: 3.0.0
    transitivePeerDependencies:
      - supports-color
      - typescript
    dev: true

  /@typescript-eslint/parser/5.7.0_typescript@4.5.4:
    resolution: {integrity: sha512-m/gWCCcS4jXw6vkrPQ1BjZ1vomP01PArgzvauBqzsoZ3urLbsRChexB8/YV8z9HwE3qlJM35FxfKZ1nfP/4x8g==}
    engines: {node: ^12.22.0 || ^14.17.0 || >=16.0.0}
    peerDependencies:
      eslint: ^6.0.0 || ^7.0.0 || ^8.0.0
      typescript: '*'
    peerDependenciesMeta:
      typescript:
        optional: true
    dependencies:
      '@typescript-eslint/scope-manager': 5.7.0
      '@typescript-eslint/types': 5.7.0
      '@typescript-eslint/typescript-estree': 5.7.0_typescript@4.5.4
      debug: 4.3.3
      typescript: 4.5.4
    transitivePeerDependencies:
      - supports-color
    dev: true

  /@typescript-eslint/scope-manager/5.7.0:
    resolution: {integrity: sha512-7mxR520DGq5F7sSSgM0HSSMJ+TFUymOeFRMfUfGFAVBv8BR+Jv1vHgAouYUvWRZeszVBJlLcc9fDdktxb5kmxA==}
    engines: {node: ^12.22.0 || ^14.17.0 || >=16.0.0}
    dependencies:
      '@typescript-eslint/types': 5.7.0
      '@typescript-eslint/visitor-keys': 5.7.0
    dev: true

  /@typescript-eslint/types/5.7.0:
    resolution: {integrity: sha512-5AeYIF5p2kAneIpnLFve8g50VyAjq7udM7ApZZ9JYjdPjkz0LvODfuSHIDUVnIuUoxafoWzpFyU7Sqbxgi79mA==}
    engines: {node: ^12.22.0 || ^14.17.0 || >=16.0.0}
    dev: true

  /@typescript-eslint/typescript-estree/5.7.0_typescript@4.5.4:
    resolution: {integrity: sha512-aO1Ql+izMrTnPj5aFFlEJkpD4jRqC4Gwhygu2oHK2wfVQpmOPbyDSveJ+r/NQo+PWV43M6uEAeLVbTi09dFLhg==}
    engines: {node: ^12.22.0 || ^14.17.0 || >=16.0.0}
    peerDependencies:
      typescript: '*'
    peerDependenciesMeta:
      typescript:
        optional: true
    dependencies:
      '@typescript-eslint/types': 5.7.0
      '@typescript-eslint/visitor-keys': 5.7.0
      debug: 4.3.3
      globby: 11.0.4
      is-glob: 4.0.3
      semver: 7.3.5
      tsutils: 3.21.0_typescript@4.5.4
      typescript: 4.5.4
    transitivePeerDependencies:
      - supports-color
    dev: true

  /@typescript-eslint/visitor-keys/5.7.0:
    resolution: {integrity: sha512-hdohahZ4lTFcglZSJ3DGdzxQHBSxsLVqHzkiOmKi7xVAWC4y2c1bIMKmPJSrA4aOEoRUPOKQ87Y/taC7yVHpFg==}
    engines: {node: ^12.22.0 || ^14.17.0 || >=16.0.0}
    dependencies:
      '@typescript-eslint/types': 5.7.0
      eslint-visitor-keys: 3.1.0
    dev: true

  /@vitejs/plugin-react/1.1.3:
    resolution: {integrity: sha512-xv8QujX/uR4ti8qpt0hMriM2bdpxX4jm4iU6GAZfCwHjh/ewkX/8DJgnmQpE0HSJmgz8dixyUnRJKi2Pf1nNoQ==}
    engines: {node: '>=12.0.0'}
    dependencies:
      '@babel/core': 7.16.5
      '@babel/plugin-transform-react-jsx': 7.16.5_@babel+core@7.16.5
      '@babel/plugin-transform-react-jsx-development': 7.16.5_@babel+core@7.16.5
      '@babel/plugin-transform-react-jsx-self': 7.16.5_@babel+core@7.16.5
      '@babel/plugin-transform-react-jsx-source': 7.16.5_@babel+core@7.16.5
      '@rollup/pluginutils': 4.1.2
      react-refresh: 0.11.0
      resolve: 1.20.0
    transitivePeerDependencies:
      - supports-color
    dev: true

  /JSONStream/1.3.5:
    resolution: {integrity: sha512-E+iruNOY8VV9s4JEbe1aNEm6MiszPRr/UfcHMz0TQh1BXSxHK+ASV1R6W4HpjBhSeS+54PIsAMCBmwD06LLsqQ==}
    hasBin: true
    dependencies:
      jsonparse: 1.3.1
      through: 2.3.8
    dev: true

  /abab/2.0.5:
    resolution: {integrity: sha512-9IK9EadsbHo6jLWIpxpR6pL0sazTXV6+SQv25ZB+F7Bj9mJNaOc4nCRabwd5M/JwmUa8idz6Eci6eKfJryPs6Q==}
    dev: true

  /acorn-globals/6.0.0:
    resolution: {integrity: sha512-ZQl7LOWaF5ePqqcX4hLuv/bLXYQNfNWw2c0/yX/TsPRKamzHcTGQnlCjHT3TsmkOUVEPS3crCxiPfdzE/Trlhg==}
    dependencies:
      acorn: 7.4.1
      acorn-walk: 7.2.0
    dev: true

  /acorn-jsx/5.3.2_acorn@7.4.1:
    resolution: {integrity: sha512-rq9s+JNhf0IChjtDXxllJ7g41oZk5SlXtp0LHwyA5cejwn7vKmKp4pPri6YEePv2PU65sAsegbXtIinmDFDXgQ==}
    peerDependencies:
      acorn: ^6.0.0 || ^7.0.0 || ^8.0.0
    dependencies:
      acorn: 7.4.1
    dev: true

  /acorn-walk/7.2.0:
    resolution: {integrity: sha512-OPdCF6GsMIP+Az+aWfAAOEt2/+iVDKE7oy6lJ098aoe59oAmK76qV6Gw60SbZ8jHuG2wH058GF4pLFbYamYrVA==}
    engines: {node: '>=0.4.0'}
    dev: true

  /acorn/7.4.1:
    resolution: {integrity: sha512-nQyp0o1/mNdbTO1PO6kHkwSrmgZ0MT/jCCpNiwbUjGoRN4dlBhqJtoQuCnEOKzgTVwg0ZWiCoQy6SxMebQVh8A==}
    engines: {node: '>=0.4.0'}
    hasBin: true
    dev: true

  /acorn/8.6.0:
    resolution: {integrity: sha512-U1riIR+lBSNi3IbxtaHOIKdH8sLFv3NYfNv8sg7ZsNhcfl4HF2++BfqqrNAxoCLQW1iiylOj76ecnaUxz+z9yw==}
    engines: {node: '>=0.4.0'}
    hasBin: true
    dev: true

  /agent-base/6.0.2:
    resolution: {integrity: sha512-RZNwNclF7+MS/8bDg70amg32dyeZGZxiDuQmZxKLAlQjr3jGyLx+4Kkk58UO7D2QdgFIQCovuSuZESne6RG6XQ==}
    engines: {node: '>= 6.0.0'}
    dependencies:
      debug: 4.3.3
    transitivePeerDependencies:
      - supports-color
    dev: true

  /ajv/6.12.6:
    resolution: {integrity: sha512-j3fVLgvTo527anyYyJOGTYJbG+vnnQYvE0m5mmkc1TK+nxAppkCLMIL0aZ4dblVCNoGShhm+kzE4ZUykBoMg4g==}
    dependencies:
      fast-deep-equal: 3.1.3
      fast-json-stable-stringify: 2.1.0
      json-schema-traverse: 0.4.1
      uri-js: 4.4.1
    dev: true

  /ajv/8.8.2:
    resolution: {integrity: sha512-x9VuX+R/jcFj1DHo/fCp99esgGDWiHENrKxaCENuCxpoMCmAt/COCGVDwA7kleEpEzJjDnvh3yGoOuLu0Dtllw==}
    dependencies:
      fast-deep-equal: 3.1.3
      json-schema-traverse: 1.0.0
      require-from-string: 2.0.2
      uri-js: 4.4.1
    dev: true

  /ansi-colors/4.1.1:
    resolution: {integrity: sha512-JoX0apGbHaUJBNl6yF+p6JAFYZ666/hhCGKN5t9QFjbJQKUU/g8MNbFDbvfrgKXvI1QpZplPOnwIo99lX/AAmA==}
    engines: {node: '>=6'}
    dev: true

  /ansi-escapes/4.3.2:
    resolution: {integrity: sha512-gKXj5ALrKWQLsYG9jlTRmR/xKluxHV+Z9QEwNIgCfM1/uwPMCuzVVnh5mwTd+OuBZcwSIMbqssNWRm1lE51QaQ==}
    engines: {node: '>=8'}
    dependencies:
      type-fest: 0.21.3
    dev: true

  /ansi-regex/5.0.1:
    resolution: {integrity: sha512-quJQXlTSUGL2LH9SUXo8VwsY4soanhgo6LNSm84E1LBcE8s3O0wpdiRzyR9z/ZZJMlMWv37qOOb9pdJlMUEKFQ==}
    engines: {node: '>=8'}
    dev: true

  /ansi-regex/6.0.1:
    resolution: {integrity: sha512-n5M855fKb2SsfMIiFFoVrABHJC8QtHwVx+mHWP3QcEqBHYienj5dHSgjbxtC0WEZXYt4wcD6zrQElDPhFuZgfA==}
    engines: {node: '>=12'}
    dev: true

  /ansi-styles/3.2.1:
    resolution: {integrity: sha512-VT0ZI6kZRdTh8YyJw3SMbYm/u+NqfsAxEpWO0Pf9sq8/e94WxxOpPKx9FR1FlyCtOVDNOQ+8ntlqFxiRc+r5qA==}
    engines: {node: '>=4'}
    dependencies:
      color-convert: 1.9.3
    dev: true

  /ansi-styles/4.3.0:
    resolution: {integrity: sha512-zbB9rCJAT1rbjiVDb2hqKFHNYLxgtk8NURxZ3IZwD3F6NtxbXZQCnnSi1Lkx+IDohdPlFp222wVALIheZJQSEg==}
    engines: {node: '>=8'}
    dependencies:
      color-convert: 2.0.1
    dev: true

  /ansi-styles/5.2.0:
    resolution: {integrity: sha512-Cxwpt2SfTzTtXcfOlzGEee8O+c+MmUgGrNiBcXnuWxuFJHe6a5Hz7qwhwe5OgaSYI0IJvkLqWX1ASG+cJOkEiA==}
    engines: {node: '>=10'}
    dev: true

  /anymatch/2.0.0:
    resolution: {integrity: sha512-5teOsQWABXHHBFP9y3skS5P3d/WfWXpv3FUpy+LorMrNYaT9pI4oLMQX7jzQ2KklNpGpWHzdCXTDT2Y3XGlZBw==}
    dependencies:
      micromatch: 3.1.10
      normalize-path: 2.1.1
    dev: true

  /anymatch/3.1.2:
    resolution: {integrity: sha512-P43ePfOAIupkguHUycrc4qJ9kz8ZiuOUijaETwX7THt0Y/GNK7v0aa8rY816xWjZ7rJdA5XdMcpVFTKMq+RvWg==}
    engines: {node: '>= 8'}
    dependencies:
      normalize-path: 3.0.0
      picomatch: 2.3.0
    dev: true

  /arg/4.1.3:
    resolution: {integrity: sha512-58S9QDqG0Xx27YwPSt9fJxivjYl432YCwfDMfZ+71RAqUrZef7LrKQZ3LHLOwCS4FLNBplP533Zx895SeOCHvA==}
    dev: true

  /argparse/1.0.10:
    resolution: {integrity: sha512-o5Roy6tNG4SL/FOkCAN6RzjiakZS25RLYFrcMttJqbdd8BWrnA+fGz57iN5Pb06pvBGvl5gQ0B48dJlslXvoTg==}
    dependencies:
      sprintf-js: 1.0.3
    dev: true

  /aria-query/4.2.2:
    resolution: {integrity: sha512-o/HelwhuKpTj/frsOsbNLNgnNGVIFsVP/SW2BSF14gVl7kAfMOJ6/8wUAUvG1R1NHKrfG+2sHZTu0yauT1qBrA==}
    engines: {node: '>=6.0'}
    dependencies:
      '@babel/runtime': 7.16.5
      '@babel/runtime-corejs3': 7.16.5
    dev: true

  /aria-query/5.0.0:
    resolution: {integrity: sha512-V+SM7AbUwJ+EBnB8+DXs0hPZHO0W6pqBcc0dW90OwtVG02PswOu/teuARoLQjdDOH+t9pJgGnW5/Qmouf3gPJg==}
    engines: {node: '>=6.0'}
    dev: true

  /arr-diff/4.0.0:
    resolution: {integrity: sha1-1kYQdP6/7HHn4VI1dhoyml3HxSA=}
    engines: {node: '>=0.10.0'}
    dev: true

  /arr-flatten/1.1.0:
    resolution: {integrity: sha512-L3hKV5R/p5o81R7O02IGnwpDmkp6E982XhtbuwSe3O4qOtMMMtodicASA1Cny2U+aCXcNpml+m4dPsvsJ3jatg==}
    engines: {node: '>=0.10.0'}
    dev: true

  /arr-union/3.1.0:
    resolution: {integrity: sha1-45sJrqne+Gao8gbiiK9jkZuuOcQ=}
    engines: {node: '>=0.10.0'}
    dev: true

  /array-ify/1.0.0:
    resolution: {integrity: sha1-nlKHYrSpBmrRY6aWKjZEGOlibs4=}
    dev: true

  /array-includes/3.1.4:
    resolution: {integrity: sha512-ZTNSQkmWumEbiHO2GF4GmWxYVTiQyJy2XOTa15sdQSrvKn7l+180egQMqlrMOUMCyLMD7pmyQe4mMDUT6Behrw==}
    engines: {node: '>= 0.4'}
    dependencies:
      call-bind: 1.0.2
      define-properties: 1.1.3
      es-abstract: 1.19.1
      get-intrinsic: 1.1.1
      is-string: 1.0.7
    dev: true

  /array-union/2.1.0:
    resolution: {integrity: sha512-HGyxoOTYUyCM6stUe6EJgnd4EoewAI7zMdfqO+kGjnlZmBDz/cR5pf8r/cR4Wq60sL/p0IkcjUEEPwS3GFrIyw==}
    engines: {node: '>=8'}
    dev: true

  /array-unique/0.3.2:
    resolution: {integrity: sha1-qJS3XUvE9s1nnvMkSp/Y9Gri1Cg=}
    engines: {node: '>=0.10.0'}
    dev: true

  /array.prototype.flat/1.2.5:
    resolution: {integrity: sha512-KaYU+S+ndVqyUnignHftkwc58o3uVU1jzczILJ1tN2YaIZpFIKBiP/x/j97E5MVPsaCloPbqWLB/8qCTVvT2qg==}
    engines: {node: '>= 0.4'}
    dependencies:
      call-bind: 1.0.2
      define-properties: 1.1.3
      es-abstract: 1.19.1
    dev: true

  /array.prototype.flatmap/1.2.5:
    resolution: {integrity: sha512-08u6rVyi1Lj7oqWbS9nUxliETrtIROT4XGTA4D/LWGten6E3ocm7cy9SIrmNHOL5XVbVuckUp3X6Xyg8/zpvHA==}
    engines: {node: '>= 0.4'}
    dependencies:
      call-bind: 1.0.2
      define-properties: 1.1.3
      es-abstract: 1.19.1
    dev: true

  /arrify/1.0.1:
    resolution: {integrity: sha1-iYUI2iIm84DfkEcoRWhJwVAaSw0=}
    engines: {node: '>=0.10.0'}
    dev: true

  /assign-symbols/1.0.0:
    resolution: {integrity: sha1-WWZ/QfrdTyDMvCu5a41Pf3jsA2c=}
    engines: {node: '>=0.10.0'}
    dev: true

  /ast-types-flow/0.0.7:
    resolution: {integrity: sha1-9wtzXGvKGlycItmCw+Oef+ujva0=}
    dev: true

  /astral-regex/2.0.0:
    resolution: {integrity: sha512-Z7tMw1ytTXt5jqMcOP+OQteU1VuNK9Y02uuJtKQ1Sv69jXQKKg5cibLwGJow8yzZP+eAc18EmLGPal0bp36rvQ==}
    engines: {node: '>=8'}
    dev: true

  /asynckit/0.4.0:
    resolution: {integrity: sha1-x57Zf380y48robyXkLzDZkdLS3k=}
    dev: true

  /atob/2.1.2:
    resolution: {integrity: sha512-Wm6ukoaOGJi/73p/cl2GvLjTI5JM1k/O14isD73YML8StrH/7/lRFgmg8nICZgD3bZZvjwCGxtMOD3wWNAu8cg==}
    engines: {node: '>= 4.5.0'}
    hasBin: true
    dev: true

  /axe-core/4.3.5:
    resolution: {integrity: sha512-WKTW1+xAzhMS5dJsxWkliixlO/PqC4VhmO9T4juNYcaTg9jzWiJsou6m5pxWYGfigWbwzJWeFY6z47a+4neRXA==}
    engines: {node: '>=4'}
    dev: true

  /axios/0.24.0:
    resolution: {integrity: sha512-Q6cWsys88HoPgAaFAVUb0WpPk0O8iTeisR9IMqy9G8AbO4NlpVknrnQS03zzF9PGAWgO3cgletO3VjV/P7VztA==}
    dependencies:
      follow-redirects: 1.14.6
    transitivePeerDependencies:
      - debug
    dev: false

  /axobject-query/2.2.0:
    resolution: {integrity: sha512-Td525n+iPOOyUQIeBfcASuG6uJsDOITl7Mds5gFyerkWiX7qhUTdYUBlSgNMyVqtSJqwpt1kXGLdUt6SykLMRA==}
    dev: true

  /babel-jest/26.6.3_@babel+core@7.16.5:
    resolution: {integrity: sha512-pl4Q+GAVOHwvjrck6jKjvmGhnO3jHX/xuB9d27f+EJZ/6k+6nMuPjorrYp7s++bKKdANwzElBWnLWaObvTnaZA==}
    engines: {node: '>= 10.14.2'}
    peerDependencies:
      '@babel/core': ^7.0.0
    dependencies:
      '@babel/core': 7.16.5
      '@jest/transform': 26.6.2
      '@jest/types': 26.6.2
      '@types/babel__core': 7.1.17
      babel-plugin-istanbul: 6.1.1
      babel-preset-jest: 26.6.2_@babel+core@7.16.5
      chalk: 4.1.2
      graceful-fs: 4.2.8
      slash: 3.0.0
    transitivePeerDependencies:
      - supports-color
    dev: true

  /babel-jest/27.4.5_@babel+core@7.16.5:
    resolution: {integrity: sha512-3uuUTjXbgtODmSv/DXO9nZfD52IyC2OYTFaXGRzL0kpykzroaquCrD5+lZNafTvZlnNqZHt5pb0M08qVBZnsnA==}
    engines: {node: ^10.13.0 || ^12.13.0 || ^14.15.0 || >=15.0.0}
    peerDependencies:
      '@babel/core': ^7.8.0
    dependencies:
      '@babel/core': 7.16.5
      '@jest/transform': 27.4.5
      '@jest/types': 27.4.2
      '@types/babel__core': 7.1.17
      babel-plugin-istanbul: 6.1.1
      babel-preset-jest: 27.4.0_@babel+core@7.16.5
      chalk: 4.1.2
      graceful-fs: 4.2.8
      slash: 3.0.0
    transitivePeerDependencies:
      - supports-color
    dev: true

  /babel-plugin-dynamic-import-node/2.3.3:
    resolution: {integrity: sha512-jZVI+s9Zg3IqA/kdi0i6UDCybUI3aSBLnglhYbSSjKlV7yF1F/5LWv8MakQmvYpnbJDS6fcBL2KzHSxNCMtWSQ==}
    dependencies:
      object.assign: 4.1.2
    dev: true

  /babel-plugin-istanbul/6.1.1:
    resolution: {integrity: sha512-Y1IQok9821cC9onCx5otgFfRm7Lm+I+wwxOx738M/WLPZ9Q42m4IG5W0FNX8WLL2gYMZo3JkuXIH2DOpWM+qwA==}
    engines: {node: '>=8'}
    dependencies:
      '@babel/helper-plugin-utils': 7.16.5
      '@istanbuljs/load-nyc-config': 1.1.0
      '@istanbuljs/schema': 0.1.3
      istanbul-lib-instrument: 5.1.0
      test-exclude: 6.0.0
    transitivePeerDependencies:
      - supports-color
    dev: true

  /babel-plugin-jest-hoist/26.6.2:
    resolution: {integrity: sha512-PO9t0697lNTmcEHH69mdtYiOIkkOlj9fySqfO3K1eCcdISevLAE0xY59VLLUj0SoiPiTX/JU2CYFpILydUa5Lw==}
    engines: {node: '>= 10.14.2'}
    dependencies:
      '@babel/template': 7.16.0
      '@babel/types': 7.16.0
      '@types/babel__core': 7.1.17
      '@types/babel__traverse': 7.14.2
    dev: true

  /babel-plugin-jest-hoist/27.4.0:
    resolution: {integrity: sha512-Jcu7qS4OX5kTWBc45Hz7BMmgXuJqRnhatqpUhnzGC3OBYpOmf2tv6jFNwZpwM7wU7MUuv2r9IPS/ZlYOuburVw==}
    engines: {node: ^10.13.0 || ^12.13.0 || ^14.15.0 || >=15.0.0}
    dependencies:
      '@babel/template': 7.16.0
      '@babel/types': 7.16.0
      '@types/babel__core': 7.1.17
      '@types/babel__traverse': 7.14.2
    dev: true

  /babel-plugin-macros/3.1.0:
    resolution: {integrity: sha512-Cg7TFGpIr01vOQNODXOOaGz2NpCU5gl8x1qJFbb6hbZxR7XrcE2vtbAsTAbJ7/xwJtUuJEw8K8Zr/AE0LHlesg==}
    engines: {node: '>=10', npm: '>=6'}
    dependencies:
      '@babel/runtime': 7.16.5
      cosmiconfig: 7.0.1
      resolve: 1.20.0
    dev: true

  /babel-plugin-polyfill-corejs2/0.3.0_@babel+core@7.16.5:
    resolution: {integrity: sha512-wMDoBJ6uG4u4PNFh72Ty6t3EgfA91puCuAwKIazbQlci+ENb/UU9A3xG5lutjUIiXCIn1CY5L15r9LimiJyrSA==}
    peerDependencies:
      '@babel/core': ^7.0.0-0
    dependencies:
      '@babel/compat-data': 7.16.4
      '@babel/core': 7.16.5
      '@babel/helper-define-polyfill-provider': 0.3.0_@babel+core@7.16.5
      semver: 6.3.0
    transitivePeerDependencies:
      - supports-color
    dev: true

  /babel-plugin-polyfill-corejs3/0.4.0_@babel+core@7.16.5:
    resolution: {integrity: sha512-YxFreYwUfglYKdLUGvIF2nJEsGwj+RhWSX/ije3D2vQPOXuyMLMtg/cCGMDpOA7Nd+MwlNdnGODbd2EwUZPlsw==}
    peerDependencies:
      '@babel/core': ^7.0.0-0
    dependencies:
      '@babel/core': 7.16.5
      '@babel/helper-define-polyfill-provider': 0.3.0_@babel+core@7.16.5
      core-js-compat: 3.20.0
    transitivePeerDependencies:
      - supports-color
    dev: true

  /babel-plugin-polyfill-regenerator/0.3.0_@babel+core@7.16.5:
    resolution: {integrity: sha512-dhAPTDLGoMW5/84wkgwiLRwMnio2i1fUe53EuvtKMv0pn2p3S8OCoV1xAzfJPl0KOX7IB89s2ib85vbYiea3jg==}
    peerDependencies:
      '@babel/core': ^7.0.0-0
    dependencies:
      '@babel/core': 7.16.5
      '@babel/helper-define-polyfill-provider': 0.3.0_@babel+core@7.16.5
    transitivePeerDependencies:
      - supports-color
    dev: true

  /babel-plugin-transform-react-remove-prop-types/0.4.24:
    resolution: {integrity: sha512-eqj0hVcJUR57/Ug2zE1Yswsw4LhuqqHhD+8v120T1cl3kjg76QwtyBrdIk4WVwK+lAhBJVYCd/v+4nc4y+8JsA==}
    dev: true

  /babel-preset-current-node-syntax/1.0.1_@babel+core@7.16.5:
    resolution: {integrity: sha512-M7LQ0bxarkxQoN+vz5aJPsLBn77n8QgTFmo8WK0/44auK2xlCXrYcUxHFxgU7qW5Yzw/CjmLRK2uJzaCd7LvqQ==}
    peerDependencies:
      '@babel/core': ^7.0.0
    dependencies:
      '@babel/core': 7.16.5
      '@babel/plugin-syntax-async-generators': 7.8.4_@babel+core@7.16.5
      '@babel/plugin-syntax-bigint': 7.8.3_@babel+core@7.16.5
      '@babel/plugin-syntax-class-properties': 7.12.13_@babel+core@7.16.5
      '@babel/plugin-syntax-import-meta': 7.10.4_@babel+core@7.16.5
      '@babel/plugin-syntax-json-strings': 7.8.3_@babel+core@7.16.5
      '@babel/plugin-syntax-logical-assignment-operators': 7.10.4_@babel+core@7.16.5
      '@babel/plugin-syntax-nullish-coalescing-operator': 7.8.3_@babel+core@7.16.5
      '@babel/plugin-syntax-numeric-separator': 7.10.4_@babel+core@7.16.5
      '@babel/plugin-syntax-object-rest-spread': 7.8.3_@babel+core@7.16.5
      '@babel/plugin-syntax-optional-catch-binding': 7.8.3_@babel+core@7.16.5
      '@babel/plugin-syntax-optional-chaining': 7.8.3_@babel+core@7.16.5
      '@babel/plugin-syntax-top-level-await': 7.14.5_@babel+core@7.16.5
    dev: true

  /babel-preset-jest/26.6.2_@babel+core@7.16.5:
    resolution: {integrity: sha512-YvdtlVm9t3k777c5NPQIv6cxFFFapys25HiUmuSgHwIZhfifweR5c5Sf5nwE3MAbfu327CYSvps8Yx6ANLyleQ==}
    engines: {node: '>= 10.14.2'}
    peerDependencies:
      '@babel/core': ^7.0.0
    dependencies:
      '@babel/core': 7.16.5
      babel-plugin-jest-hoist: 26.6.2
      babel-preset-current-node-syntax: 1.0.1_@babel+core@7.16.5
    dev: true

  /babel-preset-jest/27.4.0_@babel+core@7.16.5:
    resolution: {integrity: sha512-NK4jGYpnBvNxcGo7/ZpZJr51jCGT+3bwwpVIDY2oNfTxJJldRtB4VAcYdgp1loDE50ODuTu+yBjpMAswv5tlpg==}
    engines: {node: ^10.13.0 || ^12.13.0 || ^14.15.0 || >=15.0.0}
    peerDependencies:
      '@babel/core': ^7.0.0
    dependencies:
      '@babel/core': 7.16.5
      babel-plugin-jest-hoist: 27.4.0
      babel-preset-current-node-syntax: 1.0.1_@babel+core@7.16.5
    dev: true

  /babel-preset-react-app/10.0.1:
    resolution: {integrity: sha512-b0D9IZ1WhhCWkrTXyFuIIgqGzSkRIH5D5AmB0bXbzYAB1OBAwHcUeyWW2LorutLWF5btNo/N7r/cIdmvvKJlYg==}
    dependencies:
      '@babel/core': 7.16.5
      '@babel/plugin-proposal-class-properties': 7.16.5_@babel+core@7.16.5
      '@babel/plugin-proposal-decorators': 7.16.5_@babel+core@7.16.5
      '@babel/plugin-proposal-nullish-coalescing-operator': 7.16.5_@babel+core@7.16.5
      '@babel/plugin-proposal-numeric-separator': 7.16.5_@babel+core@7.16.5
      '@babel/plugin-proposal-optional-chaining': 7.16.5_@babel+core@7.16.5
      '@babel/plugin-proposal-private-methods': 7.16.5_@babel+core@7.16.5
      '@babel/plugin-transform-flow-strip-types': 7.16.5_@babel+core@7.16.5
      '@babel/plugin-transform-react-display-name': 7.16.5_@babel+core@7.16.5
      '@babel/plugin-transform-runtime': 7.16.5_@babel+core@7.16.5
      '@babel/preset-env': 7.16.5_@babel+core@7.16.5
      '@babel/preset-react': 7.16.5_@babel+core@7.16.5
      '@babel/preset-typescript': 7.16.5_@babel+core@7.16.5
      '@babel/runtime': 7.16.5
      babel-plugin-macros: 3.1.0
      babel-plugin-transform-react-remove-prop-types: 0.4.24
    transitivePeerDependencies:
      - supports-color
    dev: true

  /balanced-match/1.0.2:
    resolution: {integrity: sha512-3oSeUO0TMV67hN1AmbXsK4yaqU7tjiHlbxRDZOpH0KW9+CeX4bRAaX0Anxt0tx2MrpRpWwQaPwIlISEJhYU5Pw==}
    dev: true

  /base/0.11.2:
    resolution: {integrity: sha512-5T6P4xPgpp0YDFvSWwEZ4NoE3aM4QBQXDzmVbraCkFj8zHM+mba8SyqB5DbZWyR7mYHo6Y7BdQo3MoA4m0TeQg==}
    engines: {node: '>=0.10.0'}
    dependencies:
      cache-base: 1.0.1
      class-utils: 0.3.6
      component-emitter: 1.3.0
      define-property: 1.0.0
      isobject: 3.0.1
      mixin-deep: 1.3.2
      pascalcase: 0.1.1
    dev: true

  /brace-expansion/1.1.11:
    resolution: {integrity: sha512-iCuPHDFgrHX7H2vEI/5xpz07zSHB00TpugqhmYtVmMO6518mCuRMoOYFldEBl0g187ufozdaHgWKcYFb61qGiA==}
    dependencies:
      balanced-match: 1.0.2
      concat-map: 0.0.1
    dev: true

  /braces/2.3.2:
    resolution: {integrity: sha512-aNdbnj9P8PjdXU4ybaWLK2IF3jc/EoDYbC7AazW6to3TRsfXxscC9UXOB5iDiEQrkyIbWp2SLQda4+QAa7nc3w==}
    engines: {node: '>=0.10.0'}
    dependencies:
      arr-flatten: 1.1.0
      array-unique: 0.3.2
      extend-shallow: 2.0.1
      fill-range: 4.0.0
      isobject: 3.0.1
      repeat-element: 1.1.4
      snapdragon: 0.8.2
      snapdragon-node: 2.1.1
      split-string: 3.1.0
      to-regex: 3.0.2
    dev: true

  /braces/3.0.2:
    resolution: {integrity: sha512-b8um+L1RzM3WDSzvhm6gIz1yfTbBt6YTlcEKAvsmqCZZFw46z626lVj9j1yEPW33H5H+lBQpZMP1k8l+78Ha0A==}
    engines: {node: '>=8'}
    dependencies:
      fill-range: 7.0.1
    dev: true

  /browser-process-hrtime/1.0.0:
    resolution: {integrity: sha512-9o5UecI3GhkpM6DrXr69PblIuWxPKk9Y0jHBRhdocZ2y7YECBFCsHm79Pr3OyR2AvjhDkabFJaDJMYRazHgsow==}
    dev: true

  /browserslist/4.19.1:
    resolution: {integrity: sha512-u2tbbG5PdKRTUoctO3NBD8FQ5HdPh1ZXPHzp1rwaa5jTc+RV9/+RlWiAIKmjRPQF+xbGM9Kklj5bZQFa2s/38A==}
    engines: {node: ^6 || ^7 || ^8 || ^9 || ^10 || ^11 || ^12 || >=13.7}
    hasBin: true
    dependencies:
      caniuse-lite: 1.0.30001286
      electron-to-chromium: 1.4.19
      escalade: 3.1.1
      node-releases: 2.0.1
      picocolors: 1.0.0
    dev: true

  /bser/2.1.1:
    resolution: {integrity: sha512-gQxTNE/GAfIIrmHLUE3oJyp5FO6HRBfhjnw4/wMmA63ZGDJnWBmgY/lyQBpnDUkGmAhbSe39tx2d/iTOAfglwQ==}
    dependencies:
      node-int64: 0.4.0
    dev: true

  /buffer-from/1.1.2:
    resolution: {integrity: sha512-E+XQCRwSbaaiChtv6k6Dwgc+bx+Bs6vuKJHHl5kox/BaKbhiXzqQOwK4cO22yElGp2OCmjwVhT3HmxgyPGnJfQ==}
    dev: true

  /cache-base/1.0.1:
    resolution: {integrity: sha512-AKcdTnFSWATd5/GCPRxr2ChwIJ85CeyrEyjRHlKxQ56d4XJMGym0uAiKn0xbLOGOl3+yRpOTi484dVCEc5AUzQ==}
    engines: {node: '>=0.10.0'}
    dependencies:
      collection-visit: 1.0.0
      component-emitter: 1.3.0
      get-value: 2.0.6
      has-value: 1.0.0
      isobject: 3.0.1
      set-value: 2.0.1
      to-object-path: 0.3.0
      union-value: 1.0.1
      unset-value: 1.0.0
    dev: true

  /call-bind/1.0.2:
    resolution: {integrity: sha512-7O+FbCihrB5WGbFYesctwmTKae6rOiIzmz1icreWJ+0aA7LJfuqhEso2T9ncpcFtzMQtzXf2QGGueWJGTYsqrA==}
    dependencies:
      function-bind: 1.1.1
      get-intrinsic: 1.1.1
    dev: true

  /callsites/3.1.0:
    resolution: {integrity: sha512-P8BjAsXvZS+VIDUI11hHCQEv74YT67YUi5JJFNWIqL235sBmjX4+qx9Muvls5ivyNENctx46xQLQ3aTuE7ssaQ==}
    engines: {node: '>=6'}
    dev: true

  /camelcase-keys/6.2.2:
    resolution: {integrity: sha512-YrwaA0vEKazPBkn0ipTiMpSajYDSe+KjQfrjhcBMxJt/znbvlHd8Pw/Vamaz5EB4Wfhs3SUR3Z9mwRu/P3s3Yg==}
    engines: {node: '>=8'}
    dependencies:
      camelcase: 5.3.1
      map-obj: 4.3.0
      quick-lru: 4.0.1
    dev: true

  /camelcase/5.3.1:
    resolution: {integrity: sha512-L28STB170nwWS63UjtlEOE3dldQApaJXZkOI1uMFfzf3rRuPegHaHesyee+YxQ+W6SvRDQV6UrdOdRiR153wJg==}
    engines: {node: '>=6'}
    dev: true

  /camelcase/6.2.1:
    resolution: {integrity: sha512-tVI4q5jjFV5CavAU8DXfza/TJcZutVKo/5Foskmsqcm0MsL91moHvwiGNnqaa2o6PF/7yT5ikDRcVcl8Rj6LCA==}
    engines: {node: '>=10'}
    dev: true

  /caniuse-lite/1.0.30001286:
    resolution: {integrity: sha512-zaEMRH6xg8ESMi2eQ3R4eZ5qw/hJiVsO/HlLwniIwErij0JDr9P+8V4dtx1l+kLq6j3yy8l8W4fst1lBnat5wQ==}
    dev: true

  /capture-exit/2.0.0:
    resolution: {integrity: sha512-PiT/hQmTonHhl/HFGN+Lx3JJUznrVYJ3+AQsnthneZbvW7x+f08Tk7yLJTLEOUvBTbduLeeBkxEaYXUOUrRq6g==}
    engines: {node: 6.* || 8.* || >= 10.*}
    dependencies:
      rsvp: 4.8.5
    dev: true

  /chalk/2.4.2:
    resolution: {integrity: sha512-Mti+f9lpJNcwF4tWV8/OrTTtF1gZi+f8FqlyAdouralcFWFQWF2+NgCHShjkCb+IFBLq9buZwE1xckQU4peSuQ==}
    engines: {node: '>=4'}
    dependencies:
      ansi-styles: 3.2.1
      escape-string-regexp: 1.0.5
      supports-color: 5.5.0
    dev: true

  /chalk/3.0.0:
    resolution: {integrity: sha512-4D3B6Wf41KOYRFdszmDqMCGq5VV/uMAB273JILmO+3jAlh8X4qDtdtgCR3fxtbLEMzSx22QdhnDcJvu2u1fVwg==}
    engines: {node: '>=8'}
    dependencies:
      ansi-styles: 4.3.0
      supports-color: 7.2.0
    dev: true

  /chalk/4.1.2:
    resolution: {integrity: sha512-oKnbhFyRIXpUuez8iBMmyEa4nbj4IOQyuhc/wy9kY7/WVPcwIO9VA668Pu8RkO7+0G76SLROeyw9CpQ061i4mA==}
    engines: {node: '>=10'}
    dependencies:
      ansi-styles: 4.3.0
      supports-color: 7.2.0
    dev: true

  /char-regex/1.0.2:
    resolution: {integrity: sha512-kWWXztvZ5SBQV+eRgKFeh8q5sLuZY2+8WUIzlxWVTg+oGwY14qylx1KbKzHd8P6ZYkAg0xyIDU9JMHhyJMZ1jw==}
    engines: {node: '>=10'}
    dev: true

  /char-regex/2.0.0:
    resolution: {integrity: sha512-oGu2QekBMXgyQNWPDRQ001bjvDnZe4/zBTz37TMbiKz1NbNiyiH5hRkobe7npRN6GfbGbxMYFck/vQ1r9c1VMA==}
    engines: {node: '>=12.20'}
    dev: true

  /ci-info/2.0.0:
    resolution: {integrity: sha512-5tK7EtrZ0N+OLFMthtqOj4fI2Jeb88C4CAZPu25LDVUgXJ0A3Js4PMGqrn0JU1W0Mh1/Z8wZzYPxqUrXeBboCQ==}
    dev: true

  /ci-info/3.3.0:
    resolution: {integrity: sha512-riT/3vI5YpVH6/qomlDnJow6TBee2PBKSEpx3O32EGPYbWGIRsIlGRms3Sm74wYE1JMo8RnO04Hb12+v1J5ICw==}
    dev: true

  /cjs-module-lexer/1.2.2:
    resolution: {integrity: sha512-cOU9usZw8/dXIXKtwa8pM0OTJQuJkxMN6w30csNRUerHfeQ5R6U3kkU/FtJeIf3M202OHfY2U8ccInBG7/xogA==}
    dev: true

  /class-utils/0.3.6:
    resolution: {integrity: sha512-qOhPa/Fj7s6TY8H8esGu5QNpMMQxz79h+urzrNYN6mn+9BnxlDGf5QZ+XeCDsxSjPqsSR56XOZOJmpeurnLMeg==}
    engines: {node: '>=0.10.0'}
    dependencies:
      arr-union: 3.1.0
      define-property: 0.2.5
      isobject: 3.0.1
      static-extend: 0.1.2
    dev: true

  /classnames/2.3.1:
    resolution: {integrity: sha512-OlQdbZ7gLfGarSqxesMesDa5uz7KFbID8Kpq/SxIoNGDqY8lSYs0D+hhtBXhcdB3rcbXArFr7vlHheLk1voeNA==}
    dev: false

  /cliui/7.0.4:
    resolution: {integrity: sha512-OcRE68cOsVMXp1Yvonl/fzkQOyjLSu/8bhPDfQt0e0/Eb283TKP20Fs2MqoPsr9SwA595rRCA+QMzYc9nBP+JQ==}
    dependencies:
      string-width: 4.2.3
      strip-ansi: 6.0.1
      wrap-ansi: 7.0.0
    dev: true

  /clsx/1.1.1:
    resolution: {integrity: sha512-6/bPho624p3S2pMyvP5kKBPXnI3ufHLObBFCfgx+LkeR5lg2XYy2hqZqUf45ypD8COn2bhgGJSUE+l5dhNBieA==}
    engines: {node: '>=6'}
    dev: false

  /co/4.6.0:
    resolution: {integrity: sha1-bqa989hTrlTMuOR7+gvz+QMfsYQ=}
    engines: {iojs: '>= 1.0.0', node: '>= 0.12.0'}
    dev: true

  /collect-v8-coverage/1.0.1:
    resolution: {integrity: sha512-iBPtljfCNcTKNAto0KEtDfZ3qzjJvqE3aTGZsbhjSBlorqpXJlaWWtPO35D+ZImoC3KWejX64o+yPGxhWSTzfg==}
    dev: true

  /collection-visit/1.0.0:
    resolution: {integrity: sha1-S8A3PBZLwykbTTaMgpzxqApZ3KA=}
    engines: {node: '>=0.10.0'}
    dependencies:
      map-visit: 1.0.0
      object-visit: 1.0.1
    dev: true

  /color-convert/1.9.3:
    resolution: {integrity: sha512-QfAUtd+vFdAtFQcC8CCyYt1fYWxSqAiK2cSD6zDB8N3cpsEBAvRxp9zOGg6G/SHHJYAT88/az/IuDGALsNVbGg==}
    dependencies:
      color-name: 1.1.3
    dev: true

  /color-convert/2.0.1:
    resolution: {integrity: sha512-RRECPsj7iu/xb5oKYcsFHSppFNnsj/52OVTRKb4zP5onXwVF3zVmmToNcOfGC+CRDpfK/U584fMg38ZHCaElKQ==}
    engines: {node: '>=7.0.0'}
    dependencies:
      color-name: 1.1.4
    dev: true

  /color-name/1.1.3:
    resolution: {integrity: sha1-p9BVi9icQveV3UIyj3QIMcpTvCU=}
    dev: true

  /color-name/1.1.4:
    resolution: {integrity: sha512-dOy+3AuW3a2wNbZHIuMZpTcgjGuLU/uBL/ubcZF9OXbDo8ff4O8yVp5Bf0efS8uEoYo5q4Fx7dY9OgQGXgAsQA==}
    dev: true

  /combined-stream/1.0.8:
    resolution: {integrity: sha512-FQN4MRfuJeHf7cBbBMJFXhKSDq+2kAArBlmRBvcvFE5BB1HZKXtSFASDhdlz9zOYwxh8lDdnvmMOe/+5cdoEdg==}
    engines: {node: '>= 0.8'}
    dependencies:
      delayed-stream: 1.0.0
    dev: true

  /compare-func/2.0.0:
    resolution: {integrity: sha512-zHig5N+tPWARooBnb0Zx1MFcdfpyJrfTJ3Y5L+IFvUm8rM74hHz66z0gw0x4tijh5CorKkKUCnW82R2vmpeCRA==}
    dependencies:
      array-ify: 1.0.0
      dot-prop: 5.3.0
    dev: true

  /component-emitter/1.3.0:
    resolution: {integrity: sha512-Rd3se6QB+sO1TwqZjscQrurpEPIfO0/yYnSin6Q/rD3mOutHvUrCAhJub3r90uNb+SESBuE0QYoB90YdfatsRg==}
    dev: true

  /concat-map/0.0.1:
    resolution: {integrity: sha1-2Klr13/Wjfd5OnMDajug1UBdR3s=}
    dev: true

  /confusing-browser-globals/1.0.11:
    resolution: {integrity: sha512-JsPKdmh8ZkmnHxDk55FZ1TqVLvEQTvoByJZRN9jzI0UjxK/QgAmsphz7PGtqgPieQZ/CQcHWXCR7ATDNhGe+YA==}
    dev: true

  /conventional-changelog-angular/5.0.13:
    resolution: {integrity: sha512-i/gipMxs7s8L/QeuavPF2hLnJgH6pEZAttySB6aiQLWcX3puWDL3ACVmvBhJGxnAy52Qc15ua26BufY6KpmrVA==}
    engines: {node: '>=10'}
    dependencies:
      compare-func: 2.0.0
      q: 1.5.1
    dev: true

  /conventional-changelog-conventionalcommits/4.6.1:
    resolution: {integrity: sha512-lzWJpPZhbM1R0PIzkwzGBCnAkH5RKJzJfFQZcl/D+2lsJxAwGnDKBqn/F4C1RD31GJNn8NuKWQzAZDAVXPp2Mw==}
    engines: {node: '>=10'}
    dependencies:
      compare-func: 2.0.0
      lodash: 4.17.21
      q: 1.5.1
    dev: true

  /conventional-commits-parser/3.2.3:
    resolution: {integrity: sha512-YyRDR7On9H07ICFpRm/igcdjIqebXbvf4Cff+Pf0BrBys1i1EOzx9iFXNlAbdrLAR8jf7bkUYkDAr8pEy0q4Pw==}
    engines: {node: '>=10'}
    hasBin: true
    dependencies:
      is-text-path: 1.0.1
      JSONStream: 1.3.5
      lodash: 4.17.21
      meow: 8.1.2
      split2: 3.2.2
      through2: 4.0.2
    dev: true

  /convert-source-map/1.8.0:
    resolution: {integrity: sha512-+OQdjP49zViI/6i7nIJpA8rAl4sV/JdPfU9nZs3VqOwGIgizICvuN2ru6fMd+4llL0tar18UYJXfZ/TWtmhUjA==}
    dependencies:
      safe-buffer: 5.1.2
    dev: true

  /copy-descriptor/0.1.1:
    resolution: {integrity: sha1-Z29us8OZl8LuGsOpJP1hJHSPV40=}
    engines: {node: '>=0.10.0'}
    dev: true

  /core-js-compat/3.20.0:
    resolution: {integrity: sha512-relrah5h+sslXssTTOkvqcC/6RURifB0W5yhYBdBkaPYa5/2KBMiog3XiD+s3TwEHWxInWVv4Jx2/Lw0vng+IQ==}
    dependencies:
      browserslist: 4.19.1
      semver: 7.0.0
    dev: true

  /core-js-pure/3.20.0:
    resolution: {integrity: sha512-qsrbIwWSEEYOM7z616jAVgwhuDDtPLwZSpUsU3vyUkHYqKTf/uwOJBZg2V7lMurYWkpVlaVOxBrfX0Q3ppvjfg==}
    requiresBuild: true
    dev: true

  /cosmiconfig/7.0.1:
    resolution: {integrity: sha512-a1YWNUV2HwGimB7dU2s1wUMurNKjpx60HxBB6xUM8Re+2s1g1IIfJvFR0/iCF+XHdE0GMTKTuLR32UQff4TEyQ==}
    engines: {node: '>=10'}
    dependencies:
      '@types/parse-json': 4.0.0
      import-fresh: 3.3.0
      parse-json: 5.2.0
      path-type: 4.0.0
      yaml: 1.10.2
    dev: true

  /create-require/1.1.1:
    resolution: {integrity: sha512-dcKFX3jn0MpIaXjisoRvexIJVEKzaq7z2rZKxf+MSr9TkdmHmsU4m2lcLojrj/FHl8mk5VxMmYA+ftRkP/3oKQ==}
    dev: true

  /cross-fetch/3.1.4:
    resolution: {integrity: sha512-1eAtFWdIubi6T4XPy6ei9iUFoKpUkIF971QLN8lIvvvwueI65+Nw5haMNKUwfJxabqlIIDODJKGrQ66gxC0PbQ==}
    dependencies:
      node-fetch: 2.6.1
    dev: false

  /cross-spawn/6.0.5:
    resolution: {integrity: sha512-eTVLrBSt7fjbDygz805pMnstIs2VTBNkRm0qxZd+M7A5XDdxVRWO5MxGBXZhjY4cqLYLdtrGqRf8mBPmzwSpWQ==}
    engines: {node: '>=4.8'}
    dependencies:
      nice-try: 1.0.5
      path-key: 2.0.1
      semver: 5.7.1
      shebang-command: 1.2.0
      which: 1.3.1
    dev: true

  /cross-spawn/7.0.3:
    resolution: {integrity: sha512-iRDPJKUPVEND7dHPO8rkbOnPpyDygcDFtWjpeWNCgy8WP2rXcxXL8TskReQl6OrB2G7+UJrags1q15Fudc7G6w==}
    engines: {node: '>= 8'}
    dependencies:
      path-key: 3.1.1
      shebang-command: 2.0.0
      which: 2.0.2
    dev: true

  /css-vendor/2.0.8:
    resolution: {integrity: sha512-x9Aq0XTInxrkuFeHKbYC7zWY8ai7qJ04Kxd9MnvbC1uO5DagxoHQjm4JvG+vCdXOoFtCjbL2XSZfxmoYa9uQVQ==}
    dependencies:
      '@babel/runtime': 7.16.5
      is-in-browser: 1.1.3
    dev: false

  /css.escape/1.5.1:
    resolution: {integrity: sha1-QuJ9T6BK4y+TGktNQZH6nN3ul8s=}
    dev: true

  /css/3.0.0:
    resolution: {integrity: sha512-DG9pFfwOrzc+hawpmqX/dHYHJG+Bsdb0klhyi1sDneOgGOXy9wQIC8hzyVp1e4NRYDBdxcylvywPkkXCHAzTyQ==}
    dependencies:
      inherits: 2.0.4
      source-map: 0.6.1
      source-map-resolve: 0.6.0
    dev: true

  /cssom/0.3.8:
    resolution: {integrity: sha512-b0tGHbfegbhPJpxpiBPU2sCkigAqtM9O121le6bbOlgyV+NyGyCmVfJ6QW9eRjz8CpNfWEOYBIMIGRYkLwsIYg==}
    dev: true

  /cssom/0.4.4:
    resolution: {integrity: sha512-p3pvU7r1MyyqbTk+WbNJIgJjG2VmTIaB10rI93LzVPrmDJKkzKYMtxxyAvQXR/NS6otuzveI7+7BBq3SjBS2mw==}
    dev: true

  /cssstyle/2.3.0:
    resolution: {integrity: sha512-AZL67abkUzIuvcHqk7c09cezpGNcxUxU4Ioi/05xHk4DQeTkWmGYftIE6ctU6AEt+Gn4n1lDStOtj7FKycP71A==}
    engines: {node: '>=8'}
    dependencies:
      cssom: 0.3.8
    dev: true

  /csstype/2.6.19:
    resolution: {integrity: sha512-ZVxXaNy28/k3kJg0Fou5MiYpp88j7H9hLZp8PDC3jV0WFjfH5E9xHb56L0W59cPbKbcHXeP4qyT8PrHp8t6LcQ==}
    dev: false

  /csstype/3.0.10:
    resolution: {integrity: sha512-2u44ZG2OcNUO9HDp/Jl8C07x6pU/eTR3ncV91SiK3dhG9TWvRVsCoJw14Ckx5DgWkzGA3waZWO3d7pgqpUI/XA==}

  /damerau-levenshtein/1.0.7:
    resolution: {integrity: sha512-VvdQIPGdWP0SqFXghj79Wf/5LArmreyMsGLa6FG6iC4t3j7j5s71TrwWmT/4akbDQIqjfACkLZmjXhA7g2oUZw==}
    dev: true

  /dargs/7.0.0:
    resolution: {integrity: sha512-2iy1EkLdlBzQGvbweYRFxmFath8+K7+AKB0TlhHWkNuH+TmovaMH/Wp7V7R4u7f4SnX3OgLsU9t1NI9ioDnUpg==}
    engines: {node: '>=8'}
    dev: true

  /data-urls/2.0.0:
    resolution: {integrity: sha512-X5eWTSXO/BJmpdIKCRuKUgSCgAN0OwliVK3yPKbwIWU1Tdw5BRajxlzMidvh+gwko9AfQ9zIj52pzF91Q3YAvQ==}
    engines: {node: '>=10'}
    dependencies:
      abab: 2.0.5
      whatwg-mimetype: 2.3.0
      whatwg-url: 8.7.0
    dev: true

  /debug/2.6.9:
    resolution: {integrity: sha512-bC7ElrdJaJnPbAP+1EotYvqZsb3ecl5wi6Bfi6BJTUcNowp6cvspg0jXznRTKDjm/E7AdgFBVeAPVMNcKGsHMA==}
    dependencies:
      ms: 2.0.0
    dev: true

  /debug/3.2.7:
    resolution: {integrity: sha512-CFjzYYAi4ThfiQvizrFQevTTXHtnCqWfe7x1AhgEscTz6ZbLbfoLRLPugTQyBth6f8ZERVUSyWHFD/7Wu4t1XQ==}
    dependencies:
      ms: 2.1.3
    dev: true

  /debug/4.3.3:
    resolution: {integrity: sha512-/zxw5+vh1Tfv+4Qn7a5nsbcJKPaSvCDhojn6FEl9vupwK2VCSDtEiEtqr8DFtzYFOdz63LBkxec7DYuc2jon6Q==}
    engines: {node: '>=6.0'}
    peerDependencies:
      supports-color: '*'
    peerDependenciesMeta:
      supports-color:
        optional: true
    dependencies:
      ms: 2.1.2
    dev: true

  /decamelize-keys/1.1.0:
    resolution: {integrity: sha1-0XGoeTMlKAfrPLYdwcFEXQeN8tk=}
    engines: {node: '>=0.10.0'}
    dependencies:
      decamelize: 1.2.0
      map-obj: 1.0.1
    dev: true

  /decamelize/1.2.0:
    resolution: {integrity: sha1-9lNNFRSCabIDUue+4m9QH5oZEpA=}
    engines: {node: '>=0.10.0'}
    dev: true

  /decimal.js/10.3.1:
    resolution: {integrity: sha512-V0pfhfr8suzyPGOx3nmq4aHqabehUZn6Ch9kyFpV79TGDTWFmHqUqXdabR7QHqxzrYolF4+tVmJhUG4OURg5dQ==}
    dev: true

  /decode-uri-component/0.2.0:
    resolution: {integrity: sha1-6zkTMzRYd1y4TNGh+uBiEGu4dUU=}
    engines: {node: '>=0.10'}

  /dedent/0.7.0:
    resolution: {integrity: sha1-JJXduvbrh0q7Dhvp3yLS5aVEMmw=}
    dev: true

  /deep-is/0.1.4:
    resolution: {integrity: sha512-oIPzksmTg4/MriiaYGO+okXDT7ztn/w3Eptv/+gSIdMdKsJo0u4CfYNFJPy+4SKMuCqGw2wxnA+URMg3t8a/bQ==}
    dev: true

  /deepmerge/4.2.2:
    resolution: {integrity: sha512-FJ3UgI4gIl+PHZm53knsuSFpE+nESMr7M4v9QcgB7S63Kj/6WqMiFQJpBBYz1Pt+66bZpP3Q7Lye0Oo9MPKEdg==}
    engines: {node: '>=0.10.0'}
    dev: true

  /define-properties/1.1.3:
    resolution: {integrity: sha512-3MqfYKj2lLzdMSf8ZIZE/V+Zuy+BgD6f164e8K2w7dgnpKArBDerGYpM46IYYcjnkdPNMjPk9A6VFB8+3SKlXQ==}
    engines: {node: '>= 0.4'}
    dependencies:
      object-keys: 1.1.1
    dev: true

  /define-property/0.2.5:
    resolution: {integrity: sha1-w1se+RjsPJkPmlvFe+BKrOxcgRY=}
    engines: {node: '>=0.10.0'}
    dependencies:
      is-descriptor: 0.1.6
    dev: true

  /define-property/1.0.0:
    resolution: {integrity: sha1-dp66rz9KY6rTr56NMEybvnm/sOY=}
    engines: {node: '>=0.10.0'}
    dependencies:
      is-descriptor: 1.0.2
    dev: true

  /define-property/2.0.2:
    resolution: {integrity: sha512-jwK2UV4cnPpbcG7+VRARKTZPUWowwXA8bzH5NP6ud0oeAxyYPuGZUAC7hMugpCdz4BeSZl2Dl9k66CHJ/46ZYQ==}
    engines: {node: '>=0.10.0'}
    dependencies:
      is-descriptor: 1.0.2
      isobject: 3.0.1
    dev: true

  /delayed-stream/1.0.0:
    resolution: {integrity: sha1-3zrhmayt+31ECqrgsp4icrJOxhk=}
    engines: {node: '>=0.4.0'}
    dev: true

  /detect-newline/3.1.0:
    resolution: {integrity: sha512-TLz+x/vEXm/Y7P7wn1EJFNLxYpUD4TgMosxY6fAVJUnJMbupHBOncxyWUG9OpTaH9EBD7uFI5LfEgmMOc54DsA==}
    engines: {node: '>=8'}
    dev: true

  /diff-sequences/27.4.0:
    resolution: {integrity: sha512-YqiQzkrsmHMH5uuh8OdQFU9/ZpADnwzml8z0O5HvRNda+5UZsaX/xN+AAxfR2hWq1Y7HZnAzO9J5lJXOuDz2Ww==}
    engines: {node: ^10.13.0 || ^12.13.0 || ^14.15.0 || >=15.0.0}
    dev: true

  /diff/4.0.2:
    resolution: {integrity: sha512-58lmxKSA4BNyLz+HHMUzlOEpg09FV+ev6ZMe3vJihgdxzgcwZ8VoEEPmALCZG9LmqfVoNMMKpttIYTVG6uDY7A==}
    engines: {node: '>=0.3.1'}
    dev: true

  /dir-glob/3.0.1:
    resolution: {integrity: sha512-WkrWp9GR4KXfKGYzOLmTuGVi1UWFfws377n9cc55/tb6DuqyF6pcQ5AbiHEshaDpY9v6oaSr2XCDidGmMwdzIA==}
    engines: {node: '>=8'}
    dependencies:
      path-type: 4.0.0
    dev: true

  /doctrine/2.1.0:
    resolution: {integrity: sha512-35mSku4ZXK0vfCuHEDAwt55dg2jNajHZ1odvF+8SSr82EsZY4QmXfuWso8oEd8zRhVObSN18aM0CjSdoBX7zIw==}
    engines: {node: '>=0.10.0'}
    dependencies:
      esutils: 2.0.3
    dev: true

  /doctrine/3.0.0:
    resolution: {integrity: sha512-yS+Q5i3hBf7GBkd4KG8a7eBNNWNGLTaEwwYWUijIYM7zrlYDM0BFXHjjPWlWZ1Rg7UaddZeIDmi9jF3HmqiQ2w==}
    engines: {node: '>=6.0.0'}
    dependencies:
      esutils: 2.0.3
    dev: true

  /dom-accessibility-api/0.5.10:
    resolution: {integrity: sha512-Xu9mD0UjrJisTmv7lmVSDMagQcU9R5hwAbxsaAE/35XPnPLJobbuREfV/rraiSaEj/UOvgrzQs66zyTWTlyd+g==}
    dev: true

  /dom-helpers/5.2.1:
    resolution: {integrity: sha512-nRCa7CK3VTrM2NmGkIy4cbK7IZlgBE/PYMn55rrXefr5xXDP0LdtfPnblFDoVdcAfslJ7or6iqAUnx0CCGIWQA==}
    dependencies:
      '@babel/runtime': 7.16.5
      csstype: 3.0.10
    dev: false

  /domexception/2.0.1:
    resolution: {integrity: sha512-yxJ2mFy/sibVQlu5qHjOkf9J3K6zgmCxgJ94u2EdvDOV09H+32LtRswEcUsmUWN72pVLOEnTSRaIVVzVQgS0dg==}
    engines: {node: '>=8'}
    dependencies:
      webidl-conversions: 5.0.0
    dev: true

  /dot-prop/5.3.0:
    resolution: {integrity: sha512-QM8q3zDe58hqUqjraQOmzZ1LIH9SWQJTlEKCH4kJ2oQvLZk7RbQXvtDM2XEq3fwkV9CCvvH4LA0AV+ogFsBM2Q==}
    engines: {node: '>=8'}
    dependencies:
      is-obj: 2.0.0
    dev: true

  /electron-to-chromium/1.4.19:
    resolution: {integrity: sha512-TeAjwsC/vhvxEtX/xN1JQUMkl+UrwKXlB4rwLyuLYVuBuRtqJJrU4Jy5pCVihMQg4m1ceZ3MEJ0yYuxHj8vC+w==}
    dev: true

  /emittery/0.8.1:
    resolution: {integrity: sha512-uDfvUjVrfGJJhymx/kz6prltenw1u7WrCg1oa94zYY8xxVpLLUu045LAT0dhDZdXG58/EpPL/5kA180fQ/qudg==}
    engines: {node: '>=10'}
    dev: true

  /emoji-regex/8.0.0:
    resolution: {integrity: sha512-MSjYzcWNOA0ewAHpz0MxpYFvwg6yjy1NG3xteoqz644VCo/RPgnr1/GGt+ic3iJTzQ8Eu3TdM14SawnVUmGE6A==}
    dev: true

  /emoji-regex/9.2.2:
    resolution: {integrity: sha512-L18DaJsXSUk2+42pv8mLs5jJT2hqFkFE4j21wOmgbUqsZ2hL72NsUU785g9RXgo3s0ZNgVl42TiHp3ZtOv/Vyg==}
    dev: true

  /end-of-stream/1.4.4:
    resolution: {integrity: sha512-+uw1inIHVPQoaVuHzRyXd21icM+cnt4CzD5rW+NC1wjOUSTOs+Te7FOv7AhN7vS9x/oIyhLP5PR1H+phQAHu5Q==}
    dependencies:
      once: 1.4.0
    dev: true

  /enquirer/2.3.6:
    resolution: {integrity: sha512-yjNnPr315/FjS4zIsUxYguYUPP2e1NK4d7E7ZOLiyYCcbFBiTMyID+2wvm2w6+pZ/odMA7cRkjhsPbltwBOrLg==}
    engines: {node: '>=8.6'}
    dependencies:
      ansi-colors: 4.1.1
    dev: true

  /entities/3.0.1:
    resolution: {integrity: sha512-WiyBqoomrwMdFG1e0kqvASYfnlb0lp8M5o5Fw2OFq1hNZxxcNk8Ik0Xm7LxzBhuidnZB/UtBqVCgUz3kBOP51Q==}
    engines: {node: '>=0.12'}
    dev: true

  /error-ex/1.3.2:
    resolution: {integrity: sha512-7dFHNmqeFSEt2ZBsCriorKnn3Z2pj+fd9kmI6QoWw4//DL+icEBfc0U7qJCisqrTsKTjw4fNFy2pW9OqStD84g==}
    dependencies:
      is-arrayish: 0.2.1
    dev: true

  /es-abstract/1.19.1:
    resolution: {integrity: sha512-2vJ6tjA/UfqLm2MPs7jxVybLoB8i1t1Jd9R3kISld20sIxPcTbLuggQOUxeWeAvIUkduv/CfMjuh4WmiXr2v9w==}
    engines: {node: '>= 0.4'}
    dependencies:
      call-bind: 1.0.2
      es-to-primitive: 1.2.1
      function-bind: 1.1.1
      get-intrinsic: 1.1.1
      get-symbol-description: 1.0.0
      has: 1.0.3
      has-symbols: 1.0.2
      internal-slot: 1.0.3
      is-callable: 1.2.4
      is-negative-zero: 2.0.2
      is-regex: 1.1.4
      is-shared-array-buffer: 1.0.1
      is-string: 1.0.7
      is-weakref: 1.0.2
      object-inspect: 1.11.1
      object-keys: 1.1.1
      object.assign: 4.1.2
      string.prototype.trimend: 1.0.4
      string.prototype.trimstart: 1.0.4
      unbox-primitive: 1.0.1
    dev: true

  /es-to-primitive/1.2.1:
    resolution: {integrity: sha512-QCOllgZJtaUo9miYBcLChTUaHNjJF3PYs1VidD7AwiEj1kYxKeQTctLAezAOH5ZKRH0g2IgPn6KwB4IT8iRpvA==}
    engines: {node: '>= 0.4'}
    dependencies:
      is-callable: 1.2.4
      is-date-object: 1.0.5
      is-symbol: 1.0.4
    dev: true

  /esbuild-android-arm64/0.13.15:
    resolution: {integrity: sha512-m602nft/XXeO8YQPUDVoHfjyRVPdPgjyyXOxZ44MK/agewFFkPa8tUo6lAzSWh5Ui5PB4KR9UIFTSBKh/RrCmg==}
    cpu: [arm64]
    os: [android]
    requiresBuild: true
    dev: true
    optional: true

  /esbuild-darwin-64/0.13.15:
    resolution: {integrity: sha512-ihOQRGs2yyp7t5bArCwnvn2Atr6X4axqPpEdCFPVp7iUj4cVSdisgvEKdNR7yH3JDjW6aQDw40iQFoTqejqxvQ==}
    cpu: [x64]
    os: [darwin]
    requiresBuild: true
    dev: true
    optional: true

  /esbuild-darwin-arm64/0.13.15:
    resolution: {integrity: sha512-i1FZssTVxUqNlJ6cBTj5YQj4imWy3m49RZRnHhLpefFIh0To05ow9DTrXROTE1urGTQCloFUXTX8QfGJy1P8dQ==}
    cpu: [arm64]
    os: [darwin]
    requiresBuild: true
    dev: true
    optional: true

  /esbuild-freebsd-64/0.13.15:
    resolution: {integrity: sha512-G3dLBXUI6lC6Z09/x+WtXBXbOYQZ0E8TDBqvn7aMaOCzryJs8LyVXKY4CPnHFXZAbSwkCbqiPuSQ1+HhrNk7EA==}
    cpu: [x64]
    os: [freebsd]
    requiresBuild: true
    dev: true
    optional: true

  /esbuild-freebsd-arm64/0.13.15:
    resolution: {integrity: sha512-KJx0fzEDf1uhNOZQStV4ujg30WlnwqUASaGSFPhznLM/bbheu9HhqZ6mJJZM32lkyfGJikw0jg7v3S0oAvtvQQ==}
    cpu: [arm64]
    os: [freebsd]
    requiresBuild: true
    dev: true
    optional: true

  /esbuild-jest/0.5.0:
    resolution: {integrity: sha512-AMZZCdEpXfNVOIDvURlqYyHwC8qC1/BFjgsrOiSL1eyiIArVtHL8YAC83Shhn16cYYoAWEW17yZn0W/RJKJKHQ==}
    peerDependencies:
      esbuild: '>=0.8.50'
    dependencies:
      '@babel/core': 7.16.5
      '@babel/plugin-transform-modules-commonjs': 7.16.5_@babel+core@7.16.5
      babel-jest: 26.6.3_@babel+core@7.16.5
    transitivePeerDependencies:
      - supports-color
    dev: true

  /esbuild-linux-32/0.13.15:
    resolution: {integrity: sha512-ZvTBPk0YWCLMCXiFmD5EUtB30zIPvC5Itxz0mdTu/xZBbbHJftQgLWY49wEPSn2T/TxahYCRDWun5smRa0Tu+g==}
    cpu: [ia32]
    os: [linux]
    requiresBuild: true
    dev: true
    optional: true

  /esbuild-linux-64/0.13.15:
    resolution: {integrity: sha512-eCKzkNSLywNeQTRBxJRQ0jxRCl2YWdMB3+PkWFo2BBQYC5mISLIVIjThNtn6HUNqua1pnvgP5xX0nHbZbPj5oA==}
    cpu: [x64]
    os: [linux]
    requiresBuild: true
    dev: true
    optional: true

  /esbuild-linux-arm/0.13.15:
    resolution: {integrity: sha512-wUHttDi/ol0tD8ZgUMDH8Ef7IbDX+/UsWJOXaAyTdkT7Yy9ZBqPg8bgB/Dn3CZ9SBpNieozrPRHm0BGww7W/jA==}
    cpu: [arm]
    os: [linux]
    requiresBuild: true
    dev: true
    optional: true

  /esbuild-linux-arm64/0.13.15:
    resolution: {integrity: sha512-bYpuUlN6qYU9slzr/ltyLTR9YTBS7qUDymO8SV7kjeNext61OdmqFAzuVZom+OLW1HPHseBfJ/JfdSlx8oTUoA==}
    cpu: [arm64]
    os: [linux]
    requiresBuild: true
    dev: true
    optional: true

  /esbuild-linux-mips64le/0.13.15:
    resolution: {integrity: sha512-KlVjIG828uFPyJkO/8gKwy9RbXhCEUeFsCGOJBepUlpa7G8/SeZgncUEz/tOOUJTcWMTmFMtdd3GElGyAtbSWg==}
    cpu: [mips64el]
    os: [linux]
    requiresBuild: true
    dev: true
    optional: true

  /esbuild-linux-ppc64le/0.13.15:
    resolution: {integrity: sha512-h6gYF+OsaqEuBjeesTBtUPw0bmiDu7eAeuc2OEH9S6mV9/jPhPdhOWzdeshb0BskRZxPhxPOjqZ+/OqLcxQwEQ==}
    cpu: [ppc64]
    os: [linux]
    requiresBuild: true
    dev: true
    optional: true

  /esbuild-netbsd-64/0.13.15:
    resolution: {integrity: sha512-3+yE9emwoevLMyvu+iR3rsa+Xwhie7ZEHMGDQ6dkqP/ndFzRHkobHUKTe+NCApSqG5ce2z4rFu+NX/UHnxlh3w==}
    cpu: [x64]
    os: [netbsd]
    requiresBuild: true
    dev: true
    optional: true

  /esbuild-openbsd-64/0.13.15:
    resolution: {integrity: sha512-wTfvtwYJYAFL1fSs8yHIdf5GEE4NkbtbXtjLWjM3Cw8mmQKqsg8kTiqJ9NJQe5NX/5Qlo7Xd9r1yKMMkHllp5g==}
    cpu: [x64]
    os: [openbsd]
    requiresBuild: true
    dev: true
    optional: true

  /esbuild-sunos-64/0.13.15:
    resolution: {integrity: sha512-lbivT9Bx3t1iWWrSnGyBP9ODriEvWDRiweAs69vI+miJoeKwHWOComSRukttbuzjZ8r1q0mQJ8Z7yUsDJ3hKdw==}
    cpu: [x64]
    os: [sunos]
    requiresBuild: true
    dev: true
    optional: true

  /esbuild-windows-32/0.13.15:
    resolution: {integrity: sha512-fDMEf2g3SsJ599MBr50cY5ve5lP1wyVwTe6aLJsM01KtxyKkB4UT+fc5MXQFn3RLrAIAZOG+tHC+yXObpSn7Nw==}
    cpu: [ia32]
    os: [win32]
    requiresBuild: true
    dev: true
    optional: true

  /esbuild-windows-64/0.13.15:
    resolution: {integrity: sha512-9aMsPRGDWCd3bGjUIKG/ZOJPKsiztlxl/Q3C1XDswO6eNX/Jtwu4M+jb6YDH9hRSUflQWX0XKAfWzgy5Wk54JQ==}
    cpu: [x64]
    os: [win32]
    requiresBuild: true
    dev: true
    optional: true

  /esbuild-windows-arm64/0.13.15:
    resolution: {integrity: sha512-zzvyCVVpbwQQATaf3IG8mu1IwGEiDxKkYUdA4FpoCHi1KtPa13jeScYDjlW0Qh+ebWzpKfR2ZwvqAQkSWNcKjA==}
    cpu: [arm64]
    os: [win32]
    requiresBuild: true
    dev: true
    optional: true

  /esbuild/0.13.15:
    resolution: {integrity: sha512-raCxt02HBKv8RJxE8vkTSCXGIyKHdEdGfUmiYb8wnabnaEmHzyW7DCHb5tEN0xU8ryqg5xw54mcwnYkC4x3AIw==}
    hasBin: true
    requiresBuild: true
    optionalDependencies:
      esbuild-android-arm64: 0.13.15
      esbuild-darwin-64: 0.13.15
      esbuild-darwin-arm64: 0.13.15
      esbuild-freebsd-64: 0.13.15
      esbuild-freebsd-arm64: 0.13.15
      esbuild-linux-32: 0.13.15
      esbuild-linux-64: 0.13.15
      esbuild-linux-arm: 0.13.15
      esbuild-linux-arm64: 0.13.15
      esbuild-linux-mips64le: 0.13.15
      esbuild-linux-ppc64le: 0.13.15
      esbuild-netbsd-64: 0.13.15
      esbuild-openbsd-64: 0.13.15
      esbuild-sunos-64: 0.13.15
      esbuild-windows-32: 0.13.15
      esbuild-windows-64: 0.13.15
      esbuild-windows-arm64: 0.13.15
    dev: true

  /escalade/3.1.1:
    resolution: {integrity: sha512-k0er2gUkLf8O0zKJiAhmkTnJlTvINGv7ygDNPbeIsX/TJjGJZHuh9B2UxbsaEkmlEo9MfhrSzmhIlhRlI2GXnw==}
    engines: {node: '>=6'}
    dev: true

  /escape-string-regexp/1.0.5:
    resolution: {integrity: sha1-G2HAViGQqN/2rjuyzwIAyhMLhtQ=}
    engines: {node: '>=0.8.0'}
    dev: true

  /escape-string-regexp/2.0.0:
    resolution: {integrity: sha512-UpzcLCXolUWcNu5HtVMHYdXJjArjsF9C0aNnquZYY4uW/Vu0miy5YoWvbV345HauVvcAUnpRuhMMcqTcGOY2+w==}
    engines: {node: '>=8'}
    dev: true

  /escape-string-regexp/4.0.0:
    resolution: {integrity: sha512-TtpcNJ3XAzx3Gq8sWRzJaVajRs0uVxA2YAkdb1jm2YkPz4G6egUFAyA3n5vtEIZefPk5Wa4UXbKuS5fKkJWdgA==}
    engines: {node: '>=10'}
    dev: true

  /escodegen/2.0.0:
    resolution: {integrity: sha512-mmHKys/C8BFUGI+MAWNcSYoORYLMdPzjrknd2Vc+bUsjN5bXcr8EhrNB+UTqfL1y3I9c4fw2ihgtMPQLBRiQxw==}
    engines: {node: '>=6.0'}
    hasBin: true
    dependencies:
      esprima: 4.0.1
      estraverse: 5.3.0
      esutils: 2.0.3
      optionator: 0.8.3
    optionalDependencies:
      source-map: 0.6.1
    dev: true

  /eslint-config-prettier/8.3.0:
    resolution: {integrity: sha512-BgZuLUSeKzvlL/VUjx/Yb787VQ26RU3gGjA3iiFvdsp/2bMfVIWUVP7tjxtjS0e+HP409cPlPvNkQloz8C91ew==}
    hasBin: true
    peerDependencies:
      eslint: '>=7.0.0'
    dev: true

  /eslint-config-react-app/7.0.0_jest@27.4.5+typescript@4.5.4:
    resolution: {integrity: sha512-xyymoxtIt1EOsSaGag+/jmcywRuieQoA2JbPCjnw9HukFj9/97aGPoZVFioaotzk1K5Qt9sHO5EutZbkrAXS0g==}
    engines: {node: '>=14.0.0'}
    peerDependencies:
      eslint: ^8.0.0
    dependencies:
      '@babel/core': 7.16.5
      '@babel/eslint-parser': 7.16.5_@babel+core@7.16.5
      '@rushstack/eslint-patch': 1.1.0
      '@typescript-eslint/eslint-plugin': 5.7.0_909132b43167e980b71bf64a96bc0009
      '@typescript-eslint/parser': 5.7.0_typescript@4.5.4
      babel-preset-react-app: 10.0.1
      confusing-browser-globals: 1.0.11
      eslint-plugin-flowtype: 8.0.3
      eslint-plugin-import: 2.25.3
      eslint-plugin-jest: 25.3.0_ee56a7eb5066c105f4a497869e24762d
      eslint-plugin-jsx-a11y: 6.5.1
      eslint-plugin-react: 7.27.1
      eslint-plugin-react-hooks: 4.3.0
      eslint-plugin-testing-library: 5.0.1_typescript@4.5.4
    transitivePeerDependencies:
      - '@babel/plugin-syntax-flow'
      - '@babel/plugin-transform-react-jsx'
      - jest
      - supports-color
      - typescript
    dev: true

  /eslint-formatter-rdjson/1.0.5:
    resolution: {integrity: sha512-z275VEQgzmAF04yTRvvl1DbEMEczVb9pGUoj31zzydBTn/gYcKLUIxLEXRzpWqh4llOYMuICICAHFbdF/yA28A==}
    dev: true

  /eslint-import-resolver-node/0.3.6:
    resolution: {integrity: sha512-0En0w03NRVMn9Uiyn8YRPDKvWjxCWkslUEhGNTdGx15RvPJYQ+lbOlqrlNI2vEAs4pDYK4f/HN2TbDmk5TP0iw==}
    dependencies:
      debug: 3.2.7
      resolve: 1.20.0
    dev: true

  /eslint-import-resolver-typescript/2.5.0_eslint-plugin-import@2.25.3:
    resolution: {integrity: sha512-qZ6e5CFr+I7K4VVhQu3M/9xGv9/YmwsEXrsm3nimw8vWaVHRDrQRp26BgCypTxBp3vUp4o5aVEJRiy0F2DFddQ==}
    engines: {node: '>=4'}
    peerDependencies:
      eslint: '*'
      eslint-plugin-import: '*'
    dependencies:
      debug: 4.3.3
      eslint-plugin-import: 2.25.3
      glob: 7.2.0
      is-glob: 4.0.3
      resolve: 1.20.0
      tsconfig-paths: 3.12.0
    transitivePeerDependencies:
      - supports-color
    dev: true

  /eslint-module-utils/2.7.1:
    resolution: {integrity: sha512-fjoetBXQZq2tSTWZ9yWVl2KuFrTZZH3V+9iD1V1RfpDgxzJR+mPd/KZmMiA8gbPqdBzpNiEHOuT7IYEWxrH0zQ==}
    engines: {node: '>=4'}
    dependencies:
      debug: 3.2.7
      find-up: 2.1.0
      pkg-dir: 2.0.0
    dev: true

  /eslint-plugin-flowtype/8.0.3:
    resolution: {integrity: sha512-dX8l6qUL6O+fYPtpNRideCFSpmWOUVx5QcaGLVqe/vlDiBSe4vYljDWDETwnyFzpl7By/WVIu6rcrniCgH9BqQ==}
    engines: {node: '>=12.0.0'}
    peerDependencies:
      '@babel/plugin-syntax-flow': ^7.14.5
      '@babel/plugin-transform-react-jsx': ^7.14.9
      eslint: ^8.1.0
    dependencies:
      lodash: 4.17.21
      string-natural-compare: 3.0.1
    dev: true

  /eslint-plugin-import/2.25.3:
    resolution: {integrity: sha512-RzAVbby+72IB3iOEL8clzPLzL3wpDrlwjsTBAQXgyp5SeTqqY+0bFubwuo+y/HLhNZcXV4XqTBO4LGsfyHIDXg==}
    engines: {node: '>=4'}
    peerDependencies:
      eslint: ^2 || ^3 || ^4 || ^5 || ^6 || ^7.2.0 || ^8
    dependencies:
      array-includes: 3.1.4
      array.prototype.flat: 1.2.5
      debug: 2.6.9
      doctrine: 2.1.0
      eslint-import-resolver-node: 0.3.6
      eslint-module-utils: 2.7.1
      has: 1.0.3
      is-core-module: 2.8.0
      is-glob: 4.0.3
      minimatch: 3.0.4
      object.values: 1.1.5
      resolve: 1.20.0
      tsconfig-paths: 3.12.0
    dev: true

  /eslint-plugin-jest/25.3.0_ee56a7eb5066c105f4a497869e24762d:
    resolution: {integrity: sha512-79WQtuBsTN1S8Y9+7euBYwxIOia/k7ykkl9OCBHL3xuww5ecursHy/D8GCIlvzHVWv85gOkS5Kv6Sh7RxOgK1Q==}
    engines: {node: ^12.13.0 || ^14.15.0 || >=16.0.0}
    peerDependencies:
      '@typescript-eslint/eslint-plugin': ^4.0.0 || ^5.0.0
      eslint: ^6.0.0 || ^7.0.0 || ^8.0.0
      jest: '*'
    peerDependenciesMeta:
      '@typescript-eslint/eslint-plugin':
        optional: true
      jest:
        optional: true
    dependencies:
      '@typescript-eslint/eslint-plugin': 5.7.0_909132b43167e980b71bf64a96bc0009
      '@typescript-eslint/experimental-utils': 5.7.0_typescript@4.5.4
      jest: 27.4.5
    transitivePeerDependencies:
      - supports-color
      - typescript
    dev: true

  /eslint-plugin-jsx-a11y/6.5.1:
    resolution: {integrity: sha512-sVCFKX9fllURnXT2JwLN5Qgo24Ug5NF6dxhkmxsMEUZhXRcGg+X3e1JbJ84YePQKBl5E0ZjAH5Q4rkdcGY99+g==}
    engines: {node: '>=4.0'}
    peerDependencies:
      eslint: ^3 || ^4 || ^5 || ^6 || ^7 || ^8
    dependencies:
      '@babel/runtime': 7.16.5
      aria-query: 4.2.2
      array-includes: 3.1.4
      ast-types-flow: 0.0.7
      axe-core: 4.3.5
      axobject-query: 2.2.0
      damerau-levenshtein: 1.0.7
      emoji-regex: 9.2.2
      has: 1.0.3
      jsx-ast-utils: 3.2.1
      language-tags: 1.0.5
      minimatch: 3.0.4
    dev: true

  /eslint-plugin-prettier/4.0.0_061d5edf7f5aff866b334ca1cc7c88d8:
    resolution: {integrity: sha512-98MqmCJ7vJodoQK359bqQWaxOE0CS8paAz/GgjaZLyex4TTk3g9HugoO89EqWCrFiOqn9EVvcoo7gZzONCWVwQ==}
    engines: {node: '>=6.0.0'}
    peerDependencies:
      eslint: '>=7.28.0'
      eslint-config-prettier: '*'
      prettier: '>=2.0.0'
    peerDependenciesMeta:
      eslint-config-prettier:
        optional: true
    dependencies:
      eslint-config-prettier: 8.3.0
      prettier: 2.5.1
      prettier-linter-helpers: 1.0.0
    dev: true

  /eslint-plugin-react-hooks/4.3.0:
    resolution: {integrity: sha512-XslZy0LnMn+84NEG9jSGR6eGqaZB3133L8xewQo3fQagbQuGt7a63gf+P1NGKZavEYEC3UXaWEAA/AqDkuN6xA==}
    engines: {node: '>=10'}
    peerDependencies:
      eslint: ^3.0.0 || ^4.0.0 || ^5.0.0 || ^6.0.0 || ^7.0.0 || ^8.0.0-0
    dev: true

  /eslint-plugin-react/7.27.1:
    resolution: {integrity: sha512-meyunDjMMYeWr/4EBLTV1op3iSG3mjT/pz5gti38UzfM4OPpNc2m0t2xvKCOMU5D6FSdd34BIMFOvQbW+i8GAA==}
    engines: {node: '>=4'}
    peerDependencies:
      eslint: ^3 || ^4 || ^5 || ^6 || ^7 || ^8
    dependencies:
      array-includes: 3.1.4
      array.prototype.flatmap: 1.2.5
      doctrine: 2.1.0
      estraverse: 5.3.0
      jsx-ast-utils: 3.2.1
      minimatch: 3.0.4
      object.entries: 1.1.5
      object.fromentries: 2.0.5
      object.hasown: 1.1.0
      object.values: 1.1.5
      prop-types: 15.7.2
      resolve: 2.0.0-next.3
      semver: 6.3.0
      string.prototype.matchall: 4.0.6
    dev: true

  /eslint-plugin-testing-library/5.0.1_typescript@4.5.4:
    resolution: {integrity: sha512-8ZV4HbbacvOwu+adNnGpYd8E64NRcil2a11aFAbc/TZDUB/xxK2c8Z+LoeoHUbxNBGbTUdpAE4YUugxK85pcwQ==}
    engines: {node: ^12.22.0 || ^14.17.0 || >=16.0.0, npm: '>=6'}
    peerDependencies:
      eslint: ^7.5.0 || ^8.0.0
    dependencies:
      '@typescript-eslint/experimental-utils': 5.7.0_typescript@4.5.4
    transitivePeerDependencies:
      - supports-color
      - typescript
    dev: true

  /eslint-scope/5.1.1:
    resolution: {integrity: sha512-2NxwbF/hZ0KpepYN0cNbo+FN6XoK7GaHlQhgx/hIZl6Va0bF45RQOOwhLIy8lQDbuCiadSLCBnH2CFYquit5bw==}
    engines: {node: '>=8.0.0'}
    dependencies:
      esrecurse: 4.3.0
      estraverse: 4.3.0
    dev: true

  /eslint-utils/2.1.0:
    resolution: {integrity: sha512-w94dQYoauyvlDc43XnGB8lU3Zt713vNChgt4EWwhXAP2XkBvndfxF0AgIqKOOasjPIPzj9JqgwkwbCYD0/V3Zg==}
    engines: {node: '>=6'}
    dependencies:
      eslint-visitor-keys: 1.3.0
    dev: true

  /eslint-utils/3.0.0:
    resolution: {integrity: sha512-uuQC43IGctw68pJA1RgbQS8/NP7rch6Cwd4j3ZBtgo4/8Flj4eGE7ZYSZRN3iq5pVUv6GPdW5Z1RFleo84uLDA==}
    engines: {node: ^10.0.0 || ^12.0.0 || >= 14.0.0}
    peerDependencies:
      eslint: '>=5'
    dependencies:
      eslint-visitor-keys: 2.1.0
    dev: true

  /eslint-visitor-keys/1.3.0:
    resolution: {integrity: sha512-6J72N8UNa462wa/KFODt/PJ3IU60SDpC3QXC1Hjc1BXXpfL2C9R5+AU7jhe0F6GREqVMh4Juu+NY7xn+6dipUQ==}
    engines: {node: '>=4'}
    dev: true

  /eslint-visitor-keys/2.1.0:
    resolution: {integrity: sha512-0rSmRBzXgDzIsD6mGdJgevzgezI534Cer5L/vyMX0kHzT/jiB43jRhd9YUlMGYLQy2zprNmoT8qasCGtY+QaKw==}
    engines: {node: '>=10'}
    dev: true

  /eslint-visitor-keys/3.1.0:
    resolution: {integrity: sha512-yWJFpu4DtjsWKkt5GeNBBuZMlNcYVs6vRCLoCVEJrTjaSB6LC98gFipNK/erM2Heg/E8mIK+hXG/pJMLK+eRZA==}
    engines: {node: ^12.22.0 || ^14.17.0 || >=16.0.0}
    dev: true

  /eslint/7.32.0:
    resolution: {integrity: sha512-VHZ8gX+EDfz+97jGcgyGCyRia/dPOd6Xh9yPv8Bl1+SoaIwD+a/vlrOmGRUyOYu7MwUhc7CxqeaDZU13S4+EpA==}
    engines: {node: ^10.12.0 || >=12.0.0}
    hasBin: true
    dependencies:
      '@babel/code-frame': 7.12.11
      '@eslint/eslintrc': 0.4.3
      '@humanwhocodes/config-array': 0.5.0
      ajv: 6.12.6
      chalk: 4.1.2
      cross-spawn: 7.0.3
      debug: 4.3.3
      doctrine: 3.0.0
      enquirer: 2.3.6
      escape-string-regexp: 4.0.0
      eslint-scope: 5.1.1
      eslint-utils: 2.1.0
      eslint-visitor-keys: 2.1.0
      espree: 7.3.1
      esquery: 1.4.0
      esutils: 2.0.3
      fast-deep-equal: 3.1.3
      file-entry-cache: 6.0.1
      functional-red-black-tree: 1.0.1
      glob-parent: 5.1.2
      globals: 13.12.0
      ignore: 4.0.6
      import-fresh: 3.3.0
      imurmurhash: 0.1.4
      is-glob: 4.0.3
      js-yaml: 3.14.1
      json-stable-stringify-without-jsonify: 1.0.1
      levn: 0.4.1
      lodash.merge: 4.6.2
      minimatch: 3.0.4
      natural-compare: 1.4.0
      optionator: 0.9.1
      progress: 2.0.3
      regexpp: 3.2.0
      semver: 7.3.5
      strip-ansi: 6.0.1
      strip-json-comments: 3.1.1
      table: 6.7.5
      text-table: 0.2.0
      v8-compile-cache: 2.3.0
    transitivePeerDependencies:
      - supports-color
    dev: true

  /espree/7.3.1:
    resolution: {integrity: sha512-v3JCNCE64umkFpmkFGqzVKsOT0tN1Zr+ueqLZfpV1Ob8e+CEgPWa+OxCoGH3tnhimMKIaBm4m/vaRpJ/krRz2g==}
    engines: {node: ^10.12.0 || >=12.0.0}
    dependencies:
      acorn: 7.4.1
      acorn-jsx: 5.3.2_acorn@7.4.1
      eslint-visitor-keys: 1.3.0
    dev: true

  /esprima/4.0.1:
    resolution: {integrity: sha512-eGuFFw7Upda+g4p+QHvnW0RyTX/SVeJBDM/gCtMARO0cLuT2HcEKnTPvhjV6aGeqrCB/sbNop0Kszm0jsaWU4A==}
    engines: {node: '>=4'}
    hasBin: true
    dev: true

  /esquery/1.4.0:
    resolution: {integrity: sha512-cCDispWt5vHHtwMY2YrAQ4ibFkAL8RbH5YGBnZBc90MolvvfkkQcJro/aZiAQUlQ3qgrYS6D6v8Gc5G5CQsc9w==}
    engines: {node: '>=0.10'}
    dependencies:
      estraverse: 5.3.0
    dev: true

  /esrecurse/4.3.0:
    resolution: {integrity: sha512-KmfKL3b6G+RXvP8N1vr3Tq1kL/oCFgn2NYXEtqP8/L3pKapUA4G8cFVaoF3SU323CD4XypR/ffioHmkti6/Tag==}
    engines: {node: '>=4.0'}
    dependencies:
      estraverse: 5.3.0
    dev: true

  /estraverse/4.3.0:
    resolution: {integrity: sha512-39nnKffWz8xN1BU/2c79n9nB9HDzo0niYUqx6xyqUnyoAnQyyWpOTdZEeiCch8BBu515t4wp9ZmgVfVhn9EBpw==}
    engines: {node: '>=4.0'}
    dev: true

  /estraverse/5.3.0:
    resolution: {integrity: sha512-MMdARuVEQziNTeJD8DgMqmhwR11BRQ/cBP+pLtYdSTnf3MIO8fFeiINEbX36ZdNlfU/7A9f3gUw49B3oQsvwBA==}
    engines: {node: '>=4.0'}
    dev: true

  /estree-walker/2.0.2:
    resolution: {integrity: sha512-Rfkk/Mp/DL7JVje3u18FxFujQlTNR2q6QfMSMB7AvCBx91NGj/ba3kCfza0f6dVDbw7YlRf/nDrn7pQrCCyQ/w==}
    dev: true

  /esutils/2.0.3:
    resolution: {integrity: sha512-kVscqXk4OCp68SZ0dkgEKVi6/8ij300KBWTJq32P/dYeWTSwK41WyTxalN1eRmA5Z9UU/LX9D7FWSmV9SAYx6g==}
    engines: {node: '>=0.10.0'}
    dev: true

  /exec-sh/0.3.6:
    resolution: {integrity: sha512-nQn+hI3yp+oD0huYhKwvYI32+JFeq+XkNcD1GAo3Y/MjxsfVGmrrzrnzjWiNY6f+pUCP440fThsFh5gZrRAU/w==}
    dev: true

  /execa/1.0.0:
    resolution: {integrity: sha512-adbxcyWV46qiHyvSp50TKt05tB4tK3HcmF7/nxfAdhnox83seTDbwnaqKO4sXRy7roHAIFqJP/Rw/AuEbX61LA==}
    engines: {node: '>=6'}
    dependencies:
      cross-spawn: 6.0.5
      get-stream: 4.1.0
      is-stream: 1.1.0
      npm-run-path: 2.0.2
      p-finally: 1.0.0
      signal-exit: 3.0.6
      strip-eof: 1.0.0
    dev: true

  /execa/5.1.1:
    resolution: {integrity: sha512-8uSpZZocAZRBAPIEINJj3Lo9HyGitllczc27Eh5YYojjMFMn8yHMDMaUHE2Jqfq05D/wucwI4JGURyXt1vchyg==}
    engines: {node: '>=10'}
    dependencies:
      cross-spawn: 7.0.3
      get-stream: 6.0.1
      human-signals: 2.1.0
      is-stream: 2.0.1
      merge-stream: 2.0.0
      npm-run-path: 4.0.1
      onetime: 5.1.2
      signal-exit: 3.0.6
      strip-final-newline: 2.0.0
    dev: true

  /exit/0.1.2:
    resolution: {integrity: sha1-BjJjj42HfMghB9MKD/8aF8uhzQw=}
    engines: {node: '>= 0.8.0'}
    dev: true

  /expand-brackets/2.1.4:
    resolution: {integrity: sha1-t3c14xXOMPa27/D4OwQVGiJEliI=}
    engines: {node: '>=0.10.0'}
    dependencies:
      debug: 2.6.9
      define-property: 0.2.5
      extend-shallow: 2.0.1
      posix-character-classes: 0.1.1
      regex-not: 1.0.2
      snapdragon: 0.8.2
      to-regex: 3.0.2
    dev: true

  /expect/27.4.2:
    resolution: {integrity: sha512-BjAXIDC6ZOW+WBFNg96J22D27Nq5ohn+oGcuP2rtOtcjuxNoV9McpQ60PcQWhdFOSBIQdR72e+4HdnbZTFSTyg==}
    engines: {node: ^10.13.0 || ^12.13.0 || ^14.15.0 || >=15.0.0}
    dependencies:
      '@jest/types': 27.4.2
      ansi-styles: 5.2.0
      jest-get-type: 27.4.0
      jest-matcher-utils: 27.4.2
      jest-message-util: 27.4.2
      jest-regex-util: 27.4.0
    dev: true

  /extend-shallow/2.0.1:
    resolution: {integrity: sha1-Ua99YUrZqfYQ6huvu5idaxxWiQ8=}
    engines: {node: '>=0.10.0'}
    dependencies:
      is-extendable: 0.1.1
    dev: true

  /extend-shallow/3.0.2:
    resolution: {integrity: sha1-Jqcarwc7OfshJxcnRhMcJwQCjbg=}
    engines: {node: '>=0.10.0'}
    dependencies:
      assign-symbols: 1.0.0
      is-extendable: 1.0.1
    dev: true

  /extglob/2.0.4:
    resolution: {integrity: sha512-Nmb6QXkELsuBr24CJSkilo6UHHgbekK5UiZgfE6UHD3Eb27YC6oD+bhcT+tJ6cl8dmsgdQxnWlcry8ksBIBLpw==}
    engines: {node: '>=0.10.0'}
    dependencies:
      array-unique: 0.3.2
      define-property: 1.0.0
      expand-brackets: 2.1.4
      extend-shallow: 2.0.1
      fragment-cache: 0.2.1
      regex-not: 1.0.2
      snapdragon: 0.8.2
      to-regex: 3.0.2
    dev: true

  /fast-deep-equal/3.1.3:
    resolution: {integrity: sha512-f3qQ9oQy9j2AhBe/H9VC91wLmKBCCU/gDOnKNAYG5hswO7BLKj09Hc5HYNz9cGI++xlpDCIgDaitVs03ATR84Q==}
    dev: true

  /fast-diff/1.2.0:
    resolution: {integrity: sha512-xJuoT5+L99XlZ8twedaRf6Ax2TgQVxvgZOYoPKqZufmJib0tL2tegPBOZb1pVNgIhlqDlA0eO0c3wBvQcmzx4w==}
    dev: true

  /fast-glob/3.2.7:
    resolution: {integrity: sha512-rYGMRwip6lUMvYD3BTScMwT1HtAs2d71SMv66Vrxs0IekGZEjhM0pcMfjQPnknBt2zeCwQMEupiN02ZP4DiT1Q==}
    engines: {node: '>=8'}
    dependencies:
      '@nodelib/fs.stat': 2.0.5
      '@nodelib/fs.walk': 1.2.8
      glob-parent: 5.1.2
      merge2: 1.4.1
      micromatch: 4.0.4
    dev: true

  /fast-json-stable-stringify/2.1.0:
    resolution: {integrity: sha512-lhd/wF+Lk98HZoTCtlVraHtfh5XYijIjalXck7saUtuanSDyLMxnHhSXEDJqHxD7msR8D0uCmqlkwjCV8xvwHw==}
    dev: true

  /fast-levenshtein/2.0.6:
    resolution: {integrity: sha1-PYpcZog6FqMMqGQ+hR8Zuqd5eRc=}
    dev: true

  /fastq/1.13.0:
    resolution: {integrity: sha512-YpkpUnK8od0o1hmeSc7UUs/eB/vIPWJYjKck2QKIzAf71Vm1AAQ3EbuZB3g2JIy+pg+ERD0vqI79KyZiB2e2Nw==}
    dependencies:
      reusify: 1.0.4
    dev: true

  /fb-watchman/2.0.1:
    resolution: {integrity: sha512-DkPJKQeY6kKwmuMretBhr7G6Vodr7bFwDYTXIkfG1gjvNpaxBTQV3PbXg6bR1c1UP4jPOX0jHUbbHANL9vRjVg==}
    dependencies:
      bser: 2.1.1
    dev: true

  /file-entry-cache/6.0.1:
    resolution: {integrity: sha512-7Gps/XWymbLk2QLYK4NzpMOrYjMhdIxXuIvy2QBsLE6ljuodKvdkWs/cpyJJ3CVIVpH0Oi1Hvg1ovbMzLdFBBg==}
    engines: {node: ^10.12.0 || >=12.0.0}
    dependencies:
      flat-cache: 3.0.4
    dev: true

  /fill-range/4.0.0:
    resolution: {integrity: sha1-1USBHUKPmOsGpj3EAtJAPDKMOPc=}
    engines: {node: '>=0.10.0'}
    dependencies:
      extend-shallow: 2.0.1
      is-number: 3.0.0
      repeat-string: 1.6.1
      to-regex-range: 2.1.1
    dev: true

  /fill-range/7.0.1:
    resolution: {integrity: sha512-qOo9F+dMUmC2Lcb4BbVvnKJxTPjCm+RRpe4gDuGrzkL7mEVl/djYSu2OdQ2Pa302N4oqkSg9ir6jaLWJ2USVpQ==}
    engines: {node: '>=8'}
    dependencies:
      to-regex-range: 5.0.1
    dev: true

  /filter-obj/1.1.0:
    resolution: {integrity: sha1-mzERErxsYSehbgFsbF1/GeCAXFs=}
    engines: {node: '>=0.10.0'}
    dev: false

  /find-up/2.1.0:
    resolution: {integrity: sha1-RdG35QbHF93UgndaK3eSCjwMV6c=}
    engines: {node: '>=4'}
    dependencies:
      locate-path: 2.0.0
    dev: true

  /find-up/4.1.0:
    resolution: {integrity: sha512-PpOwAdQ/YlXQ2vj8a3h8IipDuYRi3wceVQQGYWxNINccq40Anw7BlsEXCMbt1Zt+OLA6Fq9suIpIWD0OsnISlw==}
    engines: {node: '>=8'}
    dependencies:
      locate-path: 5.0.0
      path-exists: 4.0.0
    dev: true

  /find-up/5.0.0:
    resolution: {integrity: sha512-78/PXT1wlLLDgTzDs7sjq9hzz0vXD+zn+7wypEe4fXQxCmdmqfGsEPQxmiCSQI3ajFV91bVSsvNtrJRiW6nGng==}
    engines: {node: '>=10'}
    dependencies:
      locate-path: 6.0.0
      path-exists: 4.0.0
    dev: true

  /flat-cache/3.0.4:
    resolution: {integrity: sha512-dm9s5Pw7Jc0GvMYbshN6zchCA9RgQlzzEZX3vylR9IqFfS8XciblUXOKfW6SiuJ0e13eDYZoZV5wdrev7P3Nwg==}
    engines: {node: ^10.12.0 || >=12.0.0}
    dependencies:
      flatted: 3.2.4
      rimraf: 3.0.2
    dev: true

  /flatted/3.2.4:
    resolution: {integrity: sha512-8/sOawo8tJ4QOBX8YlQBMxL8+RLZfxMQOif9o0KUKTNTjMYElWPE0r/m5VNFxTRd0NSw8qSy8dajrwX4RYI1Hw==}
    dev: true

  /follow-redirects/1.14.6:
    resolution: {integrity: sha512-fhUl5EwSJbbl8AR+uYL2KQDxLkdSjZGR36xy46AO7cOMTrCMON6Sa28FmAnC2tRTDbd/Uuzz3aJBv7EBN7JH8A==}
    engines: {node: '>=4.0'}
    peerDependencies:
      debug: '*'
    peerDependenciesMeta:
      debug:
        optional: true
    dev: false

  /for-in/1.0.2:
    resolution: {integrity: sha1-gQaNKVqBQuwKxybG4iAMMPttXoA=}
    engines: {node: '>=0.10.0'}
    dev: true

  /form-data/3.0.1:
    resolution: {integrity: sha512-RHkBKtLWUVwd7SqRIvCZMEvAMoGUp0XU+seQiZejj0COz3RI3hWP4sCv3gZWWLjJTd7rGwcsF5eKZGii0r/hbg==}
    engines: {node: '>= 6'}
    dependencies:
      asynckit: 0.4.0
      combined-stream: 1.0.8
      mime-types: 2.1.34
    dev: true

  /fragment-cache/0.2.1:
    resolution: {integrity: sha1-QpD60n8T6Jvn8zeZxrxaCr//DRk=}
    engines: {node: '>=0.10.0'}
    dependencies:
      map-cache: 0.2.2
    dev: true

  /fs-extra/10.0.0:
    resolution: {integrity: sha512-C5owb14u9eJwizKGdchcDUQeFtlSHHthBk8pbX9Vc1PFZrLombudjDnNns88aYslCyF6IY5SUw3Roz6xShcEIQ==}
    engines: {node: '>=12'}
    dependencies:
      graceful-fs: 4.2.8
      jsonfile: 6.1.0
      universalify: 2.0.0
    dev: true

  /fs.realpath/1.0.0:
    resolution: {integrity: sha1-FQStJSMVjKpA20onh8sBQRmU6k8=}
    dev: true

  /fsevents/2.3.2:
    resolution: {integrity: sha512-xiqMQR4xAeHTuB9uWm+fFRcIOgKBMiOBP+eXiyT7jsgVCq1bkVygt00oASowB7EdtpOHaaPgKt812P9ab+DDKA==}
    engines: {node: ^8.16.0 || ^10.6.0 || >=11.0.0}
    os: [darwin]
    requiresBuild: true
    dev: true
    optional: true

  /function-bind/1.1.1:
    resolution: {integrity: sha512-yIovAzMX49sF8Yl58fSCWJ5svSLuaibPxXQJFLmBObTuCr0Mf1KiPopGM9NiFjiYBCbfaa2Fh6breQ6ANVTI0A==}
    dev: true

  /functional-red-black-tree/1.0.1:
    resolution: {integrity: sha1-GwqzvVU7Kg1jmdKcDj6gslIHgyc=}
    dev: true

  /gensync/1.0.0-beta.2:
    resolution: {integrity: sha512-3hN7NaskYvMDLQY55gnW3NQ+mesEAepTqlg+VEbj7zzqEMBVNhzcGYYeqFo/TlYz6eQiFcp1HcsCZO+nGgS8zg==}
    engines: {node: '>=6.9.0'}
    dev: true

  /get-caller-file/2.0.5:
    resolution: {integrity: sha512-DyFP3BM/3YHTQOCUL/w0OZHR0lpKeGrxotcHWcqNEdnltqFwXVfhEBQ94eIo34AfQpo0rGki4cyIiftY06h2Fg==}
    engines: {node: 6.* || 8.* || >= 10.*}
    dev: true

  /get-intrinsic/1.1.1:
    resolution: {integrity: sha512-kWZrnVM42QCiEA2Ig1bG8zjoIMOgxWwYCEeNdwY6Tv/cOSeGpcoX4pXHfKUxNKVoArnrEr2e9srnAxxGIraS9Q==}
    dependencies:
      function-bind: 1.1.1
      has: 1.0.3
      has-symbols: 1.0.2
    dev: true

  /get-package-type/0.1.0:
    resolution: {integrity: sha512-pjzuKtY64GYfWizNAJ0fr9VqttZkNiK2iS430LtIHzjBEr6bX8Am2zm4sW4Ro5wjWW5cAlRL1qAMTcXbjNAO2Q==}
    engines: {node: '>=8.0.0'}
    dev: true

  /get-stream/4.1.0:
    resolution: {integrity: sha512-GMat4EJ5161kIy2HevLlr4luNjBgvmj413KaQA7jt4V8B4RDsfpHk7WQ9GVqfYyyx8OS/L66Kox+rJRNklLK7w==}
    engines: {node: '>=6'}
    dependencies:
      pump: 3.0.0
    dev: true

  /get-stream/6.0.1:
    resolution: {integrity: sha512-ts6Wi+2j3jQjqi70w5AlN8DFnkSwC+MqmxEzdEALB2qXZYV3X/b1CTfgPLGJNMeAWxdPfU8FO1ms3NUfaHCPYg==}
    engines: {node: '>=10'}
    dev: true

  /get-symbol-description/1.0.0:
    resolution: {integrity: sha512-2EmdH1YvIQiZpltCNgkuiUnyukzxM/R6NDJX31Ke3BG1Nq5b0S2PhX59UKi9vZpPDQVdqn+1IcaAwnzTT5vCjw==}
    engines: {node: '>= 0.4'}
    dependencies:
      call-bind: 1.0.2
      get-intrinsic: 1.1.1
    dev: true

  /get-value/2.0.6:
    resolution: {integrity: sha1-3BXKHGcjh8p2vTesCjlbogQqLCg=}
    engines: {node: '>=0.10.0'}
    dev: true

  /git-raw-commits/2.0.10:
    resolution: {integrity: sha512-sHhX5lsbG9SOO6yXdlwgEMQ/ljIn7qMpAbJZCGfXX2fq5T8M5SrDnpYk9/4HswTildcIqatsWa91vty6VhWSaQ==}
    engines: {node: '>=10'}
    hasBin: true
    dependencies:
      dargs: 7.0.0
      lodash: 4.17.21
      meow: 8.1.2
      split2: 3.2.2
      through2: 4.0.2
    dev: true

  /glob-parent/5.1.2:
    resolution: {integrity: sha512-AOIgSQCepiJYwP3ARnGx+5VnTu2HBYdzbGP45eLw1vr3zB3vZLeyed1sC9hnbcOc9/SrMyM5RPQrkGz4aS9Zow==}
    engines: {node: '>= 6'}
    dependencies:
      is-glob: 4.0.3
    dev: true

  /glob-regex/0.3.2:
    resolution: {integrity: sha512-m5blUd3/OqDTWwzBBtWBPrGlAzatRywHameHeekAZyZrskYouOGdNB8T/q6JucucvJXtOuyHIn0/Yia7iDasDw==}
    dev: true

  /glob/7.2.0:
    resolution: {integrity: sha512-lmLf6gtyrPq8tTjSmrO94wBeQbFR3HbLHbuyD69wuyQkImp2hWqMGB47OX65FBkPffO641IP9jWa1z4ivqG26Q==}
    dependencies:
      fs.realpath: 1.0.0
      inflight: 1.0.6
      inherits: 2.0.4
      minimatch: 3.0.4
      once: 1.4.0
      path-is-absolute: 1.0.1
    dev: true

  /global-dirs/0.1.1:
    resolution: {integrity: sha1-sxnA3UYH81PzvpzKTHL8FIxJ9EU=}
    engines: {node: '>=4'}
    dependencies:
      ini: 1.3.8
    dev: true

  /globals/11.12.0:
    resolution: {integrity: sha512-WOBp/EEGUiIsJSp7wcv/y6MO+lV9UoncWqxuFfm8eBwzWNgyfBd6Gz+IeKQ9jCmyhoH99g15M3T+QaVHFjizVA==}
    engines: {node: '>=4'}
    dev: true

  /globals/13.12.0:
    resolution: {integrity: sha512-uS8X6lSKN2JumVoXrbUz+uG4BYG+eiawqm3qFcT7ammfbUHeCBoJMlHcec/S3krSk73/AE/f0szYFmgAA3kYZg==}
    engines: {node: '>=8'}
    dependencies:
      type-fest: 0.20.2
    dev: true

  /globby/11.0.4:
    resolution: {integrity: sha512-9O4MVG9ioZJ08ffbcyVYyLOJLk5JQ688pJ4eMGLpdWLHq/Wr1D9BlriLQyL0E+jbkuePVZXYFj47QM/v093wHg==}
    engines: {node: '>=10'}
    dependencies:
      array-union: 2.1.0
      dir-glob: 3.0.1
      fast-glob: 3.2.7
      ignore: 5.1.9
      merge2: 1.4.1
      slash: 3.0.0
    dev: true

  /globrex/0.1.2:
    resolution: {integrity: sha512-uHJgbwAMwNFf5mLst7IWLNg14x1CkeqglJb/K3doi4dw6q2IvAAmM/Y81kevy83wP+Sst+nutFTYOGg3d1lsxg==}
    dev: true

  /graceful-fs/4.2.8:
    resolution: {integrity: sha512-qkIilPUYcNhJpd33n0GBXTB1MMPp14TxEsEs0pTrsSVucApsYzW5V+Q8Qxhik6KU3evy+qkAAowTByymK0avdg==}
    dev: true

  /hard-rejection/2.1.0:
    resolution: {integrity: sha512-VIZB+ibDhx7ObhAe7OVtoEbuP4h/MuOTHJ+J8h/eBXotJYl0fBgR72xDFCKgIh22OJZIOVNxBMWuhAr10r8HdA==}
    engines: {node: '>=6'}
    dev: true

  /has-bigints/1.0.1:
    resolution: {integrity: sha512-LSBS2LjbNBTf6287JEbEzvJgftkF5qFkmCo9hDRpAzKhUOlJ+hx8dd4USs00SgsUNwc4617J9ki5YtEClM2ffA==}
    dev: true

  /has-flag/3.0.0:
    resolution: {integrity: sha1-tdRU3CGZriJWmfNGfloH87lVuv0=}
    engines: {node: '>=4'}
    dev: true

  /has-flag/4.0.0:
    resolution: {integrity: sha512-EykJT/Q1KjTWctppgIAgfSO0tKVuZUjhgMr17kqTumMl6Afv3EISleU7qZUzoXDFTAHTDC4NOoG/ZxU3EvlMPQ==}
    engines: {node: '>=8'}
    dev: true

  /has-symbols/1.0.2:
    resolution: {integrity: sha512-chXa79rL/UC2KlX17jo3vRGz0azaWEx5tGqZg5pO3NUyEJVB17dMruQlzCCOfUvElghKcm5194+BCRvi2Rv/Gw==}
    engines: {node: '>= 0.4'}
    dev: true

  /has-tostringtag/1.0.0:
    resolution: {integrity: sha512-kFjcSNhnlGV1kyoGk7OXKSawH5JOb/LzUc5w9B02hOTO0dfFRjbHQKvg1d6cf3HbeUmtU9VbbV3qzZ2Teh97WQ==}
    engines: {node: '>= 0.4'}
    dependencies:
      has-symbols: 1.0.2
    dev: true

  /has-value/0.3.1:
    resolution: {integrity: sha1-ex9YutpiyoJ+wKIHgCVlSEWZXh8=}
    engines: {node: '>=0.10.0'}
    dependencies:
      get-value: 2.0.6
      has-values: 0.1.4
      isobject: 2.1.0
    dev: true

  /has-value/1.0.0:
    resolution: {integrity: sha1-GLKB2lhbHFxR3vJMkw7SmgvmsXc=}
    engines: {node: '>=0.10.0'}
    dependencies:
      get-value: 2.0.6
      has-values: 1.0.0
      isobject: 3.0.1
    dev: true

  /has-values/0.1.4:
    resolution: {integrity: sha1-bWHeldkd/Km5oCCJrThL/49it3E=}
    engines: {node: '>=0.10.0'}
    dev: true

  /has-values/1.0.0:
    resolution: {integrity: sha1-lbC2P+whRmGab+V/51Yo1aOe/k8=}
    engines: {node: '>=0.10.0'}
    dependencies:
      is-number: 3.0.0
      kind-of: 4.0.0
    dev: true

  /has/1.0.3:
    resolution: {integrity: sha512-f2dvO0VU6Oej7RkWJGrehjbzMAjFp5/VKPp5tTpWIV4JHHZK1/BxbFRtf/siA2SWTe09caDmVtYYzWEIbBS4zw==}
    engines: {node: '>= 0.4.0'}
    dependencies:
      function-bind: 1.1.1
    dev: true

  /history/5.1.0:
    resolution: {integrity: sha512-zPuQgPacm2vH2xdORvGGz1wQMuHSIB56yNAy5FnLuwOwgSYyPKptJtcMm6Ev+hRGeS+GzhbmRacHzvlESbFwDg==}
    dependencies:
      '@babel/runtime': 7.16.5
    dev: false

  /hoist-non-react-statics/3.3.2:
    resolution: {integrity: sha512-/gGivxi8JPKWNm/W0jSmzcMPpfpPLc3dY/6GxhX2hQ9iGj3aDfklV4ET7NjKpSinLpJ5vafa9iiGIEZg10SfBw==}
    dependencies:
      react-is: 16.13.1
    dev: false

  /hosted-git-info/2.8.9:
    resolution: {integrity: sha512-mxIDAb9Lsm6DoOJ7xH+5+X4y1LU/4Hi50L9C5sIswK3JzULS4bwk1FvjdBgvYR4bzT4tuUQiC15FE2f5HbLvYw==}
    dev: true

  /hosted-git-info/4.0.2:
    resolution: {integrity: sha512-c9OGXbZ3guC/xOlCg1Ci/VgWlwsqDv1yMQL1CWqXDL0hDjXuNcq0zuR4xqPSuasI3kqFDhqSyTjREz5gzq0fXg==}
    engines: {node: '>=10'}
    dependencies:
      lru-cache: 6.0.0
    dev: true

  /html-encoding-sniffer/2.0.1:
    resolution: {integrity: sha512-D5JbOMBIR/TVZkubHT+OyT2705QvogUW4IBn6nHd756OwieSF9aDYFj4dv6HHEVGYbHaLETa3WggZYWWMyy3ZQ==}
    engines: {node: '>=10'}
    dependencies:
      whatwg-encoding: 1.0.5
    dev: true

  /html-escaper/2.0.2:
    resolution: {integrity: sha512-H2iMtd0I4Mt5eYiapRdIDjp+XzelXQ0tFE4JS7YFwFevXXMmOp9myNrUvCg0D6ws8iqkRPBfKHgbwig1SmlLfg==}
    dev: true

  /html-parse-stringify/3.0.1:
    resolution: {integrity: sha512-KknJ50kTInJ7qIScF3jeaFRpMpE8/lfiTdzf/twXyPBLAGrLRTmkz3AdTnKeh40X8k9L2fdYwEp/42WGXIRGcg==}
    dependencies:
      void-elements: 3.1.0
    dev: false

  /http-proxy-agent/4.0.1:
    resolution: {integrity: sha512-k0zdNgqWTGA6aeIRVpvfVob4fL52dTfaehylg0Y4UvSySvOq/Y+BOyPrgpUrA7HylqvU8vIZGsRuXmspskV0Tg==}
    engines: {node: '>= 6'}
    dependencies:
      '@tootallnate/once': 1.1.2
      agent-base: 6.0.2
      debug: 4.3.3
    transitivePeerDependencies:
      - supports-color
    dev: true

  /https-proxy-agent/5.0.0:
    resolution: {integrity: sha512-EkYm5BcKUGiduxzSt3Eppko+PiNWNEpa4ySk9vTC6wDsQJW9rHSa+UhGNJoRYp7bz6Ht1eaRIa6QaJqO5rCFbA==}
    engines: {node: '>= 6'}
    dependencies:
      agent-base: 6.0.2
      debug: 4.3.3
    transitivePeerDependencies:
      - supports-color
    dev: true

  /human-signals/2.1.0:
    resolution: {integrity: sha512-B4FFZ6q/T2jhhksgkbEW3HBvWIfDW85snkQgawt07S7J5QXTk6BkNV+0yAeZrM5QpMAdYlocGoljn0sJ/WQkFw==}
    engines: {node: '>=10.17.0'}
    dev: true

  /husky/7.0.2:
    resolution: {integrity: sha512-8yKEWNX4z2YsofXAMT7KvA1g8p+GxtB1ffV8XtpAEGuXNAbCV5wdNKH+qTpw8SM9fh4aMPDR+yQuKfgnreyZlg==}
    engines: {node: '>=12'}
    hasBin: true
    dev: true

  /hyphenate-style-name/1.0.4:
    resolution: {integrity: sha512-ygGZLjmXfPHj+ZWh6LwbC37l43MhfztxetbFCoYTM2VjkIUpeHgSNn7QIyVFj7YQ1Wl9Cbw5sholVJPzWvC2MQ==}
    dev: false

  /i18next-browser-languagedetector/6.1.2:
    resolution: {integrity: sha512-YDzIGHhMRvr7M+c8B3EQUKyiMBhfqox4o1qkFvt4QXuu5V2cxf74+NCr+VEkUuU0y+RwcupA238eeolW1Yn80g==}
    dependencies:
      '@babel/runtime': 7.16.5
    dev: false

  /i18next-http-backend/1.3.1:
    resolution: {integrity: sha512-o79n4GBBRpl20hByC+ne/S1UaSZ4iGAn59Hu2TEZGjN0WLB72L7WrM39Cshziyrssp6MQfdI8wjToU2Q6kpSvA==}
    dependencies:
      cross-fetch: 3.1.4
    dev: false

  /i18next/21.6.0:
    resolution: {integrity: sha512-RjNuACL35wWZgtkyMcjcCmK7R72u3P6jTNbGKzrvHGI9M0iK5Vn1DsBIwOByppaXLIbe0viJ79Nz2h8w1UwPoQ==}
    dependencies:
      '@babel/runtime': 7.16.5
    dev: false

  /iconv-lite/0.4.24:
    resolution: {integrity: sha512-v3MXnZAcvnywkTUEZomIActle7RXXeedOR31wwl7VlyoXO4Qi9arvSenNQWne1TcRwhCL1HwLI21bEqdpj8/rA==}
    engines: {node: '>=0.10.0'}
    dependencies:
      safer-buffer: 2.1.2
    dev: true

  /ignore/4.0.6:
    resolution: {integrity: sha512-cyFDKrqc/YdcWFniJhzI42+AzS+gNwmUzOSFcRCQYwySuBBBy/KjuxWLZ/FHEH6Moq1NizMOBWyTcv8O4OZIMg==}
    engines: {node: '>= 4'}
    dev: true

  /ignore/5.1.9:
    resolution: {integrity: sha512-2zeMQpbKz5dhZ9IwL0gbxSW5w0NK/MSAMtNuhgIHEPmaU3vPdKPL0UdvUCXs5SS4JAwsBxysK5sFMW8ocFiVjQ==}
    engines: {node: '>= 4'}
    dev: true

  /import-fresh/3.3.0:
    resolution: {integrity: sha512-veYYhQa+D1QBKznvhUHxb8faxlrwUnxseDAbAp457E0wLNio2bOSKnjYDhMj+YiAq61xrMGhQk9iXVk5FzgQMw==}
    engines: {node: '>=6'}
    dependencies:
      parent-module: 1.0.1
      resolve-from: 4.0.0
    dev: true

  /import-local/3.0.3:
    resolution: {integrity: sha512-bE9iaUY3CXH8Cwfan/abDKAxe1KGT9kyGsBPqf6DMK/z0a2OzAsrukeYNgIH6cH5Xr452jb1TUL8rSfCLjZ9uA==}
    engines: {node: '>=8'}
    hasBin: true
    dependencies:
      pkg-dir: 4.2.0
      resolve-cwd: 3.0.0
    dev: true

  /imurmurhash/0.1.4:
    resolution: {integrity: sha1-khi5srkoojixPcT7a21XbyMUU+o=}
    engines: {node: '>=0.8.19'}
    dev: true

  /indent-string/4.0.0:
    resolution: {integrity: sha512-EdDDZu4A2OyIK7Lr/2zG+w5jmbuk1DVBnEwREQvBzspBJkCEbRa8GxU1lghYcaGJCnRWibjDXlq779X1/y5xwg==}
    engines: {node: '>=8'}
    dev: true

  /inflight/1.0.6:
    resolution: {integrity: sha1-Sb1jMdfQLQwJvJEKEHW6gWW1bfk=}
    dependencies:
      once: 1.4.0
      wrappy: 1.0.2
    dev: true

  /inherits/2.0.4:
    resolution: {integrity: sha512-k/vGaX4/Yla3WzyMCvTQOXYeIHvqOKtnqBduzTHpzpQZzAskKMhZ2K+EnBiSM9zGSoIFeMpXKxa4dYeZIQqewQ==}
    dev: true

  /ini/1.3.8:
    resolution: {integrity: sha512-JV/yugV2uzW5iMRSiZAyDtQd+nxtUnjeLt0acNdw98kKLrvuRVyB80tsREOE7yvGVgalhZ6RNXCmEHkUKBKxew==}
    dev: true

  /internal-slot/1.0.3:
    resolution: {integrity: sha512-O0DB1JC/sPyZl7cIo78n5dR7eUSwwpYPiXRhTzNxZVAMUuB8vlnRFyLxdrVToks6XPLVnFfbzaVd5WLjhgg+vA==}
    engines: {node: '>= 0.4'}
    dependencies:
      get-intrinsic: 1.1.1
      has: 1.0.3
      side-channel: 1.0.4
    dev: true

  /is-accessor-descriptor/0.1.6:
    resolution: {integrity: sha1-qeEss66Nh2cn7u84Q/igiXtcmNY=}
    engines: {node: '>=0.10.0'}
    dependencies:
      kind-of: 3.2.2
    dev: true

  /is-accessor-descriptor/1.0.0:
    resolution: {integrity: sha512-m5hnHTkcVsPfqx3AKlyttIPb7J+XykHvJP2B9bZDjlhLIoEq4XoK64Vg7boZlVWYK6LUY94dYPEE7Lh0ZkZKcQ==}
    engines: {node: '>=0.10.0'}
    dependencies:
      kind-of: 6.0.3
    dev: true

  /is-arrayish/0.2.1:
    resolution: {integrity: sha1-d8mYQFJ6qOyxqLppe4BkWnqSap0=}
    dev: true

  /is-bigint/1.0.4:
    resolution: {integrity: sha512-zB9CruMamjym81i2JZ3UMn54PKGsQzsJeo6xvN3HJJ4CAsQNB6iRutp2To77OfCNuoxspsIhzaPoO1zyCEhFOg==}
    dependencies:
      has-bigints: 1.0.1
    dev: true

  /is-boolean-object/1.1.2:
    resolution: {integrity: sha512-gDYaKHJmnj4aWxyj6YHyXVpdQawtVLHU5cb+eztPGczf6cjuTdwve5ZIEfgXqH4e57An1D1AKf8CZ3kYrQRqYA==}
    engines: {node: '>= 0.4'}
    dependencies:
      call-bind: 1.0.2
      has-tostringtag: 1.0.0
    dev: true

  /is-buffer/1.1.6:
    resolution: {integrity: sha512-NcdALwpXkTm5Zvvbk7owOUSvVvBKDgKP5/ewfXEznmQFfs4ZRmanOeKBTjRVjka3QFoN6XJ+9F3USqfHqTaU5w==}
    dev: true

  /is-callable/1.2.4:
    resolution: {integrity: sha512-nsuwtxZfMX67Oryl9LCQ+upnC0Z0BgpwntpS89m1H/TLF0zNfzfLMV/9Wa/6MZsj0acpEjAO0KF1xT6ZdLl95w==}
    engines: {node: '>= 0.4'}
    dev: true

  /is-ci/2.0.0:
    resolution: {integrity: sha512-YfJT7rkpQB0updsdHLGWrvhBJfcfzNNawYDNIyQXJz0IViGf75O8EBPKSdvw2rF+LGCsX4FZ8tcr3b19LcZq4w==}
    hasBin: true
    dependencies:
      ci-info: 2.0.0
    dev: true

  /is-core-module/2.8.0:
    resolution: {integrity: sha512-vd15qHsaqrRL7dtH6QNuy0ndJmRDrS9HAM1CAiSifNUFv4x1a0CCVsj18hJ1mShxIG6T2i1sO78MkP56r0nYRw==}
    dependencies:
      has: 1.0.3
    dev: true

  /is-data-descriptor/0.1.4:
    resolution: {integrity: sha1-C17mSDiOLIYCgueT8YVv7D8wG1Y=}
    engines: {node: '>=0.10.0'}
    dependencies:
      kind-of: 3.2.2
    dev: true

  /is-data-descriptor/1.0.0:
    resolution: {integrity: sha512-jbRXy1FmtAoCjQkVmIVYwuuqDFUbaOeDjmed1tOGPrsMhtJA4rD9tkgA0F1qJ3gRFRXcHYVkdeaP50Q5rE/jLQ==}
    engines: {node: '>=0.10.0'}
    dependencies:
      kind-of: 6.0.3
    dev: true

  /is-date-object/1.0.5:
    resolution: {integrity: sha512-9YQaSxsAiSwcvS33MBk3wTCVnWK+HhF8VZR2jRxehM16QcVOdHqPn4VPHmRK4lSr38n9JriurInLcP90xsYNfQ==}
    engines: {node: '>= 0.4'}
    dependencies:
      has-tostringtag: 1.0.0
    dev: true

  /is-descriptor/0.1.6:
    resolution: {integrity: sha512-avDYr0SB3DwO9zsMov0gKCESFYqCnE4hq/4z3TdUlukEy5t9C0YRq7HLrsN52NAcqXKaepeCD0n+B0arnVG3Hg==}
    engines: {node: '>=0.10.0'}
    dependencies:
      is-accessor-descriptor: 0.1.6
      is-data-descriptor: 0.1.4
      kind-of: 5.1.0
    dev: true

  /is-descriptor/1.0.2:
    resolution: {integrity: sha512-2eis5WqQGV7peooDyLmNEPUrps9+SXX5c9pL3xEB+4e9HnGuDa7mB7kHxHw4CbqS9k1T2hOH3miL8n8WtiYVtg==}
    engines: {node: '>=0.10.0'}
    dependencies:
      is-accessor-descriptor: 1.0.0
      is-data-descriptor: 1.0.0
      kind-of: 6.0.3
    dev: true

  /is-extendable/0.1.1:
    resolution: {integrity: sha1-YrEQ4omkcUGOPsNqYX1HLjAd/Ik=}
    engines: {node: '>=0.10.0'}
    dev: true

  /is-extendable/1.0.1:
    resolution: {integrity: sha512-arnXMxT1hhoKo9k1LZdmlNyJdDDfy2v0fXjFlmok4+i8ul/6WlbVge9bhM74OpNPQPMGUToDtz+KXa1PneJxOA==}
    engines: {node: '>=0.10.0'}
    dependencies:
      is-plain-object: 2.0.4
    dev: true

  /is-extglob/2.1.1:
    resolution: {integrity: sha1-qIwCU1eR8C7TfHahueqXc8gz+MI=}
    engines: {node: '>=0.10.0'}
    dev: true

  /is-fullwidth-code-point/3.0.0:
    resolution: {integrity: sha512-zymm5+u+sCsSWyD9qNaejV3DFvhCKclKdizYaJUuHA83RLjb7nSuGnddCHGv0hk+KY7BMAlsWeK4Ueg6EV6XQg==}
    engines: {node: '>=8'}
    dev: true

  /is-generator-fn/2.1.0:
    resolution: {integrity: sha512-cTIB4yPYL/Grw0EaSzASzg6bBy9gqCofvWN8okThAYIxKJZC+udlRAmGbM0XLeniEJSs8uEgHPGuHSe1XsOLSQ==}
    engines: {node: '>=6'}
    dev: true

  /is-glob/4.0.3:
    resolution: {integrity: sha512-xelSayHH36ZgE7ZWhli7pW34hNbNl8Ojv5KVmkJD4hBdD3th8Tfk9vYasLM+mXWOZhFkgZfxhLSnrwRr4elSSg==}
    engines: {node: '>=0.10.0'}
    dependencies:
      is-extglob: 2.1.1
    dev: true

  /is-in-browser/1.1.3:
    resolution: {integrity: sha1-Vv9NtoOgeMYILrldrX3GLh0E+DU=}
    dev: false

  /is-negative-zero/2.0.2:
    resolution: {integrity: sha512-dqJvarLawXsFbNDeJW7zAz8ItJ9cd28YufuuFzh0G8pNHjJMnY08Dv7sYX2uF5UpQOwieAeOExEYAWWfu7ZZUA==}
    engines: {node: '>= 0.4'}
    dev: true

  /is-number-object/1.0.6:
    resolution: {integrity: sha512-bEVOqiRcvo3zO1+G2lVMy+gkkEm9Yh7cDMRusKKu5ZJKPUYSJwICTKZrNKHA2EbSP0Tu0+6B/emsYNHZyn6K8g==}
    engines: {node: '>= 0.4'}
    dependencies:
      has-tostringtag: 1.0.0
    dev: true

  /is-number/3.0.0:
    resolution: {integrity: sha1-JP1iAaR4LPUFYcgQJ2r8fRLXEZU=}
    engines: {node: '>=0.10.0'}
    dependencies:
      kind-of: 3.2.2
    dev: true

  /is-number/7.0.0:
    resolution: {integrity: sha512-41Cifkg6e8TylSpdtTpeLVMqvSBEVzTttHvERD741+pnZ8ANv0004MRL43QKPDlK9cGvNp6NZWZUBlbGXYxxng==}
    engines: {node: '>=0.12.0'}
    dev: true

  /is-obj/2.0.0:
    resolution: {integrity: sha512-drqDG3cbczxxEJRoOXcOjtdp1J/lyp1mNn0xaznRs8+muBhgQcrnbspox5X5fOw0HnMnbfDzvnEMEtqDEJEo8w==}
    engines: {node: '>=8'}
    dev: true

  /is-plain-obj/1.1.0:
    resolution: {integrity: sha1-caUMhCnfync8kqOQpKA7OfzVHT4=}
    engines: {node: '>=0.10.0'}
    dev: true

  /is-plain-object/2.0.4:
    resolution: {integrity: sha512-h5PpgXkWitc38BBMYawTYMWJHFZJVnBquFE57xFpjB8pJFiF6gZ+bU+WyI/yqXiFR5mdLsgYNaPe8uao6Uv9Og==}
    engines: {node: '>=0.10.0'}
    dependencies:
      isobject: 3.0.1
    dev: true

  /is-potential-custom-element-name/1.0.1:
    resolution: {integrity: sha512-bCYeRA2rVibKZd+s2625gGnGF/t7DSqDs4dP7CrLA1m7jKWz6pps0LpYLJN8Q64HtmPKJ1hrN3nzPNKFEKOUiQ==}
    dev: true

  /is-regex/1.1.4:
    resolution: {integrity: sha512-kvRdxDsxZjhzUX07ZnLydzS1TU/TJlTUHHY4YLL87e37oUA49DfkLqgy+VjFocowy29cKvcSiu+kIv728jTTVg==}
    engines: {node: '>= 0.4'}
    dependencies:
      call-bind: 1.0.2
      has-tostringtag: 1.0.0
    dev: true

  /is-shared-array-buffer/1.0.1:
    resolution: {integrity: sha512-IU0NmyknYZN0rChcKhRO1X8LYz5Isj/Fsqh8NJOSf+N/hCOTwy29F32Ik7a+QszE63IdvmwdTPDd6cZ5pg4cwA==}
    dev: true

  /is-stream/1.1.0:
    resolution: {integrity: sha1-EtSj3U5o4Lec6428hBc66A2RykQ=}
    engines: {node: '>=0.10.0'}
    dev: true

  /is-stream/2.0.1:
    resolution: {integrity: sha512-hFoiJiTl63nn+kstHGBtewWSKnQLpyb155KHheA1l39uvtO9nWIop1p3udqPcUd/xbF1VLMO4n7OI6p7RbngDg==}
    engines: {node: '>=8'}
    dev: true

  /is-string/1.0.7:
    resolution: {integrity: sha512-tE2UXzivje6ofPW7l23cjDOMa09gb7xlAqG6jG5ej6uPV32TlWP3NKPigtaGeHNu9fohccRYvIiZMfOOnOYUtg==}
    engines: {node: '>= 0.4'}
    dependencies:
      has-tostringtag: 1.0.0
    dev: true

  /is-symbol/1.0.4:
    resolution: {integrity: sha512-C/CPBqKWnvdcxqIARxyOh4v1UUEOCHpgDa0WYgpKDFMszcrPcffg5uhwSgPCLD2WWxmq6isisz87tzT01tuGhg==}
    engines: {node: '>= 0.4'}
    dependencies:
      has-symbols: 1.0.2
    dev: true

  /is-text-path/1.0.1:
    resolution: {integrity: sha1-Thqg+1G/vLPpJogAE5cgLBd1tm4=}
    engines: {node: '>=0.10.0'}
    dependencies:
      text-extensions: 1.9.0
    dev: true

  /is-typedarray/1.0.0:
    resolution: {integrity: sha1-5HnICFjfDBsR3dppQPlgEfzaSpo=}
    dev: true

  /is-weakref/1.0.2:
    resolution: {integrity: sha512-qctsuLZmIQ0+vSSMfoVvyFe2+GSEvnmZ2ezTup1SBse9+twCCeial6EEi3Nc2KFcf6+qz2FBPnjXsk8xhKSaPQ==}
    dependencies:
      call-bind: 1.0.2
    dev: true

  /is-windows/1.0.2:
    resolution: {integrity: sha512-eXK1UInq2bPmjyX6e3VHIzMLobc4J94i4AWn+Hpq3OU5KkrRC96OAcR3PRJ/pGu6m8TRnBHP9dkXQVsT/COVIA==}
    engines: {node: '>=0.10.0'}
    dev: true

  /isarray/1.0.0:
    resolution: {integrity: sha1-u5NdSFgsuhaMBoNJV6VKPgcSTxE=}
    dev: true

  /isexe/2.0.0:
    resolution: {integrity: sha1-6PvzdNxVb/iUehDcsFctYz8s+hA=}
    dev: true

  /isobject/2.1.0:
    resolution: {integrity: sha1-8GVWEJaj8dou9GJy+BXIQNh+DIk=}
    engines: {node: '>=0.10.0'}
    dependencies:
      isarray: 1.0.0
    dev: true

  /isobject/3.0.1:
    resolution: {integrity: sha1-TkMekrEalzFjaqH5yNHMvP2reN8=}
    engines: {node: '>=0.10.0'}
    dev: true

  /istanbul-lib-coverage/3.2.0:
    resolution: {integrity: sha512-eOeJ5BHCmHYvQK7xt9GkdHuzuCGS1Y6g9Gvnx3Ym33fz/HpLRYxiS0wHNr+m/MBC8B647Xt608vCDEvhl9c6Mw==}
    engines: {node: '>=8'}
    dev: true

  /istanbul-lib-instrument/4.0.3:
    resolution: {integrity: sha512-BXgQl9kf4WTCPCCpmFGoJkz/+uhvm7h7PFKUYxh7qarQd3ER33vHG//qaE8eN25l07YqZPpHXU9I09l/RD5aGQ==}
    engines: {node: '>=8'}
    dependencies:
      '@babel/core': 7.16.5
      '@istanbuljs/schema': 0.1.3
      istanbul-lib-coverage: 3.2.0
      semver: 6.3.0
    transitivePeerDependencies:
      - supports-color
    dev: true

  /istanbul-lib-instrument/5.1.0:
    resolution: {integrity: sha512-czwUz525rkOFDJxfKK6mYfIs9zBKILyrZQxjz3ABhjQXhbhFsSbo1HW/BFcsDnfJYJWA6thRR5/TUY2qs5W99Q==}
    engines: {node: '>=8'}
    dependencies:
      '@babel/core': 7.16.5
      '@babel/parser': 7.16.6
      '@istanbuljs/schema': 0.1.3
      istanbul-lib-coverage: 3.2.0
      semver: 6.3.0
    transitivePeerDependencies:
      - supports-color
    dev: true

  /istanbul-lib-report/3.0.0:
    resolution: {integrity: sha512-wcdi+uAKzfiGT2abPpKZ0hSU1rGQjUQnLvtY5MpQ7QCTahD3VODhcu4wcfY1YtkGaDD5yuydOLINXsfbus9ROw==}
    engines: {node: '>=8'}
    dependencies:
      istanbul-lib-coverage: 3.2.0
      make-dir: 3.1.0
      supports-color: 7.2.0
    dev: true

  /istanbul-lib-source-maps/4.0.1:
    resolution: {integrity: sha512-n3s8EwkdFIJCG3BPKBYvskgXGoy88ARzvegkitk60NxRdwltLOTaH7CUiMRXvwYorl0Q712iEjcWB+fK/MrWVw==}
    engines: {node: '>=10'}
    dependencies:
      debug: 4.3.3
      istanbul-lib-coverage: 3.2.0
      source-map: 0.6.1
    transitivePeerDependencies:
      - supports-color
    dev: true

  /istanbul-reports/3.1.1:
    resolution: {integrity: sha512-q1kvhAXWSsXfMjCdNHNPKZZv94OlspKnoGv+R9RGbnqOOQ0VbNfLFgQDVgi7hHenKsndGq3/o0OBdzDXthWcNw==}
    engines: {node: '>=8'}
    dependencies:
      html-escaper: 2.0.2
      istanbul-lib-report: 3.0.0
    dev: true

  /jest-changed-files/27.4.2:
    resolution: {integrity: sha512-/9x8MjekuzUQoPjDHbBiXbNEBauhrPU2ct7m8TfCg69ywt1y/N+yYwGh3gCpnqUS3klYWDU/lSNgv+JhoD2k1A==}
    engines: {node: ^10.13.0 || ^12.13.0 || ^14.15.0 || >=15.0.0}
    dependencies:
      '@jest/types': 27.4.2
      execa: 5.1.1
      throat: 6.0.1
    dev: true

  /jest-circus/27.4.5:
    resolution: {integrity: sha512-eTNWa9wsvBwPykhMMShheafbwyakcdHZaEYh5iRrQ0PFJxkDP/e3U/FvzGuKWu2WpwUA3C3hPlfpuzvOdTVqnw==}
    engines: {node: ^10.13.0 || ^12.13.0 || ^14.15.0 || >=15.0.0}
    dependencies:
      '@jest/environment': 27.4.4
      '@jest/test-result': 27.4.2
      '@jest/types': 27.4.2
      '@types/node': 16.11.14
      chalk: 4.1.2
      co: 4.6.0
      dedent: 0.7.0
      expect: 27.4.2
      is-generator-fn: 2.1.0
      jest-each: 27.4.2
      jest-matcher-utils: 27.4.2
      jest-message-util: 27.4.2
      jest-runtime: 27.4.5
      jest-snapshot: 27.4.5
      jest-util: 27.4.2
      pretty-format: 27.4.2
      slash: 3.0.0
      stack-utils: 2.0.5
      throat: 6.0.1
    transitivePeerDependencies:
      - supports-color
    dev: true

  /jest-cli/27.4.5:
    resolution: {integrity: sha512-hrky3DSgE0u7sQxaCL7bdebEPHx5QzYmrGuUjaPLmPE8jx5adtvGuOlRspvMoVLTTDOHRnZDoRLYJuA+VCI7Hg==}
    engines: {node: ^10.13.0 || ^12.13.0 || ^14.15.0 || >=15.0.0}
    hasBin: true
    peerDependencies:
      node-notifier: ^8.0.1 || ^9.0.0 || ^10.0.0
    peerDependenciesMeta:
      node-notifier:
        optional: true
    dependencies:
      '@jest/core': 27.4.5
      '@jest/test-result': 27.4.2
      '@jest/types': 27.4.2
      chalk: 4.1.2
      exit: 0.1.2
      graceful-fs: 4.2.8
      import-local: 3.0.3
      jest-config: 27.4.5
      jest-util: 27.4.2
      jest-validate: 27.4.2
      prompts: 2.4.2
      yargs: 16.2.0
    transitivePeerDependencies:
      - bufferutil
      - canvas
      - supports-color
      - ts-node
      - utf-8-validate
    dev: true

  /jest-config/27.4.5:
    resolution: {integrity: sha512-t+STVJtPt+fpqQ8GBw850NtSQbnDOw/UzdPfzDaHQ48/AylQlW7LHj3dH+ndxhC1UxJ0Q3qkq7IH+nM1skwTwA==}
    engines: {node: ^10.13.0 || ^12.13.0 || ^14.15.0 || >=15.0.0}
    peerDependencies:
      ts-node: '>=9.0.0'
    peerDependenciesMeta:
      ts-node:
        optional: true
    dependencies:
      '@babel/core': 7.16.5
      '@jest/test-sequencer': 27.4.5
      '@jest/types': 27.4.2
      babel-jest: 27.4.5_@babel+core@7.16.5
      chalk: 4.1.2
      ci-info: 3.3.0
      deepmerge: 4.2.2
      glob: 7.2.0
      graceful-fs: 4.2.8
      jest-circus: 27.4.5
      jest-environment-jsdom: 27.4.4
      jest-environment-node: 27.4.4
      jest-get-type: 27.4.0
      jest-jasmine2: 27.4.5
      jest-regex-util: 27.4.0
      jest-resolve: 27.4.5
      jest-runner: 27.4.5
      jest-util: 27.4.2
      jest-validate: 27.4.2
      micromatch: 4.0.4
      pretty-format: 27.4.2
      slash: 3.0.0
    transitivePeerDependencies:
      - bufferutil
      - canvas
      - supports-color
      - utf-8-validate
    dev: true

  /jest-diff/27.4.2:
    resolution: {integrity: sha512-ujc9ToyUZDh9KcqvQDkk/gkbf6zSaeEg9AiBxtttXW59H/AcqEYp1ciXAtJp+jXWva5nAf/ePtSsgWwE5mqp4Q==}
    engines: {node: ^10.13.0 || ^12.13.0 || ^14.15.0 || >=15.0.0}
    dependencies:
      chalk: 4.1.2
      diff-sequences: 27.4.0
      jest-get-type: 27.4.0
      pretty-format: 27.4.2
    dev: true

  /jest-docblock/27.4.0:
    resolution: {integrity: sha512-7TBazUdCKGV7svZ+gh7C8esAnweJoG+SvcF6Cjqj4l17zA2q1cMwx2JObSioubk317H+cjcHgP+7fTs60paulg==}
    engines: {node: ^10.13.0 || ^12.13.0 || ^14.15.0 || >=15.0.0}
    dependencies:
      detect-newline: 3.1.0
    dev: true

  /jest-each/27.4.2:
    resolution: {integrity: sha512-53V2MNyW28CTruB3lXaHNk6PkiIFuzdOC9gR3C6j8YE/ACfrPnz+slB0s17AgU1TtxNzLuHyvNlLJ+8QYw9nBg==}
    engines: {node: ^10.13.0 || ^12.13.0 || ^14.15.0 || >=15.0.0}
    dependencies:
      '@jest/types': 27.4.2
      chalk: 4.1.2
      jest-get-type: 27.4.0
      jest-util: 27.4.2
      pretty-format: 27.4.2
    dev: true

  /jest-environment-jsdom/27.4.4:
    resolution: {integrity: sha512-cYR3ndNfHBqQgFvS1RL7dNqSvD//K56j/q1s2ygNHcfTCAp12zfIromO1w3COmXrxS8hWAh7+CmZmGCIoqGcGA==}
    engines: {node: ^10.13.0 || ^12.13.0 || ^14.15.0 || >=15.0.0}
    dependencies:
      '@jest/environment': 27.4.4
      '@jest/fake-timers': 27.4.2
      '@jest/types': 27.4.2
      '@types/node': 16.11.14
      jest-mock: 27.4.2
      jest-util: 27.4.2
      jsdom: 16.7.0
    transitivePeerDependencies:
      - bufferutil
      - canvas
      - supports-color
      - utf-8-validate
    dev: true

  /jest-environment-node/27.4.4:
    resolution: {integrity: sha512-D+v3lbJ2GjQTQR23TK0kY3vFVmSeea05giInI41HHOaJnAwOnmUHTZgUaZL+VxUB43pIzoa7PMwWtCVlIUoVoA==}
    engines: {node: ^10.13.0 || ^12.13.0 || ^14.15.0 || >=15.0.0}
    dependencies:
      '@jest/environment': 27.4.4
      '@jest/fake-timers': 27.4.2
      '@jest/types': 27.4.2
      '@types/node': 16.11.14
      jest-mock: 27.4.2
      jest-util: 27.4.2
    dev: true

  /jest-get-type/27.4.0:
    resolution: {integrity: sha512-tk9o+ld5TWq41DkK14L4wox4s2D9MtTpKaAVzXfr5CUKm5ZK2ExcaFE0qls2W71zE/6R2TxxrK9w2r6svAFDBQ==}
    engines: {node: ^10.13.0 || ^12.13.0 || ^14.15.0 || >=15.0.0}
    dev: true

  /jest-haste-map/26.6.2:
    resolution: {integrity: sha512-easWIJXIw71B2RdR8kgqpjQrbMRWQBgiBwXYEhtGUTaX+doCjBheluShdDMeR8IMfJiTqH4+zfhtg29apJf/8w==}
    engines: {node: '>= 10.14.2'}
    dependencies:
      '@jest/types': 26.6.2
      '@types/graceful-fs': 4.1.5
      '@types/node': 16.11.14
      anymatch: 3.1.2
      fb-watchman: 2.0.1
      graceful-fs: 4.2.8
      jest-regex-util: 26.0.0
      jest-serializer: 26.6.2
      jest-util: 26.6.2
      jest-worker: 26.6.2
      micromatch: 4.0.4
      sane: 4.1.0
      walker: 1.0.8
    optionalDependencies:
      fsevents: 2.3.2
    dev: true

  /jest-haste-map/27.4.5:
    resolution: {integrity: sha512-oJm1b5qhhPs78K24EDGifWS0dELYxnoBiDhatT/FThgB9yxqUm5F6li3Pv+Q+apMBmmPNzOBnZ7ZxWMB1Leq1Q==}
    engines: {node: ^10.13.0 || ^12.13.0 || ^14.15.0 || >=15.0.0}
    dependencies:
      '@jest/types': 27.4.2
      '@types/graceful-fs': 4.1.5
      '@types/node': 16.11.14
      anymatch: 3.1.2
      fb-watchman: 2.0.1
      graceful-fs: 4.2.8
      jest-regex-util: 27.4.0
      jest-serializer: 27.4.0
      jest-util: 27.4.2
      jest-worker: 27.4.5
      micromatch: 4.0.4
      walker: 1.0.8
    optionalDependencies:
      fsevents: 2.3.2
    dev: true

  /jest-jasmine2/27.4.5:
    resolution: {integrity: sha512-oUnvwhJDj2LhOiUB1kdnJjkx8C5PwgUZQb9urF77mELH9DGR4e2GqpWQKBOYXWs5+uTN9BGDqRz3Aeg5Wts7aw==}
    engines: {node: ^10.13.0 || ^12.13.0 || ^14.15.0 || >=15.0.0}
    dependencies:
      '@babel/traverse': 7.16.5
      '@jest/environment': 27.4.4
      '@jest/source-map': 27.4.0
      '@jest/test-result': 27.4.2
      '@jest/types': 27.4.2
      '@types/node': 16.11.14
      chalk: 4.1.2
      co: 4.6.0
      expect: 27.4.2
      is-generator-fn: 2.1.0
      jest-each: 27.4.2
      jest-matcher-utils: 27.4.2
      jest-message-util: 27.4.2
      jest-runtime: 27.4.5
      jest-snapshot: 27.4.5
      jest-util: 27.4.2
      pretty-format: 27.4.2
      throat: 6.0.1
    transitivePeerDependencies:
      - supports-color
    dev: true

  /jest-leak-detector/27.4.2:
    resolution: {integrity: sha512-ml0KvFYZllzPBJWDei3mDzUhyp/M4ubKebX++fPaudpe8OsxUE+m+P6ciVLboQsrzOCWDjE20/eXew9QMx/VGw==}
    engines: {node: ^10.13.0 || ^12.13.0 || ^14.15.0 || >=15.0.0}
    dependencies:
      jest-get-type: 27.4.0
      pretty-format: 27.4.2
    dev: true

  /jest-matcher-utils/27.4.2:
    resolution: {integrity: sha512-jyP28er3RRtMv+fmYC/PKG8wvAmfGcSNproVTW2Y0P/OY7/hWUOmsPfxN1jOhM+0u2xU984u2yEagGivz9OBGQ==}
    engines: {node: ^10.13.0 || ^12.13.0 || ^14.15.0 || >=15.0.0}
    dependencies:
      chalk: 4.1.2
      jest-diff: 27.4.2
      jest-get-type: 27.4.0
      pretty-format: 27.4.2
    dev: true

  /jest-message-util/27.4.2:
    resolution: {integrity: sha512-OMRqRNd9E0DkBLZpFtZkAGYOXl6ZpoMtQJWTAREJKDOFa0M6ptB7L67tp+cszMBkvSgKOhNtQp2Vbcz3ZZKo/w==}
    engines: {node: ^10.13.0 || ^12.13.0 || ^14.15.0 || >=15.0.0}
    dependencies:
      '@babel/code-frame': 7.16.0
      '@jest/types': 27.4.2
      '@types/stack-utils': 2.0.1
      chalk: 4.1.2
      graceful-fs: 4.2.8
      micromatch: 4.0.4
      pretty-format: 27.4.2
      slash: 3.0.0
      stack-utils: 2.0.5
    dev: true

  /jest-mock/27.4.2:
    resolution: {integrity: sha512-PDDPuyhoukk20JrQKeofK12hqtSka7mWH0QQuxSNgrdiPsrnYYLS6wbzu/HDlxZRzji5ylLRULeuI/vmZZDrYA==}
    engines: {node: ^10.13.0 || ^12.13.0 || ^14.15.0 || >=15.0.0}
    dependencies:
      '@jest/types': 27.4.2
      '@types/node': 16.11.14
    dev: true

  /jest-pnp-resolver/1.2.2_jest-resolve@27.4.5:
    resolution: {integrity: sha512-olV41bKSMm8BdnuMsewT4jqlZ8+3TCARAXjZGT9jcoSnrfUnRCqnMoF9XEeoWjbzObpqF9dRhHQj0Xb9QdF6/w==}
    engines: {node: '>=6'}
    peerDependencies:
      jest-resolve: '*'
    peerDependenciesMeta:
      jest-resolve:
        optional: true
    dependencies:
      jest-resolve: 27.4.5
    dev: true

  /jest-regex-util/26.0.0:
    resolution: {integrity: sha512-Gv3ZIs/nA48/Zvjrl34bf+oD76JHiGDUxNOVgUjh3j890sblXryjY4rss71fPtD/njchl6PSE2hIhvyWa1eT0A==}
    engines: {node: '>= 10.14.2'}
    dev: true

  /jest-regex-util/27.4.0:
    resolution: {integrity: sha512-WeCpMpNnqJYMQoOjm1nTtsgbR4XHAk1u00qDoNBQoykM280+/TmgA5Qh5giC1ecy6a5d4hbSsHzpBtu5yvlbEg==}
    engines: {node: ^10.13.0 || ^12.13.0 || ^14.15.0 || >=15.0.0}
    dev: true

  /jest-resolve-dependencies/27.4.5:
    resolution: {integrity: sha512-elEVvkvRK51y037NshtEkEnukMBWvlPzZHiL847OrIljJ8yIsujD2GXRPqDXC4rEVKbcdsy7W0FxoZb4WmEs7w==}
    engines: {node: ^10.13.0 || ^12.13.0 || ^14.15.0 || >=15.0.0}
    dependencies:
      '@jest/types': 27.4.2
      jest-regex-util: 27.4.0
      jest-snapshot: 27.4.5
    transitivePeerDependencies:
      - supports-color
    dev: true

  /jest-resolve/27.4.5:
    resolution: {integrity: sha512-xU3z1BuOz/hUhVUL+918KqUgK+skqOuUsAi7A+iwoUldK6/+PW+utK8l8cxIWT9AW7IAhGNXjSAh1UYmjULZZw==}
    engines: {node: ^10.13.0 || ^12.13.0 || ^14.15.0 || >=15.0.0}
    dependencies:
      '@jest/types': 27.4.2
      chalk: 4.1.2
      graceful-fs: 4.2.8
      jest-haste-map: 27.4.5
      jest-pnp-resolver: 1.2.2_jest-resolve@27.4.5
      jest-util: 27.4.2
      jest-validate: 27.4.2
      resolve: 1.20.0
      resolve.exports: 1.1.0
      slash: 3.0.0
    dev: true

  /jest-runner/27.4.5:
    resolution: {integrity: sha512-/irauncTfmY1WkTaRQGRWcyQLzK1g98GYG/8QvIPviHgO1Fqz1JYeEIsSfF+9mc/UTA6S+IIHFgKyvUrtiBIZg==}
    engines: {node: ^10.13.0 || ^12.13.0 || ^14.15.0 || >=15.0.0}
    dependencies:
      '@jest/console': 27.4.2
      '@jest/environment': 27.4.4
      '@jest/test-result': 27.4.2
      '@jest/transform': 27.4.5
      '@jest/types': 27.4.2
      '@types/node': 16.11.14
      chalk: 4.1.2
      emittery: 0.8.1
      exit: 0.1.2
      graceful-fs: 4.2.8
      jest-docblock: 27.4.0
      jest-environment-jsdom: 27.4.4
      jest-environment-node: 27.4.4
      jest-haste-map: 27.4.5
      jest-leak-detector: 27.4.2
      jest-message-util: 27.4.2
      jest-resolve: 27.4.5
      jest-runtime: 27.4.5
      jest-util: 27.4.2
      jest-worker: 27.4.5
      source-map-support: 0.5.21
      throat: 6.0.1
    transitivePeerDependencies:
      - bufferutil
      - canvas
      - supports-color
      - utf-8-validate
    dev: true

  /jest-runtime/27.4.5:
    resolution: {integrity: sha512-CIYqwuJQXHQtPd/idgrx4zgJ6iCb6uBjQq1RSAGQrw2S8XifDmoM1Ot8NRd80ooAm+ZNdHVwsktIMGlA1F1FAQ==}
    engines: {node: ^10.13.0 || ^12.13.0 || ^14.15.0 || >=15.0.0}
    dependencies:
      '@jest/console': 27.4.2
      '@jest/environment': 27.4.4
      '@jest/globals': 27.4.4
      '@jest/source-map': 27.4.0
      '@jest/test-result': 27.4.2
      '@jest/transform': 27.4.5
      '@jest/types': 27.4.2
      '@types/yargs': 16.0.4
      chalk: 4.1.2
      cjs-module-lexer: 1.2.2
      collect-v8-coverage: 1.0.1
      execa: 5.1.1
      exit: 0.1.2
      glob: 7.2.0
      graceful-fs: 4.2.8
      jest-haste-map: 27.4.5
      jest-message-util: 27.4.2
      jest-mock: 27.4.2
      jest-regex-util: 27.4.0
      jest-resolve: 27.4.5
      jest-snapshot: 27.4.5
      jest-util: 27.4.2
      jest-validate: 27.4.2
      slash: 3.0.0
      strip-bom: 4.0.0
      yargs: 16.2.0
    transitivePeerDependencies:
      - supports-color
    dev: true

  /jest-serializer/26.6.2:
    resolution: {integrity: sha512-S5wqyz0DXnNJPd/xfIzZ5Xnp1HrJWBczg8mMfMpN78OJ5eDxXyf+Ygld9wX1DnUWbIbhM1YDY95NjR4CBXkb2g==}
    engines: {node: '>= 10.14.2'}
    dependencies:
      '@types/node': 16.11.14
      graceful-fs: 4.2.8
    dev: true

  /jest-serializer/27.4.0:
    resolution: {integrity: sha512-RDhpcn5f1JYTX2pvJAGDcnsNTnsV9bjYPU8xcV+xPwOXnUPOQwf4ZEuiU6G9H1UztH+OapMgu/ckEVwO87PwnQ==}
    engines: {node: ^10.13.0 || ^12.13.0 || ^14.15.0 || >=15.0.0}
    dependencies:
      '@types/node': 16.11.14
      graceful-fs: 4.2.8
    dev: true

  /jest-snapshot/27.4.5:
    resolution: {integrity: sha512-eCi/iM1YJFrJWiT9de4+RpWWWBqsHiYxFG9V9o/n0WXs6GpW4lUt4FAHAgFPTLPqCUVzrMQmSmTZSgQzwqR7IQ==}
    engines: {node: ^10.13.0 || ^12.13.0 || ^14.15.0 || >=15.0.0}
    dependencies:
      '@babel/core': 7.16.5
      '@babel/generator': 7.16.5
      '@babel/parser': 7.16.6
      '@babel/plugin-syntax-typescript': 7.16.5_@babel+core@7.16.5
      '@babel/traverse': 7.16.5
      '@babel/types': 7.16.0
      '@jest/transform': 27.4.5
      '@jest/types': 27.4.2
      '@types/babel__traverse': 7.14.2
      '@types/prettier': 2.4.2
      babel-preset-current-node-syntax: 1.0.1_@babel+core@7.16.5
      chalk: 4.1.2
      expect: 27.4.2
      graceful-fs: 4.2.8
      jest-diff: 27.4.2
      jest-get-type: 27.4.0
      jest-haste-map: 27.4.5
      jest-matcher-utils: 27.4.2
      jest-message-util: 27.4.2
      jest-resolve: 27.4.5
      jest-util: 27.4.2
      natural-compare: 1.4.0
      pretty-format: 27.4.2
      semver: 7.3.5
    transitivePeerDependencies:
      - supports-color
    dev: true

  /jest-transform-stub/2.0.0:
    resolution: {integrity: sha512-lspHaCRx/mBbnm3h4uMMS3R5aZzMwyNpNIJLXj4cEsV0mIUtS4IjYJLSoyjRCtnxb6RIGJ4NL2quZzfIeNhbkg==}
    dev: true

  /jest-util/26.6.2:
    resolution: {integrity: sha512-MDW0fKfsn0OI7MS7Euz6h8HNDXVQ0gaM9uW6RjfDmd1DAFcaxX9OqIakHIqhbnmF08Cf2DLDG+ulq8YQQ0Lp0Q==}
    engines: {node: '>= 10.14.2'}
    dependencies:
      '@jest/types': 26.6.2
      '@types/node': 16.11.14
      chalk: 4.1.2
      graceful-fs: 4.2.8
      is-ci: 2.0.0
      micromatch: 4.0.4
    dev: true

  /jest-util/27.4.2:
    resolution: {integrity: sha512-YuxxpXU6nlMan9qyLuxHaMMOzXAl5aGZWCSzben5DhLHemYQxCc4YK+4L3ZrCutT8GPQ+ui9k5D8rUJoDioMnA==}
    engines: {node: ^10.13.0 || ^12.13.0 || ^14.15.0 || >=15.0.0}
    dependencies:
      '@jest/types': 27.4.2
      '@types/node': 16.11.14
      chalk: 4.1.2
      ci-info: 3.3.0
      graceful-fs: 4.2.8
      picomatch: 2.3.0
    dev: true

  /jest-validate/27.4.2:
    resolution: {integrity: sha512-hWYsSUej+Fs8ZhOm5vhWzwSLmVaPAxRy+Mr+z5MzeaHm9AxUpXdoVMEW4R86y5gOobVfBsMFLk4Rb+QkiEpx1A==}
    engines: {node: ^10.13.0 || ^12.13.0 || ^14.15.0 || >=15.0.0}
    dependencies:
      '@jest/types': 27.4.2
      camelcase: 6.2.1
      chalk: 4.1.2
      jest-get-type: 27.4.0
      leven: 3.1.0
      pretty-format: 27.4.2
    dev: true

  /jest-watch-typeahead/1.0.0_jest@27.4.5:
    resolution: {integrity: sha512-jxoszalAb394WElmiJTFBMzie/RDCF+W7Q29n5LzOPtcoQoHWfdUtHFkbhgf5NwWe8uMOxvKb/g7ea7CshfkTw==}
    engines: {node: ^12.22.0 || ^14.17.0 || >=16.0.0}
    peerDependencies:
      jest: ^27.0.0
    dependencies:
      ansi-escapes: 4.3.2
      chalk: 4.1.2
      jest: 27.4.5
      jest-regex-util: 27.4.0
      jest-watcher: 27.4.2
      slash: 4.0.0
      string-length: 5.0.1
      strip-ansi: 7.0.1
    dev: true

<<<<<<< HEAD
=======
  /jest-watcher/27.3.1:
    resolution: {integrity: sha512-9/xbV6chABsGHWh9yPaAGYVVKurWoP3ZMCv6h+O1v9/+pkOroigs6WzZ0e9gLP/njokUwM7yQhr01LKJVMkaZA==}
    engines: {node: ^10.13.0 || ^12.13.0 || ^14.15.0 || >=15.0.0}
    dependencies:
      '@jest/test-result': 27.4.2
      '@jest/types': 27.4.2
      '@types/node': 16.11.14
      ansi-escapes: 4.3.2
      chalk: 4.1.2
      jest-util: 27.4.2
      string-length: 4.0.2
    dev: true

>>>>>>> 8c796c11
  /jest-watcher/27.4.2:
    resolution: {integrity: sha512-NJvMVyyBeXfDezhWzUOCOYZrUmkSCiatpjpm+nFUid74OZEHk6aMLrZAukIiFDwdbqp6mTM6Ui1w4oc+8EobQg==}
    engines: {node: ^10.13.0 || ^12.13.0 || ^14.15.0 || >=15.0.0}
    dependencies:
      '@jest/test-result': 27.4.2
      '@jest/types': 27.4.2
      '@types/node': 16.11.14
      ansi-escapes: 4.3.2
      chalk: 4.1.2
      jest-util: 27.4.2
      string-length: 4.0.2
    dev: true

  /jest-worker/26.6.2:
    resolution: {integrity: sha512-KWYVV1c4i+jbMpaBC+U++4Va0cp8OisU185o73T1vo99hqi7w8tSJfUXYswwqqrjzwxa6KpRK54WhPvwf5w6PQ==}
    engines: {node: '>= 10.13.0'}
    dependencies:
      '@types/node': 16.11.14
      merge-stream: 2.0.0
      supports-color: 7.2.0
    dev: true

  /jest-worker/27.4.5:
    resolution: {integrity: sha512-f2s8kEdy15cv9r7q4KkzGXvlY0JTcmCbMHZBfSQDwW77REr45IDWwd0lksDFeVHH2jJ5pqb90T77XscrjeGzzg==}
    engines: {node: '>= 10.13.0'}
    dependencies:
      '@types/node': 16.11.14
      merge-stream: 2.0.0
      supports-color: 8.1.1
    dev: true

  /jest/27.4.5:
    resolution: {integrity: sha512-uT5MiVN3Jppt314kidCk47MYIRilJjA/l2mxwiuzzxGUeJIvA8/pDaJOAX5KWvjAo7SCydcW0/4WEtgbLMiJkg==}
    engines: {node: ^10.13.0 || ^12.13.0 || ^14.15.0 || >=15.0.0}
    hasBin: true
    peerDependencies:
      node-notifier: ^8.0.1 || ^9.0.0 || ^10.0.0
    peerDependenciesMeta:
      node-notifier:
        optional: true
    dependencies:
      '@jest/core': 27.4.5
      import-local: 3.0.3
      jest-cli: 27.4.5
    transitivePeerDependencies:
      - bufferutil
      - canvas
      - supports-color
      - ts-node
      - utf-8-validate
    dev: true

  /js-tokens/4.0.0:
    resolution: {integrity: sha512-RdJUflcE3cUzKiMqQgsCu06FPu9UdIJO0beYbPhHN4k6apgJtifcoCtT9bcxOpYBtpD2kCM6Sbzg4CausW/PKQ==}

  /js-yaml/3.14.1:
    resolution: {integrity: sha512-okMH7OXXJ7YrN9Ok3/SXrnu4iX9yOk+25nqX4imS2npuvTYDmo/QEZoqwZkYaIDk3jVvBOTOIEgEhaLOynBS9g==}
    hasBin: true
    dependencies:
      argparse: 1.0.10
      esprima: 4.0.1
    dev: true

  /jsdom/16.7.0:
    resolution: {integrity: sha512-u9Smc2G1USStM+s/x1ru5Sxrl6mPYCbByG1U/hUmqaVsm4tbNyS7CicOSRyuGQYZhTu0h84qkZZQ/I+dzizSVw==}
    engines: {node: '>=10'}
    peerDependencies:
      canvas: ^2.5.0
    peerDependenciesMeta:
      canvas:
        optional: true
    dependencies:
      abab: 2.0.5
      acorn: 8.6.0
      acorn-globals: 6.0.0
      cssom: 0.4.4
      cssstyle: 2.3.0
      data-urls: 2.0.0
      decimal.js: 10.3.1
      domexception: 2.0.1
      escodegen: 2.0.0
      form-data: 3.0.1
      html-encoding-sniffer: 2.0.1
      http-proxy-agent: 4.0.1
      https-proxy-agent: 5.0.0
      is-potential-custom-element-name: 1.0.1
      nwsapi: 2.2.0
      parse5: 6.0.1
      saxes: 5.0.1
      symbol-tree: 3.2.4
      tough-cookie: 4.0.0
      w3c-hr-time: 1.0.2
      w3c-xmlserializer: 2.0.0
      webidl-conversions: 6.1.0
      whatwg-encoding: 1.0.5
      whatwg-mimetype: 2.3.0
      whatwg-url: 8.7.0
      ws: 7.5.6
      xml-name-validator: 3.0.0
    transitivePeerDependencies:
      - bufferutil
      - supports-color
      - utf-8-validate
    dev: true

  /jsesc/0.5.0:
    resolution: {integrity: sha1-597mbjXW/Bb3EP6R1c9p9w8IkR0=}
    hasBin: true
    dev: true

  /jsesc/2.5.2:
    resolution: {integrity: sha512-OYu7XEzjkCQ3C5Ps3QIZsQfNpqoJyZZA99wd9aWd05NCtC5pWOkShK2mkL6HXQR6/Cy2lbNdPlZBpuQHXE63gA==}
    engines: {node: '>=4'}
    hasBin: true
    dev: true

  /json-parse-even-better-errors/2.3.1:
    resolution: {integrity: sha512-xyFwyhro/JEof6Ghe2iz2NcXoj2sloNsWr/XsERDK/oiPCfaNhl5ONfp+jQdAZRQQ0IJWNzH9zIZF7li91kh2w==}
    dev: true

  /json-schema-traverse/0.4.1:
    resolution: {integrity: sha512-xbbCH5dCYU5T8LcEhhuh7HJ88HXuW3qsI3Y0zOZFKfZEHcpWiHU/Jxzk629Brsab/mMiHQti9wMP+845RPe3Vg==}
    dev: true

  /json-schema-traverse/1.0.0:
    resolution: {integrity: sha512-NM8/P9n3XjXhIZn1lLhkFaACTOURQXjWhV4BA/RnOv8xvgqtqpAX9IO4mRQxSx1Rlo4tqzeqb0sOlruaOy3dug==}
    dev: true

  /json-stable-stringify-without-jsonify/1.0.1:
    resolution: {integrity: sha1-nbe1lJatPzz+8wp1FC0tkwrXJlE=}
    dev: true

  /json5/1.0.1:
    resolution: {integrity: sha512-aKS4WQjPenRxiQsC93MNfjx+nbF4PAdYzmd/1JIj8HYzqfbu86beTuNgXDzPknWk0n0uARlyewZo4s++ES36Ow==}
    hasBin: true
    dependencies:
      minimist: 1.2.5
    dev: true

  /json5/2.2.0:
    resolution: {integrity: sha512-f+8cldu7X/y7RAJurMEJmdoKXGB/X550w2Nr3tTbezL6RwEE/iMcm+tZnXeoZtKuOq6ft8+CqzEkrIgx1fPoQA==}
    engines: {node: '>=6'}
    hasBin: true
    dependencies:
      minimist: 1.2.5
    dev: true

  /jsonfile/6.1.0:
    resolution: {integrity: sha512-5dgndWOriYSm5cnYaJNhalLNDKOqFwyDB/rr1E9ZsGciGvKPs8R2xYGCacuf3z6K1YKDz182fd+fY3cn3pMqXQ==}
    dependencies:
      universalify: 2.0.0
    optionalDependencies:
      graceful-fs: 4.2.8
    dev: true

  /jsonparse/1.3.1:
    resolution: {integrity: sha1-P02uSpH6wxX3EGL4UhzCOfE2YoA=}
    engines: {'0': node >= 0.2.0}
    dev: true

  /jss-plugin-camel-case/10.9.0:
    resolution: {integrity: sha512-UH6uPpnDk413/r/2Olmw4+y54yEF2lRIV8XIZyuYpgPYTITLlPOsq6XB9qeqv+75SQSg3KLocq5jUBXW8qWWww==}
    dependencies:
      '@babel/runtime': 7.16.5
      hyphenate-style-name: 1.0.4
      jss: 10.9.0
    dev: false

  /jss-plugin-default-unit/10.9.0:
    resolution: {integrity: sha512-7Ju4Q9wJ/MZPsxfu4T84mzdn7pLHWeqoGd/D8O3eDNNJ93Xc8PxnLmV8s8ZPNRYkLdxZqKtm1nPQ0BM4JRlq2w==}
    dependencies:
      '@babel/runtime': 7.16.5
      jss: 10.9.0
    dev: false

  /jss-plugin-global/10.9.0:
    resolution: {integrity: sha512-4G8PHNJ0x6nwAFsEzcuVDiBlyMsj2y3VjmFAx/uHk/R/gzJV+yRHICjT4MKGGu1cJq2hfowFWCyrr/Gg37FbgQ==}
    dependencies:
      '@babel/runtime': 7.16.5
      jss: 10.9.0
    dev: false

  /jss-plugin-nested/10.9.0:
    resolution: {integrity: sha512-2UJnDrfCZpMYcpPYR16oZB7VAC6b/1QLsRiAutOt7wJaaqwCBvNsosLEu/fUyKNQNGdvg2PPJFDO5AX7dwxtoA==}
    dependencies:
      '@babel/runtime': 7.16.5
      jss: 10.9.0
      tiny-warning: 1.0.3
    dev: false

  /jss-plugin-props-sort/10.9.0:
    resolution: {integrity: sha512-7A76HI8bzwqrsMOJTWKx/uD5v+U8piLnp5bvru7g/3ZEQOu1+PjHvv7bFdNO3DwNPC9oM0a//KwIJsIcDCjDzw==}
    dependencies:
      '@babel/runtime': 7.16.5
      jss: 10.9.0
    dev: false

  /jss-plugin-rule-value-function/10.9.0:
    resolution: {integrity: sha512-IHJv6YrEf8pRzkY207cPmdbBstBaE+z8pazhPShfz0tZSDtRdQua5jjg6NMz3IbTasVx9FdnmptxPqSWL5tyJg==}
    dependencies:
      '@babel/runtime': 7.16.5
      jss: 10.9.0
      tiny-warning: 1.0.3
    dev: false

  /jss-plugin-vendor-prefixer/10.9.0:
    resolution: {integrity: sha512-MbvsaXP7iiVdYVSEoi+blrW+AYnTDvHTW6I6zqi7JcwXdc6I9Kbm234nEblayhF38EftoenbM+5218pidmC5gA==}
    dependencies:
      '@babel/runtime': 7.16.5
      css-vendor: 2.0.8
      jss: 10.9.0
    dev: false

  /jss/10.9.0:
    resolution: {integrity: sha512-YpzpreB6kUunQBbrlArlsMpXYyndt9JATbt95tajx0t4MTJJcCJdd4hdNpHmOIDiUJrF/oX5wtVFrS3uofWfGw==}
    dependencies:
      '@babel/runtime': 7.16.5
      csstype: 3.0.10
      is-in-browser: 1.1.3
      tiny-warning: 1.0.3
    dev: false

  /jsx-ast-utils/3.2.1:
    resolution: {integrity: sha512-uP5vu8xfy2F9A6LGC22KO7e2/vGTS1MhP+18f++ZNlf0Ohaxbc9nIEwHAsejlJKyzfZzU5UIhe5ItYkitcZnZA==}
    engines: {node: '>=4.0'}
    dependencies:
      array-includes: 3.1.4
      object.assign: 4.1.2
    dev: true

  /kind-of/3.2.2:
    resolution: {integrity: sha1-MeohpzS6ubuw8yRm2JOupR5KPGQ=}
    engines: {node: '>=0.10.0'}
    dependencies:
      is-buffer: 1.1.6
    dev: true

  /kind-of/4.0.0:
    resolution: {integrity: sha1-IIE989cSkosgc3hpGkUGb65y3Vc=}
    engines: {node: '>=0.10.0'}
    dependencies:
      is-buffer: 1.1.6
    dev: true

  /kind-of/5.1.0:
    resolution: {integrity: sha512-NGEErnH6F2vUuXDh+OlbcKW7/wOcfdRHaZ7VWtqCztfHri/++YKmP51OdWeGPuqCOba6kk2OTe5d02VmTB80Pw==}
    engines: {node: '>=0.10.0'}
    dev: true

  /kind-of/6.0.3:
    resolution: {integrity: sha512-dcS1ul+9tmeD95T+x28/ehLgd9mENa3LsvDTtzm3vyBEO7RPptvAD+t44WVXaUjTBRcrpFeFlC8WCruUR456hw==}
    engines: {node: '>=0.10.0'}
    dev: true

  /kleur/3.0.3:
    resolution: {integrity: sha512-eTIzlVOSUR+JxdDFepEYcBMtZ9Qqdef+rnzWdRZuMbOywu5tO2w2N7rqjoANZ5k9vywhL6Br1VRjUIgTQx4E8w==}
    engines: {node: '>=6'}
    dev: true

  /language-subtag-registry/0.3.21:
    resolution: {integrity: sha512-L0IqwlIXjilBVVYKFT37X9Ih11Um5NEl9cbJIuU/SwP/zEEAbBPOnEeeuxVMf45ydWQRDQN3Nqc96OgbH1K+Pg==}
    dev: true

  /language-tags/1.0.5:
    resolution: {integrity: sha1-0yHbxNowuovzAk4ED6XBRmH5GTo=}
    dependencies:
      language-subtag-registry: 0.3.21
    dev: true

  /leven/3.1.0:
    resolution: {integrity: sha512-qsda+H8jTaUaN/x5vzW2rzc+8Rw4TAQ/4KjB46IwK5VH+IlVeeeje/EoZRpiXvIqjFgK84QffqPztGI3VBLG1A==}
    engines: {node: '>=6'}
    dev: true

  /levn/0.3.0:
    resolution: {integrity: sha1-OwmSTt+fCDwEkP3UwLxEIeBHZO4=}
    engines: {node: '>= 0.8.0'}
    dependencies:
      prelude-ls: 1.1.2
      type-check: 0.3.2
    dev: true

  /levn/0.4.1:
    resolution: {integrity: sha512-+bT2uH4E5LGE7h/n3evcS/sQlJXCpIp6ym8OWJ5eV6+67Dsql/LaaT7qJBAt2rzfoa/5QBGBhxDix1dMt2kQKQ==}
    engines: {node: '>= 0.8.0'}
    dependencies:
      prelude-ls: 1.2.1
      type-check: 0.4.0
    dev: true

  /lines-and-columns/1.2.4:
    resolution: {integrity: sha512-7ylylesZQ/PV29jhEDl3Ufjo6ZX7gCqJr5F7PKrqc93v7fzSymt1BpwEU8nAUXs8qzzvqhbjhK5QZg6Mt/HkBg==}
    dev: true

  /locate-path/2.0.0:
    resolution: {integrity: sha1-K1aLJl7slExtnA3pw9u7ygNUzY4=}
    engines: {node: '>=4'}
    dependencies:
      p-locate: 2.0.0
      path-exists: 3.0.0
    dev: true

  /locate-path/5.0.0:
    resolution: {integrity: sha512-t7hw9pI+WvuwNJXwk5zVHpyhIqzg2qTlklJOf0mVxGSbe3Fp2VieZcduNYjaLDoy6p9uGpQEGWG87WpMKlNq8g==}
    engines: {node: '>=8'}
    dependencies:
      p-locate: 4.1.0
    dev: true

  /locate-path/6.0.0:
    resolution: {integrity: sha512-iPZK6eYjbxRu3uB4/WZ3EsEIMJFMqAoopl3R+zuq0UjcAm/MO6KCweDgPfP3elTztoKP3KtnVHxTn2NHBSDVUw==}
    engines: {node: '>=10'}
    dependencies:
      p-locate: 5.0.0
    dev: true

  /lodash.debounce/4.0.8:
    resolution: {integrity: sha1-gteb/zCmfEAF/9XiUVMArZyk168=}
    dev: true

  /lodash.get/4.4.2:
    resolution: {integrity: sha1-LRd/ZS+jHpObRDjVNBSZ36OCXpk=}
    dev: true

  /lodash.merge/4.6.2:
    resolution: {integrity: sha512-0KpjqXRVvrYyCsX1swR/XTK0va6VQkQM6MNo7PqW77ByjAhoARA8EfrP1N4+KlKj8YS0ZUCtRT/YUuhyYDujIQ==}
    dev: true

  /lodash.truncate/4.4.2:
    resolution: {integrity: sha1-WjUNoLERO4N+z//VgSy+WNbq4ZM=}
    dev: true

  /lodash/4.17.21:
    resolution: {integrity: sha512-v2kDEe57lecTulaDIuNTPy3Ry4gLGJ6Z1O3vE1krgXZNrsQ+LFTGHVxVjcXPs17LhbZVGedAJv8XZ1tvj5FvSg==}
    dev: true

  /loose-envify/1.4.0:
    resolution: {integrity: sha512-lyuxPGr/Wfhrlem2CL/UcnUc1zcqKAImBDzukY7Y5F/yQiNdko6+fRLevlw1HgMySw7f611UIY408EtxRSoK3Q==}
    hasBin: true
    dependencies:
      js-tokens: 4.0.0

  /lru-cache/6.0.0:
    resolution: {integrity: sha512-Jo6dJ04CmSjuznwJSS3pUeWmd/H0ffTlkXXgwZi+eq1UCmqQwCh+eLsYOYCwY991i2Fah4h1BEMCx4qThGbsiA==}
    engines: {node: '>=10'}
    dependencies:
      yallist: 4.0.0
    dev: true

  /lz-string/1.4.4:
    resolution: {integrity: sha1-wNjq82BZ9wV5bh40SBHPTEmNOiY=}
    hasBin: true
    dev: true

  /make-dir/3.1.0:
    resolution: {integrity: sha512-g3FeP20LNwhALb/6Cz6Dd4F2ngze0jz7tbzrD2wAV+o9FeNHe4rL+yK2md0J/fiSf1sa1ADhXqi5+oVwOM/eGw==}
    engines: {node: '>=8'}
    dependencies:
      semver: 6.3.0
    dev: true

  /make-error/1.3.6:
    resolution: {integrity: sha512-s8UhlNe7vPKomQhC1qFelMokr/Sc3AgNbso3n74mVPA5LTZwkB9NlXf4XPamLxJE8h0gh73rM94xvwRT2CVInw==}
    dev: true

  /makeerror/1.0.12:
    resolution: {integrity: sha512-JmqCvUhmt43madlpFzG4BQzG2Z3m6tvQDNKdClZnO3VbIudJYmxsT0FNJMeiB2+JTSlTQTSbU8QdesVmwJcmLg==}
    dependencies:
      tmpl: 1.0.5
    dev: true

  /map-cache/0.2.2:
    resolution: {integrity: sha1-wyq9C9ZSXZsFFkW7TyasXcmKDb8=}
    engines: {node: '>=0.10.0'}
    dev: true

  /map-obj/1.0.1:
    resolution: {integrity: sha1-2TPOuSBdgr3PSIb2dCvcK03qFG0=}
    engines: {node: '>=0.10.0'}
    dev: true

  /map-obj/4.3.0:
    resolution: {integrity: sha512-hdN1wVrZbb29eBGiGjJbeP8JbKjq1urkHJ/LIP/NY48MZ1QVXUsQBV1G1zvYFHn1XE06cwjBsOI2K3Ulnj1YXQ==}
    engines: {node: '>=8'}
    dev: true

  /map-visit/1.0.0:
    resolution: {integrity: sha1-7Nyo8TFE5mDxtb1B8S80edmN+48=}
    engines: {node: '>=0.10.0'}
    dependencies:
      object-visit: 1.0.1
    dev: true

  /meow/8.1.2:
    resolution: {integrity: sha512-r85E3NdZ+mpYk1C6RjPFEMSE+s1iZMuHtsHAqY0DT3jZczl0diWUZ8g6oU7h0M9cD2EL+PzaYghhCLzR0ZNn5Q==}
    engines: {node: '>=10'}
    dependencies:
      '@types/minimist': 1.2.2
      camelcase-keys: 6.2.2
      decamelize-keys: 1.1.0
      hard-rejection: 2.1.0
      minimist-options: 4.1.0
      normalize-package-data: 3.0.3
      read-pkg-up: 7.0.1
      redent: 3.0.0
      trim-newlines: 3.0.1
      type-fest: 0.18.1
      yargs-parser: 20.2.9
    dev: true

  /merge-stream/2.0.0:
    resolution: {integrity: sha512-abv/qOcuPfk3URPfDzmZU1LKmuw8kT+0nIHvKrKgFrwifol/doWcdA4ZqsWQ8ENrFKkd67Mfpo/LovbIUsbt3w==}
    dev: true

  /merge2/1.4.1:
    resolution: {integrity: sha512-8q7VEgMJW4J8tcfVPy8g09NcQwZdbwFEqhe/WZkoIzjn/3TGDwtOCYtXGxA3O8tPzpczCCDgv+P2P5y00ZJOOg==}
    engines: {node: '>= 8'}
    dev: true

  /micromatch/3.1.10:
    resolution: {integrity: sha512-MWikgl9n9M3w+bpsY3He8L+w9eF9338xRl8IAO5viDizwSzziFEyUzo2xrrloB64ADbTf8uA8vRqqttDTOmccg==}
    engines: {node: '>=0.10.0'}
    dependencies:
      arr-diff: 4.0.0
      array-unique: 0.3.2
      braces: 2.3.2
      define-property: 2.0.2
      extend-shallow: 3.0.2
      extglob: 2.0.4
      fragment-cache: 0.2.1
      kind-of: 6.0.3
      nanomatch: 1.2.13
      object.pick: 1.3.0
      regex-not: 1.0.2
      snapdragon: 0.8.2
      to-regex: 3.0.2
    dev: true

  /micromatch/4.0.4:
    resolution: {integrity: sha512-pRmzw/XUcwXGpD9aI9q/0XOwLNygjETJ8y0ao0wdqprrzDa4YnxLcz7fQRZr8voh8V10kGhABbNcHVk5wHgWwg==}
    engines: {node: '>=8.6'}
    dependencies:
      braces: 3.0.2
      picomatch: 2.3.0
    dev: true

  /mime-db/1.51.0:
    resolution: {integrity: sha512-5y8A56jg7XVQx2mbv1lu49NR4dokRnhZYTtL+KGfaa27uq4pSTXkwQkFJl4pkRMyNFz/EtYDSkiiEHx3F7UN6g==}
    engines: {node: '>= 0.6'}
    dev: true

  /mime-types/2.1.34:
    resolution: {integrity: sha512-6cP692WwGIs9XXdOO4++N+7qjqv0rqxxVvJ3VHPh/Sc9mVZcQP+ZGhkKiTvWMQRr2tbHkJP/Yn7Y0npb3ZBs4A==}
    engines: {node: '>= 0.6'}
    dependencies:
      mime-db: 1.51.0
    dev: true

  /mimic-fn/2.1.0:
    resolution: {integrity: sha512-OqbOk5oEQeAZ8WXWydlu9HJjz9WVdEIvamMCcXmuqUYjTknH/sqsWvhQ3vgwKFRR1HpjvNBKQ37nbJgYzGqGcg==}
    engines: {node: '>=6'}
    dev: true

  /min-indent/1.0.1:
    resolution: {integrity: sha512-I9jwMn07Sy/IwOj3zVkVik2JTvgpaykDZEigL6Rx6N9LbMywwUSMtxET+7lVoDLLd3O3IXwJwvuuns8UB/HeAg==}
    engines: {node: '>=4'}
    dev: true

  /minimatch/3.0.4:
    resolution: {integrity: sha512-yJHVQEhyqPLUTgt9B83PXu6W3rx4MvvHvSUvToogpwoGDOUQ+yDrR0HRot+yOCdCO7u4hX3pWft6kWBBcqh0UA==}
    dependencies:
      brace-expansion: 1.1.11
    dev: true

  /minimist-options/4.1.0:
    resolution: {integrity: sha512-Q4r8ghd80yhO/0j1O3B2BjweX3fiHg9cdOwjJd2J76Q135c+NDxGCqdYKQ1SKBuFfgWbAUzBfvYjPUEeNgqN1A==}
    engines: {node: '>= 6'}
    dependencies:
      arrify: 1.0.1
      is-plain-obj: 1.1.0
      kind-of: 6.0.3
    dev: true

  /minimist/1.2.5:
    resolution: {integrity: sha512-FM9nNUYrRBAELZQT3xeZQ7fmMOBg6nWNmJKTcgsJeaLstP/UODVpGsr5OhXhhXg6f+qtJ8uiZ+PUxkDWcgIXLw==}
    dev: true

  /mixin-deep/1.3.2:
    resolution: {integrity: sha512-WRoDn//mXBiJ1H40rqa3vH0toePwSsGb45iInWlTySa+Uu4k3tYUSxa2v1KqAiLtvlrSzaExqS1gtk96A9zvEA==}
    engines: {node: '>=0.10.0'}
    dependencies:
      for-in: 1.0.2
      is-extendable: 1.0.1
    dev: true

  /ms/2.0.0:
    resolution: {integrity: sha1-VgiurfwAvmwpAd9fmGF4jeDVl8g=}
    dev: true

  /ms/2.1.2:
    resolution: {integrity: sha512-sGkPx+VjMtmA6MX27oA4FBFELFCZZ4S4XqeGOXCv68tT+jb3vk/RyaKWP0PTKyWtmLSM0b+adUTEvbs1PEaH2w==}
    dev: true

  /ms/2.1.3:
    resolution: {integrity: sha512-6FlzubTLZG3J2a/NVCAleEhjzq5oxgHyaCU9yYXvcLsvoVaHJq/s5xXI6/XXP6tz7R9xAOtHnSO/tXtF3WRTlA==}
    dev: true

  /nanoid/3.1.30:
    resolution: {integrity: sha512-zJpuPDwOv8D2zq2WRoMe1HsfZthVewpel9CAvTfc/2mBD1uUT/agc5f7GHGWXlYkFvi1mVxe4IjvP2HNrop7nQ==}
    engines: {node: ^10 || ^12 || ^13.7 || ^14 || >=15.0.1}
    hasBin: true
    dev: true

  /nanomatch/1.2.13:
    resolution: {integrity: sha512-fpoe2T0RbHwBTBUOftAfBPaDEi06ufaUai0mE6Yn1kacc3SnTErfb/h+X94VXzI64rKFHYImXSvdwGGCmwOqCA==}
    engines: {node: '>=0.10.0'}
    dependencies:
      arr-diff: 4.0.0
      array-unique: 0.3.2
      define-property: 2.0.2
      extend-shallow: 3.0.2
      fragment-cache: 0.2.1
      is-windows: 1.0.2
      kind-of: 6.0.3
      object.pick: 1.3.0
      regex-not: 1.0.2
      snapdragon: 0.8.2
      to-regex: 3.0.2
    dev: true

  /natural-compare/1.4.0:
    resolution: {integrity: sha1-Sr6/7tdUHywnrPspvbvRXI1bpPc=}
    dev: true

  /nice-try/1.0.5:
    resolution: {integrity: sha512-1nh45deeb5olNY7eX82BkPO7SSxR5SSYJiPTrTdFUVYwAl8CKMA5N9PjTYkHiRjisVcxcQ1HXdLhx2qxxJzLNQ==}
    dev: true

  /node-fetch/2.6.1:
    resolution: {integrity: sha512-V4aYg89jEoVRxRb2fJdAg8FHvI7cEyYdVAh94HH0UIK8oJxUfkjlDQN9RbMx+bEjP7+ggMiFRprSti032Oipxw==}
    engines: {node: 4.x || >=6.0.0}
    dev: false

  /node-int64/0.4.0:
    resolution: {integrity: sha1-h6kGXNs1XTGC2PlM4RGIuCXGijs=}
    dev: true

  /node-releases/2.0.1:
    resolution: {integrity: sha512-CqyzN6z7Q6aMeF/ktcMVTzhAHCEpf8SOarwpzpf8pNBY2k5/oM34UHldUwp8VKI7uxct2HxSRdJjBaZeESzcxA==}
    dev: true

  /normalize-package-data/2.5.0:
    resolution: {integrity: sha512-/5CMN3T0R4XTj4DcGaexo+roZSdSFW/0AOOTROrjxzCG1wrWXEsGbRKevjlIL+ZDE4sZlJr5ED4YW0yqmkK+eA==}
    dependencies:
      hosted-git-info: 2.8.9
      resolve: 1.20.0
      semver: 5.7.1
      validate-npm-package-license: 3.0.4
    dev: true

  /normalize-package-data/3.0.3:
    resolution: {integrity: sha512-p2W1sgqij3zMMyRC067Dg16bfzVH+w7hyegmpIvZ4JNjqtGOVAIvLmjBx3yP7YTe9vKJgkoNOPjwQGogDoMXFA==}
    engines: {node: '>=10'}
    dependencies:
      hosted-git-info: 4.0.2
      is-core-module: 2.8.0
      semver: 7.3.5
      validate-npm-package-license: 3.0.4
    dev: true

  /normalize-path/2.1.1:
    resolution: {integrity: sha1-GrKLVW4Zg2Oowab35vogE3/mrtk=}
    engines: {node: '>=0.10.0'}
    dependencies:
      remove-trailing-separator: 1.1.0
    dev: true

  /normalize-path/3.0.0:
    resolution: {integrity: sha512-6eZs5Ls3WtCisHWp9S2GUy8dqkpGi4BVSz3GaqiE6ezub0512ESztXUwUB6C6IKbQkY2Pnb/mD4WYojCRwcwLA==}
    engines: {node: '>=0.10.0'}
    dev: true

  /npm-run-path/2.0.2:
    resolution: {integrity: sha1-NakjLfo11wZ7TLLd8jV7GHFTbF8=}
    engines: {node: '>=4'}
    dependencies:
      path-key: 2.0.1
    dev: true

  /npm-run-path/4.0.1:
    resolution: {integrity: sha512-S48WzZW777zhNIrn7gxOlISNAqi9ZC/uQFnRdbeIHhZhCA6UqpkOT8T1G7BvfdgP4Er8gF4sUbaS0i7QvIfCWw==}
    engines: {node: '>=8'}
    dependencies:
      path-key: 3.1.1
    dev: true

  /nwsapi/2.2.0:
    resolution: {integrity: sha512-h2AatdwYH+JHiZpv7pt/gSX1XoRGb7L/qSIeuqA6GwYoF9w1vP1cw42TO0aI2pNyshRK5893hNSl+1//vHK7hQ==}
    dev: true

  /object-assign/4.1.1:
    resolution: {integrity: sha1-IQmtx5ZYh8/AXLvUQsrIv7s2CGM=}
    engines: {node: '>=0.10.0'}

  /object-copy/0.1.0:
    resolution: {integrity: sha1-fn2Fi3gb18mRpBupde04EnVOmYw=}
    engines: {node: '>=0.10.0'}
    dependencies:
      copy-descriptor: 0.1.1
      define-property: 0.2.5
      kind-of: 3.2.2
    dev: true

  /object-inspect/1.11.1:
    resolution: {integrity: sha512-If7BjFlpkzzBeV1cqgT3OSWT3azyoxDGajR+iGnFBfVV2EWyDyWaZZW2ERDjUaY2QM8i5jI3Sj7mhsM4DDAqWA==}
    dev: true

  /object-keys/1.1.1:
    resolution: {integrity: sha512-NuAESUOUMrlIXOfHKzD6bpPu3tYt3xvjNdRIQ+FeT0lNb4K8WR70CaDxhuNguS2XG+GjkyMwOzsN5ZktImfhLA==}
    engines: {node: '>= 0.4'}
    dev: true

  /object-visit/1.0.1:
    resolution: {integrity: sha1-95xEk68MU3e1n+OdOV5BBC3QRbs=}
    engines: {node: '>=0.10.0'}
    dependencies:
      isobject: 3.0.1
    dev: true

  /object.assign/4.1.2:
    resolution: {integrity: sha512-ixT2L5THXsApyiUPYKmW+2EHpXXe5Ii3M+f4e+aJFAHao5amFRW6J0OO6c/LU8Be47utCx2GL89hxGB6XSmKuQ==}
    engines: {node: '>= 0.4'}
    dependencies:
      call-bind: 1.0.2
      define-properties: 1.1.3
      has-symbols: 1.0.2
      object-keys: 1.1.1
    dev: true

  /object.entries/1.1.5:
    resolution: {integrity: sha512-TyxmjUoZggd4OrrU1W66FMDG6CuqJxsFvymeyXI51+vQLN67zYfZseptRge703kKQdo4uccgAKebXFcRCzk4+g==}
    engines: {node: '>= 0.4'}
    dependencies:
      call-bind: 1.0.2
      define-properties: 1.1.3
      es-abstract: 1.19.1
    dev: true

  /object.fromentries/2.0.5:
    resolution: {integrity: sha512-CAyG5mWQRRiBU57Re4FKoTBjXfDoNwdFVH2Y1tS9PqCsfUTymAohOkEMSG3aRNKmv4lV3O7p1et7c187q6bynw==}
    engines: {node: '>= 0.4'}
    dependencies:
      call-bind: 1.0.2
      define-properties: 1.1.3
      es-abstract: 1.19.1
    dev: true

  /object.hasown/1.1.0:
    resolution: {integrity: sha512-MhjYRfj3GBlhSkDHo6QmvgjRLXQ2zndabdf3nX0yTyZK9rPfxb6uRpAac8HXNLy1GpqWtZ81Qh4v3uOls2sRAg==}
    dependencies:
      define-properties: 1.1.3
      es-abstract: 1.19.1
    dev: true

  /object.pick/1.3.0:
    resolution: {integrity: sha1-h6EKxMFpS9Lhy/U1kaZhQftd10c=}
    engines: {node: '>=0.10.0'}
    dependencies:
      isobject: 3.0.1
    dev: true

  /object.values/1.1.5:
    resolution: {integrity: sha512-QUZRW0ilQ3PnPpbNtgdNV1PDbEqLIiSFB3l+EnGtBQ/8SUTLj1PZwtQHABZtLgwpJZTSZhuGLOGk57Drx2IvYg==}
    engines: {node: '>= 0.4'}
    dependencies:
      call-bind: 1.0.2
      define-properties: 1.1.3
      es-abstract: 1.19.1
    dev: true

  /once/1.4.0:
    resolution: {integrity: sha1-WDsap3WWHUsROsF9nFC6753Xa9E=}
    dependencies:
      wrappy: 1.0.2
    dev: true

  /onetime/5.1.2:
    resolution: {integrity: sha512-kbpaSSGJTWdAY5KPVeMOKXSrPtr8C8C7wodJbcsd51jRnmD+GZu8Y0VoU6Dm5Z4vWr0Ig/1NKuWRKf7j5aaYSg==}
    engines: {node: '>=6'}
    dependencies:
      mimic-fn: 2.1.0
    dev: true

  /optionator/0.8.3:
    resolution: {integrity: sha512-+IW9pACdk3XWmmTXG8m3upGUJst5XRGzxMRjXzAuJ1XnIFNvfhjjIuYkDvysnPQ7qzqVzLt78BCruntqRhWQbA==}
    engines: {node: '>= 0.8.0'}
    dependencies:
      deep-is: 0.1.4
      fast-levenshtein: 2.0.6
      levn: 0.3.0
      prelude-ls: 1.1.2
      type-check: 0.3.2
      word-wrap: 1.2.3
    dev: true

  /optionator/0.9.1:
    resolution: {integrity: sha512-74RlY5FCnhq4jRxVUPKDaRwrVNXMqsGsiW6AJw4XK8hmtm10wC0ypZBLw5IIp85NZMr91+qd1RvvENwg7jjRFw==}
    engines: {node: '>= 0.8.0'}
    dependencies:
      deep-is: 0.1.4
      fast-levenshtein: 2.0.6
      levn: 0.4.1
      prelude-ls: 1.2.1
      type-check: 0.4.0
      word-wrap: 1.2.3
    dev: true

  /p-finally/1.0.0:
    resolution: {integrity: sha1-P7z7FbiZpEEjs0ttzBi3JDNqLK4=}
    engines: {node: '>=4'}
    dev: true

  /p-limit/1.3.0:
    resolution: {integrity: sha512-vvcXsLAJ9Dr5rQOPk7toZQZJApBl2K4J6dANSsEuh6QI41JYcsS/qhTGa9ErIUUgK3WNQoJYvylxvjqmiqEA9Q==}
    engines: {node: '>=4'}
    dependencies:
      p-try: 1.0.0
    dev: true

  /p-limit/2.3.0:
    resolution: {integrity: sha512-//88mFWSJx8lxCzwdAABTJL2MyWB12+eIY7MDL2SqLmAkeKU9qxRvWuSyTjm3FUmpBEMuFfckAIqEaVGUDxb6w==}
    engines: {node: '>=6'}
    dependencies:
      p-try: 2.2.0
    dev: true

  /p-limit/3.1.0:
    resolution: {integrity: sha512-TYOanM3wGwNGsZN2cVTYPArw454xnXj5qmWF1bEoAc4+cU/ol7GVh7odevjp1FNHduHc3KZMcFduxU5Xc6uJRQ==}
    engines: {node: '>=10'}
    dependencies:
      yocto-queue: 0.1.0
    dev: true

  /p-locate/2.0.0:
    resolution: {integrity: sha1-IKAQOyIqcMj9OcwuWAaA893l7EM=}
    engines: {node: '>=4'}
    dependencies:
      p-limit: 1.3.0
    dev: true

  /p-locate/4.1.0:
    resolution: {integrity: sha512-R79ZZ/0wAxKGu3oYMlz8jy/kbhsNrS7SKZ7PxEHBgJ5+F2mtFW2fK2cOtBh1cHYkQsbzFV7I+EoRKe6Yt0oK7A==}
    engines: {node: '>=8'}
    dependencies:
      p-limit: 2.3.0
    dev: true

  /p-locate/5.0.0:
    resolution: {integrity: sha512-LaNjtRWUBY++zB5nE/NwcaoMylSPk+S+ZHNB1TzdbMJMny6dynpAGt7X/tl/QYq3TIeE6nxHppbo2LGymrG5Pw==}
    engines: {node: '>=10'}
    dependencies:
      p-limit: 3.1.0
    dev: true

  /p-try/1.0.0:
    resolution: {integrity: sha1-y8ec26+P1CKOE/Yh8rGiN8GyB7M=}
    engines: {node: '>=4'}
    dev: true

  /p-try/2.2.0:
    resolution: {integrity: sha512-R4nPAVTAU0B9D35/Gk3uJf/7XYbQcyohSKdvAxIRSNghFl4e71hVoGnBNQz9cWaXxO2I10KTC+3jMdvvoKw6dQ==}
    engines: {node: '>=6'}
    dev: true

  /parent-module/1.0.1:
    resolution: {integrity: sha512-GQ2EWRpQV8/o+Aw8YqtfZZPfNRWZYkbidE9k5rpl/hC3vtHHBfGm2Ifi6qWV+coDGkrUKZAxE3Lot5kcsRlh+g==}
    engines: {node: '>=6'}
    dependencies:
      callsites: 3.1.0
    dev: true

  /parse-json/5.2.0:
    resolution: {integrity: sha512-ayCKvm/phCGxOkYRSCM82iDwct8/EonSEgCSxWxD7ve6jHggsFl4fZVQBPRNgQoKiuV/odhFrGzQXZwbifC8Rg==}
    engines: {node: '>=8'}
    dependencies:
      '@babel/code-frame': 7.16.0
      error-ex: 1.3.2
      json-parse-even-better-errors: 2.3.1
      lines-and-columns: 1.2.4
    dev: true

  /parse5/6.0.1:
    resolution: {integrity: sha512-Ofn/CTFzRGTTxwpNEs9PP93gXShHcTq255nzRYSKe8AkVpZY7e1fpmTfOyoIvjP5HG7Z2ZM7VS9PPhQGW2pOpw==}
    dev: true

  /pascalcase/0.1.1:
    resolution: {integrity: sha1-s2PlXoAGym/iF4TS2yK9FdeRfxQ=}
    engines: {node: '>=0.10.0'}
    dev: true

  /path-exists/3.0.0:
    resolution: {integrity: sha1-zg6+ql94yxiSXqfYENe1mwEP1RU=}
    engines: {node: '>=4'}
    dev: true

  /path-exists/4.0.0:
    resolution: {integrity: sha512-ak9Qy5Q7jYb2Wwcey5Fpvg2KoAc/ZIhLSLOSBmRmygPsGwkVVt0fZa0qrtMz+m6tJTAHfZQ8FnmB4MG4LWy7/w==}
    engines: {node: '>=8'}
    dev: true

  /path-is-absolute/1.0.1:
    resolution: {integrity: sha1-F0uSaHNVNP+8es5r9TpanhtcX18=}
    engines: {node: '>=0.10.0'}
    dev: true

  /path-key/2.0.1:
    resolution: {integrity: sha1-QRyttXTFoUDTpLGRDUDYDMn0C0A=}
    engines: {node: '>=4'}
    dev: true

  /path-key/3.1.1:
    resolution: {integrity: sha512-ojmeN0qd+y0jszEtoY48r0Peq5dwMEkIlCOu6Q5f41lfkswXuKtYrhgoTpLnyIcHm24Uhqx+5Tqm2InSwLhE6Q==}
    engines: {node: '>=8'}
    dev: true

  /path-parse/1.0.7:
    resolution: {integrity: sha512-LDJzPVEEEPR+y48z93A0Ed0yXb8pAByGWo/k5YYdYgpY2/2EsOsksJrq7lOHxryrVOn1ejG6oAp8ahvOIQD8sw==}
    dev: true

  /path-type/4.0.0:
    resolution: {integrity: sha512-gDKb8aZMDeD/tZWs9P6+q0J9Mwkdl6xMV8TjnGP3qJVJ06bdMgkbBlLU8IdfOsIsFz2BW1rNVT3XuNEl8zPAvw==}
    engines: {node: '>=8'}
    dev: true

  /picocolors/1.0.0:
    resolution: {integrity: sha512-1fygroTLlHu66zi26VoTDv8yRgm0Fccecssto+MhsZ0D/DGW2sm8E8AjW7NU5VVTRt5GxbeZ5qBuJr+HyLYkjQ==}
    dev: true

  /picomatch/2.3.0:
    resolution: {integrity: sha512-lY1Q/PiJGC2zOv/z391WOTD+Z02bCgsFfvxoXXf6h7kv9o+WmsmzYqrAwY63sNgOxE4xEdq0WyUnXfKeBrSvYw==}
    engines: {node: '>=8.6'}
    dev: true

  /pirates/4.0.4:
    resolution: {integrity: sha512-ZIrVPH+A52Dw84R0L3/VS9Op04PuQ2SEoJL6bkshmiTic/HldyW9Tf7oH5mhJZBK7NmDx27vSMrYEXPXclpDKw==}
    engines: {node: '>= 6'}
    dev: true

  /pkg-dir/2.0.0:
    resolution: {integrity: sha1-9tXREJ4Z1j7fQo4L1X4Sd3YVM0s=}
    engines: {node: '>=4'}
    dependencies:
      find-up: 2.1.0
    dev: true

  /pkg-dir/4.2.0:
    resolution: {integrity: sha512-HRDzbaKjC+AOWVXxAU/x54COGeIv9eb+6CkDSQoNTt4XyWoIJvuPsXizxu/Fr23EiekbtZwmh1IcIG/l/a10GQ==}
    engines: {node: '>=8'}
    dependencies:
      find-up: 4.1.0
    dev: true

  /popper.js/1.16.1-lts:
    resolution: {integrity: sha512-Kjw8nKRl1m+VrSFCoVGPph93W/qrSO7ZkqPpTf7F4bk/sqcfWK019dWBUpE/fBOsOQY1dks/Bmcbfn1heM/IsA==}
    dev: false

  /posix-character-classes/0.1.1:
    resolution: {integrity: sha1-AerA/jta9xoqbAL+q7jB/vfgDqs=}
    engines: {node: '>=0.10.0'}
    dev: true

  /postcss/8.4.5:
    resolution: {integrity: sha512-jBDboWM8qpaqwkMwItqTQTiFikhs/67OYVvblFFTM7MrZjt6yMKd6r2kgXizEbTTljacm4NldIlZnhbjr84QYg==}
    engines: {node: ^10 || ^12 || >=14}
    dependencies:
      nanoid: 3.1.30
      picocolors: 1.0.0
      source-map-js: 1.0.1
    dev: true

  /prelude-ls/1.1.2:
    resolution: {integrity: sha1-IZMqVJ9eUv/ZqCf1cOBL5iqX2lQ=}
    engines: {node: '>= 0.8.0'}
    dev: true

  /prelude-ls/1.2.1:
    resolution: {integrity: sha512-vkcDPrRZo1QZLbn5RLGPpg/WmIQ65qoWWhcGKf/b5eplkkarX0m9z8ppCat4mlOqUsWpyNuYgO3VRyrYHSzX5g==}
    engines: {node: '>= 0.8.0'}
    dev: true

  /prettier-linter-helpers/1.0.0:
    resolution: {integrity: sha512-GbK2cP9nraSSUF9N2XwUwqfzlAFlMNYYl+ShE/V+H8a9uNl/oUqB1w2EL54Jh0OlyRSd8RfWYJ3coVS4TROP2w==}
    engines: {node: '>=6.0.0'}
    dependencies:
      fast-diff: 1.2.0
    dev: true

  /prettier/2.5.1:
    resolution: {integrity: sha512-vBZcPRUR5MZJwoyi3ZoyQlc1rXeEck8KgeC9AwwOn+exuxLxq5toTRDTSaVrXHxelDMHy9zlicw8u66yxoSUFg==}
    engines: {node: '>=10.13.0'}
    hasBin: true
    dev: true

  /pretty-format/27.4.2:
    resolution: {integrity: sha512-p0wNtJ9oLuvgOQDEIZ9zQjZffK7KtyR6Si0jnXULIDwrlNF8Cuir3AZP0hHv0jmKuNN/edOnbMjnzd4uTcmWiw==}
    engines: {node: ^10.13.0 || ^12.13.0 || ^14.15.0 || >=15.0.0}
    dependencies:
      '@jest/types': 27.4.2
      ansi-regex: 5.0.1
      ansi-styles: 5.2.0
      react-is: 17.0.2
    dev: true

  /progress/2.0.3:
    resolution: {integrity: sha512-7PiHtLll5LdnKIMw100I+8xJXR5gW2QwWYkT6iJva0bXitZKa/XMrSbdmg3r2Xnaidz9Qumd0VPaMrZlF9V9sA==}
    engines: {node: '>=0.4.0'}
    dev: true

  /prompts/2.4.2:
    resolution: {integrity: sha512-NxNv/kLguCA7p3jE8oL2aEBsrJWgAakBpgmgK6lpPWV+WuOmY6r2/zbAVnP+T8bQlA0nzHXSJSJW0Hq7ylaD2Q==}
    engines: {node: '>= 6'}
    dependencies:
      kleur: 3.0.3
      sisteransi: 1.0.5
    dev: true

  /prop-types/15.7.2:
    resolution: {integrity: sha512-8QQikdH7//R2vurIJSutZ1smHYTcLpRWEOlHnzcWHmBYrOGUysKwSsrC89BCiFj3CbrfJ/nXFdJepOVrY1GCHQ==}
    dependencies:
      loose-envify: 1.4.0
      object-assign: 4.1.1
      react-is: 16.13.1

  /psl/1.8.0:
    resolution: {integrity: sha512-RIdOzyoavK+hA18OGGWDqUTsCLhtA7IcZ/6NCs4fFJaHBDab+pDDmDIByWFRQJq2Cd7r1OoQxBGKOaztq+hjIQ==}
    dev: true

  /pump/3.0.0:
    resolution: {integrity: sha512-LwZy+p3SFs1Pytd/jYct4wpv49HiYCqd9Rlc5ZVdk0V+8Yzv6jR5Blk3TRmPL1ft69TxP0IMZGJ+WPFU2BFhww==}
    dependencies:
      end-of-stream: 1.4.4
      once: 1.4.0
    dev: true

  /punycode/2.1.1:
    resolution: {integrity: sha512-XRsRjdf+j5ml+y/6GKHPZbrF/8p2Yga0JPtdqTIY2Xe5ohJPD9saDJJLPvp9+NSBprVvevdXZybnj2cv8OEd0A==}
    engines: {node: '>=6'}
    dev: true

  /q/1.5.1:
    resolution: {integrity: sha1-fjL3W0E4EpHQRhHxvxQQmsAGUdc=}
    engines: {node: '>=0.6.0', teleport: '>=0.2.0'}
    dev: true

  /qr.js/0.0.0:
    resolution: {integrity: sha1-ys6GOG9ZoNuAUPqQ2baw6IoeNk8=}
    dev: false

  /qrcode.react/1.0.1_react@17.0.2:
    resolution: {integrity: sha512-8d3Tackk8IRLXTo67Y+c1rpaiXjoz/Dd2HpcMdW//62/x8J1Nbho14Kh8x974t9prsLHN6XqVgcnRiBGFptQmg==}
    peerDependencies:
      react: ^15.5.3 || ^16.0.0 || ^17.0.0
    dependencies:
      loose-envify: 1.4.0
      prop-types: 15.7.2
      qr.js: 0.0.0
      react: 17.0.2
    dev: false

  /query-string/7.0.1:
    resolution: {integrity: sha512-uIw3iRvHnk9to1blJCG3BTc+Ro56CBowJXKmNNAm3RulvPBzWLRqKSiiDk+IplJhsydwtuNMHi8UGQFcCLVfkA==}
    engines: {node: '>=6'}
    dependencies:
      decode-uri-component: 0.2.0
      filter-obj: 1.1.0
      split-on-first: 1.1.0
      strict-uri-encode: 2.0.0
    dev: false

  /queue-microtask/1.2.3:
    resolution: {integrity: sha512-NuaNSa6flKT5JaSYQzJok04JzTL1CA6aGhv5rfLW3PgqA+M2ChpZQnAC8h8i4ZFkBS8X5RqkDBHA7r4hej3K9A==}
    dev: true

  /quick-lru/4.0.1:
    resolution: {integrity: sha512-ARhCpm70fzdcvNQfPoy49IaanKkTlRWF2JMzqhcJbhSFRZv7nPTvZJdcY7301IPmvW+/p0RgIWnQDLJxifsQ7g==}
    engines: {node: '>=8'}
    dev: true

  /react-dom/17.0.2_react@17.0.2:
    resolution: {integrity: sha512-s4h96KtLDUQlsENhMn1ar8t2bEa+q/YAtj8pPPdIjPDGBDIVNsrD9aXNWqspUe6AzKCIG0C1HZZLqLV7qpOBGA==}
    peerDependencies:
      react: 17.0.2
    dependencies:
      loose-envify: 1.4.0
      object-assign: 4.1.1
      react: 17.0.2
      scheduler: 0.20.2
    dev: false

  /react-ga/3.3.0_react@17.0.2:
    resolution: {integrity: sha512-o8RScHj6Lb8cwy3GMrVH6NJvL+y0zpJvKtc0+wmH7Bt23rszJmnqEQxRbyrqUzk9DTJIHoP42bfO5rswC9SWBQ==}
    peerDependencies:
      prop-types: ^15.6.0
      react: ^15.6.2 || ^16.0 || ^17
    dependencies:
      react: 17.0.2
    dev: false

  /react-i18next/11.14.3_i18next@21.6.0+react@17.0.2:
    resolution: {integrity: sha512-Hf2aanbKgYxPjG8ZdKr+PBz9sY6sxXuZWizxCYyJD2YzvJ0W9JTQcddVEjDaKyBoCyd3+5HTerdhc9ehFugc6g==}
    peerDependencies:
      i18next: '>= 19.0.0'
      react: '>= 16.8.0'
    dependencies:
      '@babel/runtime': 7.16.5
      html-parse-stringify: 3.0.1
      i18next: 21.6.0
      react: 17.0.2
    dev: false

  /react-is/16.13.1:
    resolution: {integrity: sha512-24e6ynE2H+OKt4kqsOvNd8kBpV65zoxbA4BVsEOB3ARVWQki/DHzaUoC5KuON/BiccDaCCTZBuOcfZs70kR8bQ==}

  /react-is/17.0.2:
    resolution: {integrity: sha512-w2GsyukL62IJnlaff/nRegPQR94C/XXamvMWmSHRJ4y7Ts/4ocGRmTHvOs8PSE6pB3dWOrD/nueuU5sduBsQ4w==}

  /react-loading/2.0.3_react@17.0.2:
    resolution: {integrity: sha512-Vdqy79zq+bpeWJqC+xjltUjuGApyoItPgL0vgVfcJHhqwU7bAMKzysfGW/ADu6i0z0JiOCRJjo+IkFNkRNbA3A==}
    peerDependencies:
      prop-types: ^15.6.0
      react: '>=0.14.0'
    dependencies:
      react: 17.0.2
    dev: false

  /react-otp-input/2.4.0_react-dom@17.0.2+react@17.0.2:
    resolution: {integrity: sha512-AIgl7u4sS9BTNCxX1xlaS5fPWay/Zml8Ho5LszXZKXrH1C/TiFsTQGmtl13UecQYO3mSF3HUzG2rrDf0sjEFmg==}
    peerDependencies:
      react: ^16.2.0
      react-dom: ^16.2.0
    dependencies:
      react: 17.0.2
      react-dom: 17.0.2_react@17.0.2
    dev: false

  /react-refresh/0.11.0:
    resolution: {integrity: sha512-F27qZr8uUqwhWZboondsPx8tnC3Ct3SxZA3V5WyEvujRyyNv0VYPhoBg1gZ8/MV5tubQp76Trw8lTv9hzRBa+A==}
    engines: {node: '>=0.10.0'}
    dev: true

  /react-router-dom/6.1.1_react-dom@17.0.2+react@17.0.2:
    resolution: {integrity: sha512-O3UH89DI4o+swd2q6lF4dSmpuNCxwkUXcj0zAFcVc1H+YoPE6T7uwoFMX0ws1pUvCY8lYDucFpOqCCdal6VFzg==}
    peerDependencies:
      react: '>=16.8'
      react-dom: '>=16.8'
    dependencies:
      history: 5.1.0
      react: 17.0.2
      react-dom: 17.0.2_react@17.0.2
      react-router: 6.1.1_react@17.0.2
    dev: false

  /react-router/6.1.1_react@17.0.2:
    resolution: {integrity: sha512-55o96RiDZmC0uD17DPqVmzzfdNd2Dc+EjkYvMAmHl43du/GItaTdFr5WwjTryNWPXZ+OOVQxQhwAX25UwxpHtw==}
    peerDependencies:
      react: '>=16.8'
    dependencies:
      history: 5.1.0
      react: 17.0.2
    dev: false

  /react-shallow-renderer/16.14.1_react@17.0.2:
    resolution: {integrity: sha512-rkIMcQi01/+kxiTE9D3fdS959U1g7gs+/rborw++42m1O9FAQiNI/UNRZExVUoAOprn4umcXf+pFRou8i4zuBg==}
    peerDependencies:
      react: ^16.0.0 || ^17.0.0
    dependencies:
      object-assign: 4.1.1
      react: 17.0.2
      react-is: 17.0.2
    dev: true

  /react-test-renderer/17.0.2_react@17.0.2:
    resolution: {integrity: sha512-yaQ9cB89c17PUb0x6UfWRs7kQCorVdHlutU1boVPEsB8IDZH6n9tHxMacc3y0JoXOJUsZb/t/Mb8FUWMKaM7iQ==}
    peerDependencies:
      react: 17.0.2
    dependencies:
      object-assign: 4.1.1
      react: 17.0.2
      react-is: 17.0.2
      react-shallow-renderer: 16.14.1_react@17.0.2
      scheduler: 0.20.2
    dev: true

  /react-transition-group/4.4.2_react-dom@17.0.2+react@17.0.2:
    resolution: {integrity: sha512-/RNYfRAMlZwDSr6z4zNKV6xu53/e2BuaBbGhbyYIXTrmgu/bGHzmqOs7mJSJBHy9Ud+ApHx3QjrkKSp1pxvlFg==}
    peerDependencies:
      react: '>=16.6.0'
      react-dom: '>=16.6.0'
    dependencies:
      '@babel/runtime': 7.16.5
      dom-helpers: 5.2.1
      loose-envify: 1.4.0
      prop-types: 15.7.2
      react: 17.0.2
      react-dom: 17.0.2_react@17.0.2
    dev: false

  /react/17.0.2:
    resolution: {integrity: sha512-gnhPt75i/dq/z3/6q/0asP78D0u592D5L1pd7M8P+dck6Fu/jJeL6iVVK23fptSUZj8Vjf++7wXA8UNclGQcbA==}
    engines: {node: '>=0.10.0'}
    dependencies:
      loose-envify: 1.4.0
      object-assign: 4.1.1
    dev: false

  /read-pkg-up/7.0.1:
    resolution: {integrity: sha512-zK0TB7Xd6JpCLmlLmufqykGE+/TlOePD6qKClNW7hHDKFh/J7/7gCWGR7joEQEW1bKq3a3yUZSObOoWLFQ4ohg==}
    engines: {node: '>=8'}
    dependencies:
      find-up: 4.1.0
      read-pkg: 5.2.0
      type-fest: 0.8.1
    dev: true

  /read-pkg/5.2.0:
    resolution: {integrity: sha512-Ug69mNOpfvKDAc2Q8DRpMjjzdtrnv9HcSMX+4VsZxD1aZ6ZzrIE7rlzXBtWTyhULSMKg076AW6WR5iZpD0JiOg==}
    engines: {node: '>=8'}
    dependencies:
      '@types/normalize-package-data': 2.4.1
      normalize-package-data: 2.5.0
      parse-json: 5.2.0
      type-fest: 0.6.0
    dev: true

  /readable-stream/3.6.0:
    resolution: {integrity: sha512-BViHy7LKeTz4oNnkcLJ+lVSL6vpiFeX6/d3oSH8zCW7UxP2onchk+vTGB143xuFjHS3deTgkKoXXymXqymiIdA==}
    engines: {node: '>= 6'}
    dependencies:
      inherits: 2.0.4
      string_decoder: 1.3.0
      util-deprecate: 1.0.2
    dev: true

  /recrawl-sync/2.2.1:
    resolution: {integrity: sha512-A2yLDgeXNaduJJMlqyUdIN7fewopnNm/mVeeGytS1d2HLXKpS5EthQ0j8tWeX+as9UXiiwQRwfoslKC+/gjqxg==}
    dependencies:
      '@cush/relative': 1.0.0
      glob-regex: 0.3.2
      slash: 3.0.0
      tslib: 1.14.1
    dev: true

  /redent/3.0.0:
    resolution: {integrity: sha512-6tDA8g98We0zd0GvVeMT9arEOnTw9qM03L9cJXaCjrip1OO764RDBLBfrB4cwzNGDj5OA5ioymC9GkizgWJDUg==}
    engines: {node: '>=8'}
    dependencies:
      indent-string: 4.0.0
      strip-indent: 3.0.0
    dev: true

  /regenerate-unicode-properties/9.0.0:
    resolution: {integrity: sha512-3E12UeNSPfjrgwjkR81m5J7Aw/T55Tu7nUyZVQYCKEOs+2dkxEY+DpPtZzO4YruuiPb7NkYLVcyJC4+zCbk5pA==}
    engines: {node: '>=4'}
    dependencies:
      regenerate: 1.4.2
    dev: true

  /regenerate/1.4.2:
    resolution: {integrity: sha512-zrceR/XhGYU/d/opr2EKO7aRHUeiBI8qjtfHqADTwZd6Szfy16la6kqD0MIUs5z5hx6AaKa+PixpPrR289+I0A==}
    dev: true

  /regenerator-runtime/0.13.9:
    resolution: {integrity: sha512-p3VT+cOEgxFsRRA9X4lkI1E+k2/CtnKtU4gcxyaCUreilL/vqI6CdZ3wxVUx3UOUg+gnUOQQcRI7BmSI656MYA==}

  /regenerator-transform/0.14.5:
    resolution: {integrity: sha512-eOf6vka5IO151Jfsw2NO9WpGX58W6wWmefK3I1zEGr0lOD0u8rwPaNqQL1aRxUaxLeKO3ArNh3VYg1KbaD+FFw==}
    dependencies:
      '@babel/runtime': 7.16.5
    dev: true

  /regex-not/1.0.2:
    resolution: {integrity: sha512-J6SDjUgDxQj5NusnOtdFxDwN/+HWykR8GELwctJ7mdqhcyy1xEc4SRFHUXvxTp661YaVKAjfRLZ9cCqS6tn32A==}
    engines: {node: '>=0.10.0'}
    dependencies:
      extend-shallow: 3.0.2
      safe-regex: 1.1.0
    dev: true

  /regexp.prototype.flags/1.3.1:
    resolution: {integrity: sha512-JiBdRBq91WlY7uRJ0ds7R+dU02i6LKi8r3BuQhNXn+kmeLN+EfHhfjqMRis1zJxnlu88hq/4dx0P2OP3APRTOA==}
    engines: {node: '>= 0.4'}
    dependencies:
      call-bind: 1.0.2
      define-properties: 1.1.3
    dev: true

  /regexpp/3.2.0:
    resolution: {integrity: sha512-pq2bWo9mVD43nbts2wGv17XLiNLya+GklZ8kaDLV2Z08gDCsGpnKn9BFMepvWuHCbyVvY7J5o5+BVvoQbmlJLg==}
    engines: {node: '>=8'}
    dev: true

  /regexpu-core/4.8.0:
    resolution: {integrity: sha512-1F6bYsoYiz6is+oz70NWur2Vlh9KWtswuRuzJOfeYUrfPX2o8n74AnUVaOGDbUqVGO9fNHu48/pjJO4sNVwsOg==}
    engines: {node: '>=4'}
    dependencies:
      regenerate: 1.4.2
      regenerate-unicode-properties: 9.0.0
      regjsgen: 0.5.2
      regjsparser: 0.7.0
      unicode-match-property-ecmascript: 2.0.0
      unicode-match-property-value-ecmascript: 2.0.0
    dev: true

  /regjsgen/0.5.2:
    resolution: {integrity: sha512-OFFT3MfrH90xIW8OOSyUrk6QHD5E9JOTeGodiJeBS3J6IwlgzJMNE/1bZklWz5oTg+9dCMyEetclvCVXOPoN3A==}
    dev: true

  /regjsparser/0.7.0:
    resolution: {integrity: sha512-A4pcaORqmNMDVwUjWoTzuhwMGpP+NykpfqAsEgI1FSH/EzC7lrN5TMd+kN8YCovX+jMpu8eaqXgXPCa0g8FQNQ==}
    hasBin: true
    dependencies:
      jsesc: 0.5.0
    dev: true

  /remove-trailing-separator/1.1.0:
    resolution: {integrity: sha1-wkvOKig62tW8P1jg1IJJuSN52O8=}
    dev: true

  /repeat-element/1.1.4:
    resolution: {integrity: sha512-LFiNfRcSu7KK3evMyYOuCzv3L10TW7yC1G2/+StMjK8Y6Vqd2MG7r/Qjw4ghtuCOjFvlnms/iMmLqpvW/ES/WQ==}
    engines: {node: '>=0.10.0'}
    dev: true

  /repeat-string/1.6.1:
    resolution: {integrity: sha1-jcrkcOHIirwtYA//Sndihtp15jc=}
    engines: {node: '>=0.10'}
    dev: true

  /require-directory/2.1.1:
    resolution: {integrity: sha1-jGStX9MNqxyXbiNE/+f3kqam30I=}
    engines: {node: '>=0.10.0'}
    dev: true

  /require-from-string/2.0.2:
    resolution: {integrity: sha512-Xf0nWe6RseziFMu+Ap9biiUbmplq6S9/p+7w7YXP/JBHhrUDDUhwa+vANyubuqfZWTveU//DYVGsDG7RKL/vEw==}
    engines: {node: '>=0.10.0'}
    dev: true

  /resolve-cwd/3.0.0:
    resolution: {integrity: sha512-OrZaX2Mb+rJCpH/6CpSqt9xFVpN++x01XnN2ie9g6P5/3xelLAkXWVADpdz1IHD/KFfEXyE6V0U01OQ3UO2rEg==}
    engines: {node: '>=8'}
    dependencies:
      resolve-from: 5.0.0
    dev: true

  /resolve-from/4.0.0:
    resolution: {integrity: sha512-pb/MYmXstAkysRFx8piNI1tGFNQIFA3vkE3Gq4EuA1dF6gHp/+vgZqsCGJapvy8N3Q+4o7FwvquPJcnZ7RYy4g==}
    engines: {node: '>=4'}
    dev: true

  /resolve-from/5.0.0:
    resolution: {integrity: sha512-qYg9KP24dD5qka9J47d0aVky0N+b4fTU89LN9iDnjB5waksiC49rvMB0PrUJQGoTmH50XPiqOvAjDfaijGxYZw==}
    engines: {node: '>=8'}
    dev: true

  /resolve-global/1.0.0:
    resolution: {integrity: sha512-zFa12V4OLtT5XUX/Q4VLvTfBf+Ok0SPc1FNGM/z9ctUdiU618qwKpWnd0CHs3+RqROfyEg/DhuHbMWYqcgljEw==}
    engines: {node: '>=8'}
    dependencies:
      global-dirs: 0.1.1
    dev: true

  /resolve-url/0.2.1:
    resolution: {integrity: sha1-LGN/53yJOv0qZj/iGqkIAGjiBSo=}
    deprecated: https://github.com/lydell/resolve-url#deprecated
    dev: true

  /resolve.exports/1.1.0:
    resolution: {integrity: sha512-J1l+Zxxp4XK3LUDZ9m60LRJF/mAe4z6a4xyabPHk7pvK5t35dACV32iIjJDFeWZFfZlO29w6SZ67knR0tHzJtQ==}
    engines: {node: '>=10'}
    dev: true

  /resolve/1.20.0:
    resolution: {integrity: sha512-wENBPt4ySzg4ybFQW2TT1zMQucPK95HSh/nq2CFTZVOGut2+pQvSsgtda4d26YrYcr067wjbmzOG8byDPBX63A==}
    dependencies:
      is-core-module: 2.8.0
      path-parse: 1.0.7
    dev: true

  /resolve/2.0.0-next.3:
    resolution: {integrity: sha512-W8LucSynKUIDu9ylraa7ueVZ7hc0uAgJBxVsQSKOXOyle8a93qXhcz+XAXZ8bIq2d6i4Ehddn6Evt+0/UwKk6Q==}
    dependencies:
      is-core-module: 2.8.0
      path-parse: 1.0.7
    dev: true

  /ret/0.1.15:
    resolution: {integrity: sha512-TTlYpa+OL+vMMNG24xSlQGEJ3B/RzEfUlLct7b5G/ytav+wPrplCpVMFuwzXbkecJrb6IYo1iFb0S9v37754mg==}
    engines: {node: '>=0.12'}
    dev: true

  /reusify/1.0.4:
    resolution: {integrity: sha512-U9nH88a3fc/ekCF1l0/UP1IosiuIjyTh7hBvXVMHYgVcfGvt897Xguj2UOLDeI5BG2m7/uwyaLVT6fbtCwTyzw==}
    engines: {iojs: '>=1.0.0', node: '>=0.10.0'}
    dev: true

  /rimraf/3.0.2:
    resolution: {integrity: sha512-JZkJMZkAGFFPP2YqXZXPbMlMBgsxzE8ILs4lMIX/2o0L9UBw9O/Y3o6wFw/i9YLapcUJWwqbi3kdxIPdC62TIA==}
    hasBin: true
    dependencies:
      glob: 7.2.0
    dev: true

  /rollup/2.61.1:
    resolution: {integrity: sha512-BbTXlEvB8d+XFbK/7E5doIcRtxWPRiqr0eb5vQ0+2paMM04Ye4PZY5nHOQef2ix24l/L0SpLd5hwcH15QHPdvA==}
    engines: {node: '>=10.0.0'}
    hasBin: true
    optionalDependencies:
      fsevents: 2.3.2
    dev: true

  /rsvp/4.8.5:
    resolution: {integrity: sha512-nfMOlASu9OnRJo1mbEk2cz0D56a1MBNrJ7orjRZQG10XDyuvwksKbuXNp6qa+kbn839HwjwhBzhFmdsaEAfauA==}
    engines: {node: 6.* || >= 7.*}
    dev: true

  /run-parallel/1.2.0:
    resolution: {integrity: sha512-5l4VyZR86LZ/lDxZTR6jqL8AFE2S0IFLMP26AbjsLVADxHdhB/c0GUsH+y39UfCi3dzz8OlQuPmnaJOMoDHQBA==}
    dependencies:
      queue-microtask: 1.2.3
    dev: true

  /safe-buffer/5.1.2:
    resolution: {integrity: sha512-Gd2UZBJDkXlY7GbJxfsE8/nvKkUEU1G38c1siN6QP6a9PT9MmHB8GnpscSmMJSoF8LOIrt8ud/wPtojys4G6+g==}
    dev: true

  /safe-buffer/5.2.1:
    resolution: {integrity: sha512-rp3So07KcdmmKbGvgaNxQSJr7bGVSVk5S9Eq1F+ppbRo70+YeaDxkw5Dd8NPN+GD6bjnYm2VuPuCXmpuYvmCXQ==}
    dev: true

  /safe-regex/1.1.0:
    resolution: {integrity: sha1-QKNmnzsHfR6UPURinhV91IAjvy4=}
    dependencies:
      ret: 0.1.15
    dev: true

  /safer-buffer/2.1.2:
    resolution: {integrity: sha512-YZo3K82SD7Riyi0E1EQPojLz7kpepnSQI9IyPbHHg1XXXevb5dJI7tpyN2ADxGcQbHG7vcyRHk0cbwqcQriUtg==}
    dev: true

  /sane/4.1.0:
    resolution: {integrity: sha512-hhbzAgTIX8O7SHfp2c8/kREfEn4qO/9q8C9beyY6+tvZ87EpoZ3i1RIEvp27YBswnNbY9mWd6paKVmKbAgLfZA==}
    engines: {node: 6.* || 8.* || >= 10.*}
    deprecated: some dependency vulnerabilities fixed, support for node < 10 dropped, and newer ECMAScript syntax/features added
    hasBin: true
    dependencies:
      '@cnakazawa/watch': 1.0.4
      anymatch: 2.0.0
      capture-exit: 2.0.0
      exec-sh: 0.3.6
      execa: 1.0.0
      fb-watchman: 2.0.1
      micromatch: 3.1.10
      minimist: 1.2.5
      walker: 1.0.8
    dev: true

  /saxes/5.0.1:
    resolution: {integrity: sha512-5LBh1Tls8c9xgGjw3QrMwETmTMVk0oFgvrFSvWx62llR2hcEInrKNZ2GZCCuuy2lvWrdl5jhbpeqc5hRYKFOcw==}
    engines: {node: '>=10'}
    dependencies:
      xmlchars: 2.2.0
    dev: true

  /scheduler/0.20.2:
    resolution: {integrity: sha512-2eWfGgAqqWFGqtdMmcL5zCMK1U8KlXv8SQFGglL3CEtd0aDVDWgeF/YoCmvln55m5zSk3J/20hTaSBeSObsQDQ==}
    dependencies:
      loose-envify: 1.4.0
      object-assign: 4.1.1

  /semver/5.7.1:
    resolution: {integrity: sha512-sauaDf/PZdVgrLTNYHRtpXa1iRiKcaebiKQ1BJdpQlWH2lCvexQdX55snPFyK7QzpudqbCI0qXFfOasHdyNDGQ==}
    hasBin: true
    dev: true

  /semver/6.3.0:
    resolution: {integrity: sha512-b39TBaTSfV6yBrapU89p5fKekE2m/NwnDocOVruQFS1/veMgdzuPcnOM34M6CwxW8jH/lxEa5rBoDeUwu5HHTw==}
    hasBin: true
    dev: true

  /semver/7.0.0:
    resolution: {integrity: sha512-+GB6zVA9LWh6zovYQLALHwv5rb2PHGlJi3lfiqIHxR0uuwCgefcOJc59v9fv1w8GbStwxuuqqAjI9NMAOOgq1A==}
    hasBin: true
    dev: true

  /semver/7.3.5:
    resolution: {integrity: sha512-PoeGJYh8HK4BTO/a9Tf6ZG3veo/A7ZVsYrSA6J8ny9nb3B1VrpkuN+z9OE5wfE5p6H4LchYZsegiQgbJD94ZFQ==}
    engines: {node: '>=10'}
    hasBin: true
    dependencies:
      lru-cache: 6.0.0
    dev: true

  /set-value/2.0.1:
    resolution: {integrity: sha512-JxHc1weCN68wRY0fhCoXpyK55m/XPHafOmK4UWD7m2CI14GMcFypt4w/0+NV5f/ZMby2F6S2wwA7fgynh9gWSw==}
    engines: {node: '>=0.10.0'}
    dependencies:
      extend-shallow: 2.0.1
      is-extendable: 0.1.1
      is-plain-object: 2.0.4
      split-string: 3.1.0
    dev: true

  /shebang-command/1.2.0:
    resolution: {integrity: sha1-RKrGW2lbAzmJaMOfNj/uXer98eo=}
    engines: {node: '>=0.10.0'}
    dependencies:
      shebang-regex: 1.0.0
    dev: true

  /shebang-command/2.0.0:
    resolution: {integrity: sha512-kHxr2zZpYtdmrN1qDjrrX/Z1rR1kG8Dx+gkpK1G4eXmvXswmcE1hTWBWYUzlraYw1/yZp6YuDY77YtvbN0dmDA==}
    engines: {node: '>=8'}
    dependencies:
      shebang-regex: 3.0.0
    dev: true

  /shebang-regex/1.0.0:
    resolution: {integrity: sha1-2kL0l0DAtC2yypcoVxyxkMmO/qM=}
    engines: {node: '>=0.10.0'}
    dev: true

  /shebang-regex/3.0.0:
    resolution: {integrity: sha512-7++dFhtcx3353uBaq8DDR4NuxBetBzC7ZQOhmTQInHEd6bSrXdiEyzCvG07Z44UYdLShWUyXt5M/yhz8ekcb1A==}
    engines: {node: '>=8'}
    dev: true

  /side-channel/1.0.4:
    resolution: {integrity: sha512-q5XPytqFEIKHkGdiMIrY10mvLRvnQh42/+GoBlFW3b2LXLE2xxJpZFdm94we0BaoV3RwJyGqg5wS7epxTv0Zvw==}
    dependencies:
      call-bind: 1.0.2
      get-intrinsic: 1.1.1
      object-inspect: 1.11.1
    dev: true

  /signal-exit/3.0.6:
    resolution: {integrity: sha512-sDl4qMFpijcGw22U5w63KmD3cZJfBuFlVNbVMKje2keoKML7X2UzWbc4XrmEbDwg0NXJc3yv4/ox7b+JWb57kQ==}
    dev: true

  /sisteransi/1.0.5:
    resolution: {integrity: sha512-bLGGlR1QxBcynn2d5YmDX4MGjlZvy2MRBDRNHLJ8VI6l6+9FUiyTFNJ0IveOSP0bcXgVDPRcfGqA0pjaqUpfVg==}
    dev: true

  /slash/3.0.0:
    resolution: {integrity: sha512-g9Q1haeby36OSStwb4ntCGGGaKsaVSjQ68fBxoQcutl5fS1vuY18H3wSt3jFyFtrkx+Kz0V1G85A4MyAdDMi2Q==}
    engines: {node: '>=8'}
    dev: true

  /slash/4.0.0:
    resolution: {integrity: sha512-3dOsAHXXUkQTpOYcoAxLIorMTp4gIQr5IW3iVb7A7lFIp0VHhnynm9izx6TssdrIcVIESAlVjtnO2K8bg+Coew==}
    engines: {node: '>=12'}
    dev: true

  /slice-ansi/4.0.0:
    resolution: {integrity: sha512-qMCMfhY040cVHT43K9BFygqYbUPFZKHOg7K73mtTWJRb8pyP3fzf4Ixd5SzdEJQ6MRUg/WBnOLxghZtKKurENQ==}
    engines: {node: '>=10'}
    dependencies:
      ansi-styles: 4.3.0
      astral-regex: 2.0.0
      is-fullwidth-code-point: 3.0.0
    dev: true

  /snapdragon-node/2.1.1:
    resolution: {integrity: sha512-O27l4xaMYt/RSQ5TR3vpWCAB5Kb/czIcqUFOM/C4fYcLnbZUc1PkjTAMjof2pBWaSTwOUd6qUHcFGVGj7aIwnw==}
    engines: {node: '>=0.10.0'}
    dependencies:
      define-property: 1.0.0
      isobject: 3.0.1
      snapdragon-util: 3.0.1
    dev: true

  /snapdragon-util/3.0.1:
    resolution: {integrity: sha512-mbKkMdQKsjX4BAL4bRYTj21edOf8cN7XHdYUJEe+Zn99hVEYcMvKPct1IqNe7+AZPirn8BCDOQBHQZknqmKlZQ==}
    engines: {node: '>=0.10.0'}
    dependencies:
      kind-of: 3.2.2
    dev: true

  /snapdragon/0.8.2:
    resolution: {integrity: sha512-FtyOnWN/wCHTVXOMwvSv26d+ko5vWlIDD6zoUJ7LW8vh+ZBC8QdljveRP+crNrtBwioEUWy/4dMtbBjA4ioNlg==}
    engines: {node: '>=0.10.0'}
    dependencies:
      base: 0.11.2
      debug: 2.6.9
      define-property: 0.2.5
      extend-shallow: 2.0.1
      map-cache: 0.2.2
      source-map: 0.5.7
      source-map-resolve: 0.5.3
      use: 3.1.1
    dev: true

  /source-map-js/1.0.1:
    resolution: {integrity: sha512-4+TN2b3tqOCd/kaGRJ/sTYA0tR0mdXx26ipdolxcwtJVqEnqNYvlCAt1q3ypy4QMlYus+Zh34RNtYLoq2oQ4IA==}
    engines: {node: '>=0.10.0'}
    dev: true

  /source-map-resolve/0.5.3:
    resolution: {integrity: sha512-Htz+RnsXWk5+P2slx5Jh3Q66vhQj1Cllm0zvnaY98+NFx+Dv2CF/f5O/t8x+KaNdrdIAsruNzoh/KpialbqAnw==}
    dependencies:
      atob: 2.1.2
      decode-uri-component: 0.2.0
      resolve-url: 0.2.1
      source-map-url: 0.4.1
      urix: 0.1.0
    dev: true

  /source-map-resolve/0.6.0:
    resolution: {integrity: sha512-KXBr9d/fO/bWo97NXsPIAW1bFSBOuCnjbNTBMO7N59hsv5i9yzRDfcYwwt0l04+VqnKC+EwzvJZIP/qkuMgR/w==}
    dependencies:
      atob: 2.1.2
      decode-uri-component: 0.2.0
    dev: true

  /source-map-support/0.5.21:
    resolution: {integrity: sha512-uBHU3L3czsIyYXKX88fdrGovxdSCoTGDRZ6SYXtSRxLZUzHg5P/66Ht6uoUlHu9EZod+inXhKo3qQgwXUT/y1w==}
    dependencies:
      buffer-from: 1.1.2
      source-map: 0.6.1
    dev: true

  /source-map-url/0.4.1:
    resolution: {integrity: sha512-cPiFOTLUKvJFIg4SKVScy4ilPPW6rFgMgfuZJPNoDuMs3nC1HbMUycBoJw77xFIp6z1UJQJOfx6C9GMH80DiTw==}
    dev: true

  /source-map/0.5.7:
    resolution: {integrity: sha1-igOdLRAh0i0eoUyA2OpGi6LvP8w=}
    engines: {node: '>=0.10.0'}
    dev: true

  /source-map/0.6.1:
    resolution: {integrity: sha512-UjgapumWlbMhkBgzT7Ykc5YXUT46F0iKu8SGXq0bcwP5dz/h0Plj6enJqjz1Zbq2l5WaqYnrVbwWOWMyF3F47g==}
    engines: {node: '>=0.10.0'}
    dev: true

  /source-map/0.7.3:
    resolution: {integrity: sha512-CkCj6giN3S+n9qrYiBTX5gystlENnRW5jZeNLHpe6aue+SrHcG5VYwujhW9s4dY31mEGsxBDrHR6oI69fTXsaQ==}
    engines: {node: '>= 8'}
    dev: true

  /spdx-correct/3.1.1:
    resolution: {integrity: sha512-cOYcUWwhCuHCXi49RhFRCyJEK3iPj1Ziz9DpViV3tbZOwXD49QzIN3MpOLJNxh2qwq2lJJZaKMVw9qNi4jTC0w==}
    dependencies:
      spdx-expression-parse: 3.0.1
      spdx-license-ids: 3.0.11
    dev: true

  /spdx-exceptions/2.3.0:
    resolution: {integrity: sha512-/tTrYOC7PPI1nUAgx34hUpqXuyJG+DTHJTnIULG4rDygi4xu/tfgmq1e1cIRwRzwZgo4NLySi+ricLkZkw4i5A==}
    dev: true

  /spdx-expression-parse/3.0.1:
    resolution: {integrity: sha512-cbqHunsQWnJNE6KhVSMsMeH5H/L9EpymbzqTQ3uLwNCLZ1Q481oWaofqH7nO6V07xlXwY6PhQdQ2IedWx/ZK4Q==}
    dependencies:
      spdx-exceptions: 2.3.0
      spdx-license-ids: 3.0.11
    dev: true

  /spdx-license-ids/3.0.11:
    resolution: {integrity: sha512-Ctl2BrFiM0X3MANYgj3CkygxhRmr9mi6xhejbdO960nF6EDJApTYpn0BQnDKlnNBULKiCN1n3w9EBkHK8ZWg+g==}
    dev: true

  /split-on-first/1.1.0:
    resolution: {integrity: sha512-43ZssAJaMusuKWL8sKUBQXHWOpq8d6CfN/u1p4gUzfJkM05C8rxTmYrkIPTXapZpORA6LkkzcUulJ8FqA7Uudw==}
    engines: {node: '>=6'}
    dev: false

  /split-string/3.1.0:
    resolution: {integrity: sha512-NzNVhJDYpwceVVii8/Hu6DKfD2G+NrQHlS/V/qgv763EYudVwEcMQNxd2lh+0VrUByXN/oJkl5grOhYWvQUYiw==}
    engines: {node: '>=0.10.0'}
    dependencies:
      extend-shallow: 3.0.2
    dev: true

  /split2/3.2.2:
    resolution: {integrity: sha512-9NThjpgZnifTkJpzTZ7Eue85S49QwpNhZTq6GRJwObb6jnLFNGB7Qm73V5HewTROPyxD0C29xqmaI68bQtV+hg==}
    dependencies:
      readable-stream: 3.6.0
    dev: true

  /sprintf-js/1.0.3:
    resolution: {integrity: sha1-BOaSb2YolTVPPdAVIDYzuFcpfiw=}
    dev: true

  /stack-utils/2.0.5:
    resolution: {integrity: sha512-xrQcmYhOsn/1kX+Vraq+7j4oE2j/6BFscZ0etmYg81xuM8Gq0022Pxb8+IqgOFUIaxHs0KaSb7T1+OegiNrNFA==}
    engines: {node: '>=10'}
    dependencies:
      escape-string-regexp: 2.0.0
    dev: true

  /static-extend/0.1.2:
    resolution: {integrity: sha1-YICcOcv/VTNyJv1eC1IPNB8ftcY=}
    engines: {node: '>=0.10.0'}
    dependencies:
      define-property: 0.2.5
      object-copy: 0.1.0
    dev: true

  /strict-uri-encode/2.0.0:
    resolution: {integrity: sha1-ucczDHBChi9rFC3CdLvMWGbONUY=}
    engines: {node: '>=4'}
    dev: false

  /string-length/4.0.2:
    resolution: {integrity: sha512-+l6rNN5fYHNhZZy41RXsYptCjA2Igmq4EG7kZAYFQI1E1VTXarr6ZPXBg6eq7Y6eK4FEhY6AJlyuFIb/v/S0VQ==}
    engines: {node: '>=10'}
    dependencies:
      char-regex: 1.0.2
      strip-ansi: 6.0.1
    dev: true

  /string-length/5.0.1:
    resolution: {integrity: sha512-9Ep08KAMUn0OadnVaBuRdE2l615CQ508kr0XMadjClfYpdCyvrbFp6Taebo8yyxokQ4viUd/xPPUA4FGgUa0ow==}
    engines: {node: '>=12.20'}
    dependencies:
      char-regex: 2.0.0
      strip-ansi: 7.0.1
    dev: true

  /string-natural-compare/3.0.1:
    resolution: {integrity: sha512-n3sPwynL1nwKi3WJ6AIsClwBMa0zTi54fn2oLU6ndfTSIO05xaznjSf15PcBZU6FNWbmN5Q6cxT4V5hGvB4taw==}
    dev: true

  /string-width/4.2.3:
    resolution: {integrity: sha512-wKyQRQpjJ0sIp62ErSZdGsjMJWsap5oRNihHhu6G7JVO/9jIB6UyevL+tXuOqrng8j/cxKTWyWUwvSTriiZz/g==}
    engines: {node: '>=8'}
    dependencies:
      emoji-regex: 8.0.0
      is-fullwidth-code-point: 3.0.0
      strip-ansi: 6.0.1
    dev: true

  /string.prototype.matchall/4.0.6:
    resolution: {integrity: sha512-6WgDX8HmQqvEd7J+G6VtAahhsQIssiZ8zl7zKh1VDMFyL3hRTJP4FTNA3RbIp2TOQ9AYNDcc7e3fH0Qbup+DBg==}
    dependencies:
      call-bind: 1.0.2
      define-properties: 1.1.3
      es-abstract: 1.19.1
      get-intrinsic: 1.1.1
      has-symbols: 1.0.2
      internal-slot: 1.0.3
      regexp.prototype.flags: 1.3.1
      side-channel: 1.0.4
    dev: true

  /string.prototype.trimend/1.0.4:
    resolution: {integrity: sha512-y9xCjw1P23Awk8EvTpcyL2NIr1j7wJ39f+k6lvRnSMz+mz9CGz9NYPelDk42kOz6+ql8xjfK8oYzy3jAP5QU5A==}
    dependencies:
      call-bind: 1.0.2
      define-properties: 1.1.3
    dev: true

  /string.prototype.trimstart/1.0.4:
    resolution: {integrity: sha512-jh6e984OBfvxS50tdY2nRZnoC5/mLFKOREQfw8t5yytkoUsJRNxvI/E39qu1sD0OtWI3OC0XgKSmcWwziwYuZw==}
    dependencies:
      call-bind: 1.0.2
      define-properties: 1.1.3
    dev: true

  /string_decoder/1.3.0:
    resolution: {integrity: sha512-hkRX8U1WjJFd8LsDJ2yQ/wWWxaopEsABU1XfkM8A+j0+85JAGppt16cr1Whg6KIbb4okU6Mql6BOj+uup/wKeA==}
    dependencies:
      safe-buffer: 5.2.1
    dev: true

  /strip-ansi/6.0.1:
    resolution: {integrity: sha512-Y38VPSHcqkFrCpFnQ9vuSXmquuv5oXOKpGeT6aGrr3o3Gc9AlVa6JBfUSOCnbxGGZF+/0ooI7KrPuUSztUdU5A==}
    engines: {node: '>=8'}
    dependencies:
      ansi-regex: 5.0.1
    dev: true

  /strip-ansi/7.0.1:
    resolution: {integrity: sha512-cXNxvT8dFNRVfhVME3JAe98mkXDYN2O1l7jmcwMnOslDeESg1rF/OZMtK0nRAhiari1unG5cD4jG3rapUAkLbw==}
    engines: {node: '>=12'}
    dependencies:
      ansi-regex: 6.0.1
    dev: true

  /strip-bom/3.0.0:
    resolution: {integrity: sha1-IzTBjpx1n3vdVv3vfprj1YjmjtM=}
    engines: {node: '>=4'}
    dev: true

  /strip-bom/4.0.0:
    resolution: {integrity: sha512-3xurFv5tEgii33Zi8Jtp55wEIILR9eh34FAW00PZf+JnSsTmV/ioewSgQl97JHvgjoRGwPShsWm+IdrxB35d0w==}
    engines: {node: '>=8'}
    dev: true

  /strip-eof/1.0.0:
    resolution: {integrity: sha1-u0P/VZim6wXYm1n80SnJgzE2Br8=}
    engines: {node: '>=0.10.0'}
    dev: true

  /strip-final-newline/2.0.0:
    resolution: {integrity: sha512-BrpvfNAE3dcvq7ll3xVumzjKjZQ5tI1sEUIKr3Uoks0XUl45St3FlatVqef9prk4jRDzhW6WZg+3bk93y6pLjA==}
    engines: {node: '>=6'}
    dev: true

  /strip-indent/3.0.0:
    resolution: {integrity: sha512-laJTa3Jb+VQpaC6DseHhF7dXVqHTfJPCRDaEbid/drOhgitgYku/letMUqOXFoWV0zIIUbjpdH2t+tYj4bQMRQ==}
    engines: {node: '>=8'}
    dependencies:
      min-indent: 1.0.1
    dev: true

  /strip-json-comments/3.1.1:
    resolution: {integrity: sha512-6fPc+R4ihwqP6N/aIv2f1gMH8lOVtWQHoqC4yK6oSDVVocumAsfCqjkXnqiYMhmMwS/mEHLp7Vehlt3ql6lEig==}
    engines: {node: '>=8'}
    dev: true

  /supports-color/5.5.0:
    resolution: {integrity: sha512-QjVjwdXIt408MIiAqCX4oUKsgU2EqAGzs2Ppkm4aQYbjm+ZEWEcW4SfFNTr4uMNZma0ey4f5lgLrkB0aX0QMow==}
    engines: {node: '>=4'}
    dependencies:
      has-flag: 3.0.0
    dev: true

  /supports-color/7.2.0:
    resolution: {integrity: sha512-qpCAvRl9stuOHveKsn7HncJRvv501qIacKzQlO/+Lwxc9+0q2wLyv4Dfvt80/DPn2pqOBsJdDiogXGR9+OvwRw==}
    engines: {node: '>=8'}
    dependencies:
      has-flag: 4.0.0
    dev: true

  /supports-color/8.1.1:
    resolution: {integrity: sha512-MpUEN2OodtUzxvKQl72cUF7RQ5EiHsGvSsVG0ia9c5RbWGL2CI4C7EpPS8UTBIplnlzZiNuV56w+FuNxy3ty2Q==}
    engines: {node: '>=10'}
    dependencies:
      has-flag: 4.0.0
    dev: true

  /supports-hyperlinks/2.2.0:
    resolution: {integrity: sha512-6sXEzV5+I5j8Bmq9/vUphGRM/RJNT9SCURJLjwfOg51heRtguGWDzcaBlgAzKhQa0EVNpPEKzQuBwZ8S8WaCeQ==}
    engines: {node: '>=8'}
    dependencies:
      has-flag: 4.0.0
      supports-color: 7.2.0
    dev: true

  /svg-parser/2.0.4:
    resolution: {integrity: sha512-e4hG1hRwoOdRb37cIMSgzNsxyzKfayW6VOflrwvR+/bzrkyxY/31WkbgnQpgtrNp1SdpJvpUAGTa/ZoiPNDuRQ==}
    dev: true

  /symbol-tree/3.2.4:
    resolution: {integrity: sha512-9QNk5KwDF+Bvz+PyObkmSYjI5ksVUYtjW7AU22r2NKcfLJcXp96hkDWU3+XndOsUb+AQ9QhfzfCT2O+CNWT5Tw==}
    dev: true

  /table/6.7.5:
    resolution: {integrity: sha512-LFNeryOqiQHqCVKzhkymKwt6ozeRhlm8IL1mE8rNUurkir4heF6PzMyRgaTa4tlyPTGGgXuvVOF/OLWiH09Lqw==}
    engines: {node: '>=10.0.0'}
    dependencies:
      ajv: 8.8.2
      lodash.truncate: 4.4.2
      slice-ansi: 4.0.0
      string-width: 4.2.3
      strip-ansi: 6.0.1
    dev: true

  /terminal-link/2.1.1:
    resolution: {integrity: sha512-un0FmiRUQNr5PJqy9kP7c40F5BOfpGlYTrxonDChEZB7pzZxRNp/bt+ymiy9/npwXya9KH99nJ/GXFIiUkYGFQ==}
    engines: {node: '>=8'}
    dependencies:
      ansi-escapes: 4.3.2
      supports-hyperlinks: 2.2.0
    dev: true

  /test-exclude/6.0.0:
    resolution: {integrity: sha512-cAGWPIyOHU6zlmg88jwm7VRyXnMN7iV68OGAbYDk/Mh/xC/pzVPlQtY6ngoIH/5/tciuhGfvESU8GrHrcxD56w==}
    engines: {node: '>=8'}
    dependencies:
      '@istanbuljs/schema': 0.1.3
      glob: 7.2.0
      minimatch: 3.0.4
    dev: true

  /text-extensions/1.9.0:
    resolution: {integrity: sha512-wiBrwC1EhBelW12Zy26JeOUkQ5mRu+5o8rpsJk5+2t+Y5vE7e842qtZDQ2g1NpX/29HdyFeJ4nSIhI47ENSxlQ==}
    engines: {node: '>=0.10'}
    dev: true

  /text-table/0.2.0:
    resolution: {integrity: sha1-f17oI66AUgfACvLfSoTsP8+lcLQ=}
    dev: true

  /throat/6.0.1:
    resolution: {integrity: sha512-8hmiGIJMDlwjg7dlJ4yKGLK8EsYqKgPWbG3b4wjJddKNwc7N7Dpn08Df4szr/sZdMVeOstrdYSsqzX6BYbcB+w==}
    dev: true

  /through/2.3.8:
    resolution: {integrity: sha1-DdTJ/6q8NXlgsbckEV1+Doai4fU=}
    dev: true

  /through2/4.0.2:
    resolution: {integrity: sha512-iOqSav00cVxEEICeD7TjLB1sueEL+81Wpzp2bY17uZjZN0pWZPuo4suZ/61VujxmqSGFfgOcNuTZ85QJwNZQpw==}
    dependencies:
      readable-stream: 3.6.0
    dev: true

  /tiny-warning/1.0.3:
    resolution: {integrity: sha512-lBN9zLN/oAf68o3zNXYrdCt1kP8WsiGW8Oo2ka41b2IM5JL/S1CTyX1rW0mb/zSuJun0ZUrDxx4sqvYS2FWzPA==}
    dev: false

  /tmpl/1.0.5:
    resolution: {integrity: sha512-3f0uOEAQwIqGuWW2MVzYg8fV/QNnc/IpuJNG837rLuczAaLVHslWHZQj4IGiEl5Hs3kkbhwL9Ab7Hrsmuj+Smw==}
    dev: true

  /to-fast-properties/2.0.0:
    resolution: {integrity: sha1-3F5pjL0HkmW8c+A3doGk5Og/YW4=}
    engines: {node: '>=4'}
    dev: true

  /to-object-path/0.3.0:
    resolution: {integrity: sha1-KXWIt7Dn4KwI4E5nL4XB9JmeF68=}
    engines: {node: '>=0.10.0'}
    dependencies:
      kind-of: 3.2.2
    dev: true

  /to-regex-range/2.1.1:
    resolution: {integrity: sha1-fIDBe53+vlmeJzZ+DU3VWQFB2zg=}
    engines: {node: '>=0.10.0'}
    dependencies:
      is-number: 3.0.0
      repeat-string: 1.6.1
    dev: true

  /to-regex-range/5.0.1:
    resolution: {integrity: sha512-65P7iz6X5yEr1cwcgvQxbbIw7Uk3gOy5dIdtZ4rDveLqhrdJP+Li/Hx6tyK0NEb+2GCyneCMJiGqrADCSNk8sQ==}
    engines: {node: '>=8.0'}
    dependencies:
      is-number: 7.0.0
    dev: true

  /to-regex/3.0.2:
    resolution: {integrity: sha512-FWtleNAtZ/Ki2qtqej2CXTOayOH9bHDQF+Q48VpWyDXjbYxA4Yz8iDB31zXOBUlOHHKidDbqGVrTUvQMPmBGBw==}
    engines: {node: '>=0.10.0'}
    dependencies:
      define-property: 2.0.2
      extend-shallow: 3.0.2
      regex-not: 1.0.2
      safe-regex: 1.1.0
    dev: true

  /tough-cookie/4.0.0:
    resolution: {integrity: sha512-tHdtEpQCMrc1YLrMaqXXcj6AxhYi/xgit6mZu1+EDWUn+qhUf8wMQoFIy9NXuq23zAwtcB0t/MjACGR18pcRbg==}
    engines: {node: '>=6'}
    dependencies:
      psl: 1.8.0
      punycode: 2.1.1
      universalify: 0.1.2
    dev: true

  /tr46/2.1.0:
    resolution: {integrity: sha512-15Ih7phfcdP5YxqiB+iDtLoaTz4Nd35+IiAv0kQ5FNKHzXgdWqPoTIqEDDJmXceQt4JZk6lVPT8lnDlPpGDppw==}
    engines: {node: '>=8'}
    dependencies:
      punycode: 2.1.1
    dev: true

  /trim-newlines/3.0.1:
    resolution: {integrity: sha512-c1PTsA3tYrIsLGkJkzHF+w9F2EyxfXGo4UyJc4pFL++FMjnq0HJS69T3M7d//gKrFKwy429bouPescbjecU+Zw==}
    engines: {node: '>=8'}
    dev: true

  /ts-node/9.1.1_typescript@4.5.4:
    resolution: {integrity: sha512-hPlt7ZACERQGf03M253ytLY3dHbGNGrAq9qIHWUY9XHYl1z7wYngSr3OQ5xmui8o2AaxsONxIzjafLUiWBo1Fg==}
    engines: {node: '>=10.0.0'}
    hasBin: true
    peerDependencies:
      typescript: '>=2.7'
    dependencies:
      arg: 4.1.3
      create-require: 1.1.1
      diff: 4.0.2
      make-error: 1.3.6
      source-map-support: 0.5.21
      typescript: 4.5.4
      yn: 3.1.1
    dev: true

  /tsconfig-paths/3.12.0:
    resolution: {integrity: sha512-e5adrnOYT6zqVnWqZu7i/BQ3BnhzvGbjEjejFXO20lKIKpwTaupkCPgEfv4GZK1IBciJUEhYs3J3p75FdaTFVg==}
    dependencies:
      '@types/json5': 0.0.29
      json5: 1.0.1
      minimist: 1.2.5
      strip-bom: 3.0.0
    dev: true

  /tslib/1.14.1:
    resolution: {integrity: sha512-Xni35NKzjgMrwevysHTCArtLDpPvye8zV/0E4EyYn43P7/7qvQwPh9BGkHewbMulVntbigmcT7rdX3BNo9wRJg==}
    dev: true

  /tslib/2.3.1:
    resolution: {integrity: sha512-77EbyPPpMz+FRFRuAFlWMtmgUWGe9UOG2Z25NqCwiIjRhOf5iKGuzSe5P2w1laq+FkRy4p+PCuVkJSGkzTEKVw==}
    dev: true

  /tsutils/3.21.0_typescript@4.5.4:
    resolution: {integrity: sha512-mHKK3iUXL+3UF6xL5k0PEhKRUBKPBCv/+RkEOpjRWxxx27KKRBmmA60A9pgOUvMi8GKhRMPEmjBRPzs2W7O1OA==}
    engines: {node: '>= 6'}
    peerDependencies:
      typescript: '>=2.8.0 || >= 3.2.0-dev || >= 3.3.0-dev || >= 3.4.0-dev || >= 3.5.0-dev || >= 3.6.0-dev || >= 3.6.0-beta || >= 3.7.0-dev || >= 3.7.0-beta'
    dependencies:
      tslib: 1.14.1
      typescript: 4.5.4
    dev: true

  /type-check/0.3.2:
    resolution: {integrity: sha1-WITKtRLPHTVeP7eE8wgEsrUg23I=}
    engines: {node: '>= 0.8.0'}
    dependencies:
      prelude-ls: 1.1.2
    dev: true

  /type-check/0.4.0:
    resolution: {integrity: sha512-XleUoc9uwGXqjWwXaUTZAmzMcFZ5858QA2vvx1Ur5xIcixXIP+8LnFDgRplU30us6teqdlskFfu+ae4K79Ooew==}
    engines: {node: '>= 0.8.0'}
    dependencies:
      prelude-ls: 1.2.1
    dev: true

  /type-detect/4.0.8:
    resolution: {integrity: sha512-0fr/mIH1dlO+x7TlcMy+bIDqKPsw/70tVyeHW787goQjhmqaZe10uwLujubK9q9Lg6Fiho1KUKDYz0Z7k7g5/g==}
    engines: {node: '>=4'}
    dev: true

  /type-fest/0.18.1:
    resolution: {integrity: sha512-OIAYXk8+ISY+qTOwkHtKqzAuxchoMiD9Udx+FSGQDuiRR+PJKJHc2NJAXlbhkGwTt/4/nKZxELY1w3ReWOL8mw==}
    engines: {node: '>=10'}
    dev: true

  /type-fest/0.20.2:
    resolution: {integrity: sha512-Ne+eE4r0/iWnpAxD852z3A+N0Bt5RN//NjJwRd2VFHEmrywxf5vsZlh4R6lixl6B+wz/8d+maTSAkN1FIkI3LQ==}
    engines: {node: '>=10'}
    dev: true

  /type-fest/0.21.3:
    resolution: {integrity: sha512-t0rzBq87m3fVcduHDUFhKmyyX+9eo6WQjZvf51Ea/M0Q7+T374Jp1aUiyUl0GKxp8M/OETVHSDvmkyPgvX+X2w==}
    engines: {node: '>=10'}
    dev: true

  /type-fest/0.6.0:
    resolution: {integrity: sha512-q+MB8nYR1KDLrgr4G5yemftpMC7/QLqVndBmEEdqzmNj5dcFOO4Oo8qlwZE3ULT3+Zim1F8Kq4cBnikNhlCMlg==}
    engines: {node: '>=8'}
    dev: true

  /type-fest/0.8.1:
    resolution: {integrity: sha512-4dbzIzqvjtgiM5rw1k5rEHtBANKmdudhGyBEajN01fEyhaAIhsoKNy6y7+IN93IfpFtwY9iqi7kD+xwKhQsNJA==}
    engines: {node: '>=8'}
    dev: true

  /typedarray-to-buffer/3.1.5:
    resolution: {integrity: sha512-zdu8XMNEDepKKR+XYOXAVPtWui0ly0NtohUscw+UmaHiAWT8hrV1rr//H6V+0DvJ3OQ19S979M0laLfX8rm82Q==}
    dependencies:
      is-typedarray: 1.0.0
    dev: true

  /typescript/4.5.4:
    resolution: {integrity: sha512-VgYs2A2QIRuGphtzFV7aQJduJ2gyfTljngLzjpfW9FoYZF6xuw1W0vW9ghCKLfcWrCFxK81CSGRAvS1pn4fIUg==}
    engines: {node: '>=4.2.0'}
    hasBin: true
    dev: true

  /u2f-api/1.2.1:
    resolution: {integrity: sha512-4kfxen+mVxYkdJWHIS7c4HxsqNUs6fkrxlMLi7uQTVVYMVfTh73PhYoAmp1B0PRGELGDiKmXlssgqxcPvtpfSg==}
    dev: false

  /unbox-primitive/1.0.1:
    resolution: {integrity: sha512-tZU/3NqK3dA5gpE1KtyiJUrEB0lxnGkMFHptJ7q6ewdZ8s12QrODwNbhIJStmJkd1QDXa1NRA8aF2A1zk/Ypyw==}
    dependencies:
      function-bind: 1.1.1
      has-bigints: 1.0.1
      has-symbols: 1.0.2
      which-boxed-primitive: 1.0.2
    dev: true

  /unicode-canonical-property-names-ecmascript/2.0.0:
    resolution: {integrity: sha512-yY5PpDlfVIU5+y/BSCxAJRBIS1Zc2dDG3Ujq+sR0U+JjUevW2JhocOF+soROYDSaAezOzOKuyyixhD6mBknSmQ==}
    engines: {node: '>=4'}
    dev: true

  /unicode-match-property-ecmascript/2.0.0:
    resolution: {integrity: sha512-5kaZCrbp5mmbz5ulBkDkbY0SsPOjKqVS35VpL9ulMPfSl0J0Xsm+9Evphv9CoIZFwre7aJoa94AY6seMKGVN5Q==}
    engines: {node: '>=4'}
    dependencies:
      unicode-canonical-property-names-ecmascript: 2.0.0
      unicode-property-aliases-ecmascript: 2.0.0
    dev: true

  /unicode-match-property-value-ecmascript/2.0.0:
    resolution: {integrity: sha512-7Yhkc0Ye+t4PNYzOGKedDhXbYIBe1XEQYQxOPyhcXNMJ0WCABqqj6ckydd6pWRZTHV4GuCPKdBAUiMc60tsKVw==}
    engines: {node: '>=4'}
    dev: true

  /unicode-property-aliases-ecmascript/2.0.0:
    resolution: {integrity: sha512-5Zfuy9q/DFr4tfO7ZPeVXb1aPoeQSdeFMLpYuFebehDAhbuevLs5yxSZmIFN1tP5F9Wl4IpJrYojg85/zgyZHQ==}
    engines: {node: '>=4'}
    dev: true

  /union-value/1.0.1:
    resolution: {integrity: sha512-tJfXmxMeWYnczCVs7XAEvIV7ieppALdyepWMkHkwciRpZraG/xwT+s2JN8+pr1+8jCRf80FFzvr+MpQeeoF4Xg==}
    engines: {node: '>=0.10.0'}
    dependencies:
      arr-union: 3.1.0
      get-value: 2.0.6
      is-extendable: 0.1.1
      set-value: 2.0.1
    dev: true

  /universalify/0.1.2:
    resolution: {integrity: sha512-rBJeI5CXAlmy1pV+617WB9J63U6XcazHHF2f2dbJix4XzpUF0RS3Zbj0FGIOCAva5P/d/GBOYaACQ1w+0azUkg==}
    engines: {node: '>= 4.0.0'}
    dev: true

  /universalify/2.0.0:
    resolution: {integrity: sha512-hAZsKq7Yy11Zu1DE0OzWjw7nnLZmJZYTDZZyEFHZdUhV8FkH5MCfoU1XMaxXovpyW5nq5scPqq0ZDP9Zyl04oQ==}
    engines: {node: '>= 10.0.0'}
    dev: true

  /unset-value/1.0.0:
    resolution: {integrity: sha1-g3aHP30jNRef+x5vw6jtDfyKtVk=}
    engines: {node: '>=0.10.0'}
    dependencies:
      has-value: 0.3.1
      isobject: 3.0.1
    dev: true

  /uri-js/4.4.1:
    resolution: {integrity: sha512-7rKUyy33Q1yc98pQ1DAmLtwX109F7TIfWlW1Ydo8Wl1ii1SeHieeh0HHfPeL2fMXK6z0s8ecKs9frCuLJvndBg==}
    dependencies:
      punycode: 2.1.1
    dev: true

  /urix/0.1.0:
    resolution: {integrity: sha1-2pN/emLiH+wf0Y1Js1wpNQZ6bHI=}
    deprecated: Please see https://github.com/lydell/urix#deprecated
    dev: true

  /use/3.1.1:
    resolution: {integrity: sha512-cwESVXlO3url9YWlFW/TA9cshCEhtu7IKJ/p5soJ/gGpj7vbvFrAY/eIioQ6Dw23KjZhYgiIo8HOs1nQ2vr/oQ==}
    engines: {node: '>=0.10.0'}
    dev: true

  /util-deprecate/1.0.2:
    resolution: {integrity: sha1-RQ1Nyfpw3nMnYvvS1KKJgUGaDM8=}
    dev: true

  /v8-compile-cache/2.3.0:
    resolution: {integrity: sha512-l8lCEmLcLYZh4nbunNZvQCJc5pv7+RCwa8q/LdUx8u7lsWvPDKmpodJAJNwkAhJC//dFY48KuIEmjtd4RViDrA==}
    dev: true

  /v8-to-istanbul/8.1.0:
    resolution: {integrity: sha512-/PRhfd8aTNp9Ggr62HPzXg2XasNFGy5PBt0Rp04du7/8GNNSgxFL6WBTkgMKSL9bFjH+8kKEG3f37FmxiTqUUA==}
    engines: {node: '>=10.12.0'}
    dependencies:
      '@types/istanbul-lib-coverage': 2.0.3
      convert-source-map: 1.8.0
      source-map: 0.7.3
    dev: true

  /validate-npm-package-license/3.0.4:
    resolution: {integrity: sha512-DpKm2Ui/xN7/HQKCtpZxoRWBhZ9Z0kqtygG8XCgNQ8ZlDnxuQmWhj566j8fN4Cu3/JmbhsDo7fcAJq4s9h27Ew==}
    dependencies:
      spdx-correct: 3.1.1
      spdx-expression-parse: 3.0.1
    dev: true

  /vite-plugin-eslint/1.3.0_vite@2.7.2:
    resolution: {integrity: sha512-ng6liBWegj6bovfJVGsXXL2XeQR3xnqe4UsnwTE8rbsYTnAaiLfaZK3rruGAyiwCBPbBc2IEED6T7sus5NJfEw==}
    peerDependencies:
      vite: ^2.0.0
    dependencies:
      '@rollup/pluginutils': 4.1.2
      eslint: 7.32.0
      rollup: 2.61.1
      vite: 2.7.2
    transitivePeerDependencies:
      - supports-color
    dev: true

  /vite-plugin-istanbul/2.3.0:
    resolution: {integrity: sha512-KHfnqEHHsC27TpRwsM+0InL1bAUmT6/drT10+q8ittcWVrzNUKKvyKn6Dmrqg6gKakoh3Hd+z3NvpbprBLqVRQ==}
    dependencies:
      istanbul-lib-instrument: 4.0.3
      test-exclude: 6.0.0
    transitivePeerDependencies:
      - supports-color
    dev: true

  /vite-plugin-svgr/0.6.0_vite@2.7.2:
    resolution: {integrity: sha512-+9eiWLzdlLK3ktnO7gzazMmR/KJyXTy7z6GeRbhv5HKEOFjLdNk3eB0qJaSpzJC3dr2pKWml0jAmxH7O6CcQtg==}
    peerDependencies:
      vite: ^2.6.0
    dependencies:
      '@svgr/core': 6.1.2
      vite: 2.7.2
    transitivePeerDependencies:
      - supports-color
    dev: true

  /vite-tsconfig-paths/3.3.17_vite@2.7.2:
    resolution: {integrity: sha512-wx+rfC53moVLxMBj2EApJZgY6HtvWUFVZ4dBxNGYBxSSqU6UaHdKlcOxrfGDxyTGtYEr9beWCryHn18C4EtZkg==}
    peerDependencies:
      vite: '>2.0.0-0'
    dependencies:
      debug: 4.3.3
      globrex: 0.1.2
      recrawl-sync: 2.2.1
      tsconfig-paths: 3.12.0
      vite: 2.7.2
    transitivePeerDependencies:
      - supports-color
    dev: true

  /vite/2.7.2:
    resolution: {integrity: sha512-wMffVVdKZRZP/HwW3yttKL8X+IJePz7bUcnGm0vqljffpVwHpjWC3duZtJQHAGvy+wrTjmwU7vkULpZ1dVXY6w==}
    engines: {node: '>=12.2.0'}
    hasBin: true
    peerDependencies:
      less: '*'
      sass: '*'
      stylus: '*'
    peerDependenciesMeta:
      less:
        optional: true
      sass:
        optional: true
      stylus:
        optional: true
    dependencies:
      esbuild: 0.13.15
      postcss: 8.4.5
      resolve: 1.20.0
      rollup: 2.61.1
    optionalDependencies:
      fsevents: 2.3.2
    dev: true

  /void-elements/3.1.0:
    resolution: {integrity: sha1-YU9/v42AHwu18GYfWy9XhXUOTwk=}
    engines: {node: '>=0.10.0'}
    dev: false

  /w3c-hr-time/1.0.2:
    resolution: {integrity: sha512-z8P5DvDNjKDoFIHK7q8r8lackT6l+jo/Ye3HOle7l9nICP9lf1Ci25fy9vHd0JOWewkIFzXIEig3TdKT7JQ5fQ==}
    dependencies:
      browser-process-hrtime: 1.0.0
    dev: true

  /w3c-xmlserializer/2.0.0:
    resolution: {integrity: sha512-4tzD0mF8iSiMiNs30BiLO3EpfGLZUT2MSX/G+o7ZywDzliWQ3OPtTZ0PTC3B3ca1UAf4cJMHB+2Bf56EriJuRA==}
    engines: {node: '>=10'}
    dependencies:
      xml-name-validator: 3.0.0
    dev: true

  /walker/1.0.8:
    resolution: {integrity: sha512-ts/8E8l5b7kY0vlWLewOkDXMmPdLcVV4GmOQLyxuSswIJsweeFZtAsMF7k1Nszz+TYBQrlYRmzOnr398y1JemQ==}
    dependencies:
      makeerror: 1.0.12
    dev: true

  /webidl-conversions/5.0.0:
    resolution: {integrity: sha512-VlZwKPCkYKxQgeSbH5EyngOmRp7Ww7I9rQLERETtf5ofd9pGeswWiOtogpEO850jziPRarreGxn5QIiTqpb2wA==}
    engines: {node: '>=8'}
    dev: true

  /webidl-conversions/6.1.0:
    resolution: {integrity: sha512-qBIvFLGiBpLjfwmYAaHPXsn+ho5xZnGvyGvsarywGNc8VyQJUMHJ8OBKGGrPER0okBeMDaan4mNBlgBROxuI8w==}
    engines: {node: '>=10.4'}
    dev: true

  /whatwg-encoding/1.0.5:
    resolution: {integrity: sha512-b5lim54JOPN9HtzvK9HFXvBma/rnfFeqsic0hSpjtDbVxR3dJKLc+KB4V6GgiGOvl7CY/KNh8rxSo9DKQrnUEw==}
    dependencies:
      iconv-lite: 0.4.24
    dev: true

  /whatwg-mimetype/2.3.0:
    resolution: {integrity: sha512-M4yMwr6mAnQz76TbJm914+gPpB/nCwvZbJU28cUD6dR004SAxDLOOSUaB1JDRqLtaOV/vi0IC5lEAGFgrjGv/g==}
    dev: true

  /whatwg-url/8.7.0:
    resolution: {integrity: sha512-gAojqb/m9Q8a5IV96E3fHJM70AzCkgt4uXYX2O7EmuyOnLrViCQlsEBmF9UQIu3/aeAIp2U17rtbpZWNntQqdg==}
    engines: {node: '>=10'}
    dependencies:
      lodash: 4.17.21
      tr46: 2.1.0
      webidl-conversions: 6.1.0
    dev: true

  /which-boxed-primitive/1.0.2:
    resolution: {integrity: sha512-bwZdv0AKLpplFY2KZRX6TvyuN7ojjr7lwkg6ml0roIy9YeuSr7JS372qlNW18UQYzgYK9ziGcerWqZOmEn9VNg==}
    dependencies:
      is-bigint: 1.0.4
      is-boolean-object: 1.1.2
      is-number-object: 1.0.6
      is-string: 1.0.7
      is-symbol: 1.0.4
    dev: true

  /which/1.3.1:
    resolution: {integrity: sha512-HxJdYWq1MTIQbJ3nw0cqssHoTNU267KlrDuGZ1WYlxDStUtKUhOaJmh112/TZmHxxUfuJqPXSOm7tDyas0OSIQ==}
    hasBin: true
    dependencies:
      isexe: 2.0.0
    dev: true

  /which/2.0.2:
    resolution: {integrity: sha512-BLI3Tl1TW3Pvl70l3yq3Y64i+awpwXqsGBYWkkqMtnbXgrMD+yj7rhW0kuEDxzJaYXGjEW5ogapKNMEKNMjibA==}
    engines: {node: '>= 8'}
    hasBin: true
    dependencies:
      isexe: 2.0.0
    dev: true

  /word-wrap/1.2.3:
    resolution: {integrity: sha512-Hz/mrNwitNRh/HUAtM/VT/5VH+ygD6DV7mYKZAtHOrbs8U7lvPS6xf7EJKMF0uW1KJCl0H701g3ZGus+muE5vQ==}
    engines: {node: '>=0.10.0'}
    dev: true

  /wrap-ansi/7.0.0:
    resolution: {integrity: sha512-YVGIj2kamLSTxw6NsZjoBxfSwsn0ycdesmc4p+Q21c5zPuZ1pl+NfxVdxPtdHvmNVOQ6XSYG4AUtyt/Fi7D16Q==}
    engines: {node: '>=10'}
    dependencies:
      ansi-styles: 4.3.0
      string-width: 4.2.3
      strip-ansi: 6.0.1
    dev: true

  /wrappy/1.0.2:
    resolution: {integrity: sha1-tSQ9jz7BqjXxNkYFvA0QNuMKtp8=}
    dev: true

  /write-file-atomic/3.0.3:
    resolution: {integrity: sha512-AvHcyZ5JnSfq3ioSyjrBkH9yW4m7Ayk8/9My/DD9onKeu/94fwrMocemO2QAJFAlnnDN+ZDS+ZjAR5ua1/PV/Q==}
    dependencies:
      imurmurhash: 0.1.4
      is-typedarray: 1.0.0
      signal-exit: 3.0.6
      typedarray-to-buffer: 3.1.5
    dev: true

  /ws/7.5.6:
    resolution: {integrity: sha512-6GLgCqo2cy2A2rjCNFlxQS6ZljG/coZfZXclldI8FB/1G3CCI36Zd8xy2HrFVACi8tfk5XrgLQEk+P0Tnz9UcA==}
    engines: {node: '>=8.3.0'}
    peerDependencies:
      bufferutil: ^4.0.1
      utf-8-validate: ^5.0.2
    peerDependenciesMeta:
      bufferutil:
        optional: true
      utf-8-validate:
        optional: true
    dev: true

  /xml-name-validator/3.0.0:
    resolution: {integrity: sha512-A5CUptxDsvxKJEU3yO6DuWBSJz/qizqzJKOMIfUJHETbBw/sFaDxgd6fxm1ewUaM0jZ444Fc5vC5ROYurg/4Pw==}
    dev: true

  /xmlchars/2.2.0:
    resolution: {integrity: sha512-JZnDKK8B0RCDw84FNdDAIpZK+JuJw+s7Lz8nksI7SIuU3UXJJslUthsi+uWBUYOwPFwW7W7PRLRfUKpxjtjFCw==}
    dev: true

  /y18n/5.0.8:
    resolution: {integrity: sha512-0pfFzegeDWJHJIAmTLRP2DwHjdF5s7jo9tuztdQxAhINCdvS+3nGINqPd00AphqJR/0LhANUS6/+7SCb98YOfA==}
    engines: {node: '>=10'}
    dev: true

  /yallist/4.0.0:
    resolution: {integrity: sha512-3wdGidZyq5PB084XLES5TpOSRA3wjXAlIWMhum2kRcv/41Sn2emQ0dycQW4uZXLejwKvg6EsvbdlVL+FYEct7A==}
    dev: true

  /yaml/1.10.2:
    resolution: {integrity: sha512-r3vXyErRCYJ7wg28yvBY5VSoAF8ZvlcW9/BwUzEtUsjvX/DKs24dIkuwjtuprwJJHsbyUbLApepYTR1BN4uHrg==}
    engines: {node: '>= 6'}
    dev: true

  /yargs-parser/20.2.9:
    resolution: {integrity: sha512-y11nGElTIV+CT3Zv9t7VKl+Q3hTQoT9a1Qzezhhl6Rp21gJ/IVTW7Z3y9EWXhuUBC2Shnf+DX0antecpAwSP8w==}
    engines: {node: '>=10'}
    dev: true

  /yargs-parser/21.0.0:
    resolution: {integrity: sha512-z9kApYUOCwoeZ78rfRYYWdiU/iNL6mwwYlkkZfJoyMR1xps+NEBX5X7XmRpxkZHhXJ6+Ey00IwKxBBSW9FIjyA==}
    engines: {node: '>=12'}
    dev: true

  /yargs/16.2.0:
    resolution: {integrity: sha512-D1mvvtDG0L5ft/jGWkLpG1+m0eQxOfaBvTNELraWj22wSVUMWxZUvYgJYcKh6jGGIkJFhH4IZPQhR4TKpc8mBw==}
    engines: {node: '>=10'}
    dependencies:
      cliui: 7.0.4
      escalade: 3.1.1
      get-caller-file: 2.0.5
      require-directory: 2.1.1
      string-width: 4.2.3
      y18n: 5.0.8
      yargs-parser: 20.2.9
    dev: true

  /yargs/17.3.0:
    resolution: {integrity: sha512-GQl1pWyDoGptFPJx9b9L6kmR33TGusZvXIZUT+BOz9f7X2L94oeAskFYLEg/FkhV06zZPBYLvLZRWeYId29lew==}
    engines: {node: '>=12'}
    dependencies:
      cliui: 7.0.4
      escalade: 3.1.1
      get-caller-file: 2.0.5
      require-directory: 2.1.1
      string-width: 4.2.3
      y18n: 5.0.8
      yargs-parser: 21.0.0
    dev: true

  /yn/3.1.1:
    resolution: {integrity: sha512-Ux4ygGWsu2c7isFWe8Yu1YluJmqVhxqK2cLXNQA5AcC3QfbGNpM7fu0Y8b/z16pXLnFxZYvWhd3fhBY9DLmC6Q==}
    engines: {node: '>=6'}
    dev: true

  /yocto-queue/0.1.0:
    resolution: {integrity: sha512-rVksvsnNCdJ/ohGc6xgPwyN8eheCxsiLM8mxuE/t/mOVqJewPuO1miLpTHQiRgTKCLexL4MeAFVagts7HmNZ2Q==}
    engines: {node: '>=10'}
    dev: true<|MERGE_RESOLUTION|>--- conflicted
+++ resolved
@@ -5626,8 +5626,6 @@
       strip-ansi: 7.0.1
     dev: true
 
-<<<<<<< HEAD
-=======
   /jest-watcher/27.3.1:
     resolution: {integrity: sha512-9/xbV6chABsGHWh9yPaAGYVVKurWoP3ZMCv6h+O1v9/+pkOroigs6WzZ0e9gLP/njokUwM7yQhr01LKJVMkaZA==}
     engines: {node: ^10.13.0 || ^12.13.0 || ^14.15.0 || >=15.0.0}
@@ -5640,8 +5638,6 @@
       jest-util: 27.4.2
       string-length: 4.0.2
     dev: true
-
->>>>>>> 8c796c11
   /jest-watcher/27.4.2:
     resolution: {integrity: sha512-NJvMVyyBeXfDezhWzUOCOYZrUmkSCiatpjpm+nFUid74OZEHk6aMLrZAukIiFDwdbqp6mTM6Ui1w4oc+8EobQg==}
     engines: {node: ^10.13.0 || ^12.13.0 || ^14.15.0 || >=15.0.0}
