--- conflicted
+++ resolved
@@ -95,11 +95,7 @@
                                 <Route path={RegisterOneTimePasswordRoute} element={<RegisterOneTimePassword />} />
                                 <Route path={LogoutRoute} element={<SignOut />} />
                                 <Route path={ConsentRoute} element={<ConsentView />} />
-<<<<<<< HEAD
-                                <Route path={`${SettingsRoute}*`} element={<SettingsView />} />
-=======
                                 <Route path={`${SettingsRoute}/*`} element={<SettingsRouter />} />
->>>>>>> ff266736
                                 <Route
                                     path={`${IndexRoute}*`}
                                     element={
