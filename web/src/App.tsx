import React, { useState, useEffect, Suspense } from "react";

import { config as faConfig } from "@fortawesome/fontawesome-svg-core";
import { CssBaseline, ThemeProvider } from "@material-ui/core";
import { BrowserRouter as Router, Route, Routes } from "react-router-dom";

import NotificationBar from "@components/NotificationBar";
import {
    ConsentRoute,
    IndexRoute,
    LogoutRoute,
    RegisterOneTimePasswordRoute,
    RegisterWebauthnRoute,
    ResetPasswordStep2Route,
    ResetPasswordStep1Route,
} from "@constants/Routes";
import NotificationsContext from "@hooks/NotificationsContext";
import { Notification } from "@models/Notifications";
import * as themes from "@themes/index";
import { getBasePath } from "@utils/BasePath";
import {
    getDuoSelfEnrollment,
    getRememberMe,
    getResetPassword,
    getExternalResetPassword,
    getExternalResetUrl,
    getTheme,
} from "@utils/Configuration";
import RegisterOneTimePassword from "@views/DeviceRegistration/RegisterOneTimePassword";
import RegisterWebauthn from "@views/DeviceRegistration/RegisterWebauthn";
import BaseLoadingPage from "@views/LoadingPage/BaseLoadingPage";
import ConsentView from "@views/LoginPortal/ConsentView/ConsentView";
import LoginPortal from "@views/LoginPortal/LoginPortal";
import SignOut from "@views/LoginPortal/SignOut/SignOut";
import ResetPasswordStep1 from "@views/ResetPassword/ResetPasswordStep1";
import ResetPasswordStep2 from "@views/ResetPassword/ResetPasswordStep2";

import "@fortawesome/fontawesome-svg-core/styles.css";

faConfig.autoAddCss = false;

function Theme() {
    switch (getTheme()) {
        case "dark":
            return themes.Dark;
        case "grey":
            return themes.Grey;
        case "auto":
            return window.matchMedia("(prefers-color-scheme: dark)").matches ? themes.Dark : themes.Light;
        default:
            return themes.Light;
    }
}

const App: React.FC = () => {
    const [notification, setNotification] = useState(null as Notification | null);
    const [theme, setTheme] = useState(Theme());
    useEffect(() => {
        if (getTheme() === "auto") {
            const query = window.matchMedia("(prefers-color-scheme: dark)");
            // MediaQueryLists does not inherit from EventTarget in Internet Explorer
            if (query.addEventListener) {
                query.addEventListener("change", (e) => {
                    setTheme(e.matches ? themes.Dark : themes.Light);
                });
            }
        }
    }, []);
    return (
        <ThemeProvider theme={theme}>
<<<<<<< HEAD
            <CssBaseline />
            <NotificationsContext.Provider value={{ notification, setNotification }}>
                <Router basename={getBasePath()}>
                    <NotificationBar onClose={() => setNotification(null)} />
                    <Routes>
                        <Route path={ResetPasswordStep1Route} element={<ResetPasswordStep1 />} />
                        <Route path={ResetPasswordStep2Route} element={<ResetPasswordStep2 />} />
                        <Route path={RegisterWebauthnRoute} element={<RegisterWebauthn />} />
                        <Route path={RegisterOneTimePasswordRoute} element={<RegisterOneTimePassword />} />
                        <Route path={LogoutRoute} element={<SignOut />} />
                        <Route path={ConsentRoute} element={<ConsentView />} />
                        <Route
                            path={`${IndexRoute}*`}
                            element={
                                <LoginPortal
                                    duoSelfEnrollment={getDuoSelfEnrollment()}
                                    rememberMe={getRememberMe()}
                                    resetPassword={getResetPassword()}
                                    externalResetPassword={getExternalResetPassword()}
                                    externalResetUrl={getExternalResetUrl()}
                                />
                            }
                        />
                    </Routes>
                </Router>
            </NotificationsContext.Provider>
=======
            <Suspense fallback={<BaseLoadingPage message={"Loading"} />}>
                <CssBaseline />
                <NotificationsContext.Provider value={{ notification, setNotification }}>
                    <Router basename={getBasePath()}>
                        <NotificationBar onClose={() => setNotification(null)} />
                        <Routes>
                            <Route path={ResetPasswordStep1Route} element={<ResetPasswordStep1 />} />
                            <Route path={ResetPasswordStep2Route} element={<ResetPasswordStep2 />} />
                            <Route path={RegisterWebauthnRoute} element={<RegisterWebauthn />} />
                            <Route path={RegisterOneTimePasswordRoute} element={<RegisterOneTimePassword />} />
                            <Route path={LogoutRoute} element={<SignOut />} />
                            <Route path={ConsentRoute} element={<ConsentView />} />
                            <Route
                                path={`${IndexRoute}*`}
                                element={
                                    <LoginPortal
                                        duoSelfEnrollment={getDuoSelfEnrollment()}
                                        rememberMe={getRememberMe()}
                                        resetPassword={getResetPassword()}
                                    />
                                }
                            />
                        </Routes>
                    </Router>
                </NotificationsContext.Provider>
            </Suspense>
>>>>>>> b8280dfe
        </ThemeProvider>
    );
};

export default App;<|MERGE_RESOLUTION|>--- conflicted
+++ resolved
@@ -68,34 +68,6 @@
     }, []);
     return (
         <ThemeProvider theme={theme}>
-<<<<<<< HEAD
-            <CssBaseline />
-            <NotificationsContext.Provider value={{ notification, setNotification }}>
-                <Router basename={getBasePath()}>
-                    <NotificationBar onClose={() => setNotification(null)} />
-                    <Routes>
-                        <Route path={ResetPasswordStep1Route} element={<ResetPasswordStep1 />} />
-                        <Route path={ResetPasswordStep2Route} element={<ResetPasswordStep2 />} />
-                        <Route path={RegisterWebauthnRoute} element={<RegisterWebauthn />} />
-                        <Route path={RegisterOneTimePasswordRoute} element={<RegisterOneTimePassword />} />
-                        <Route path={LogoutRoute} element={<SignOut />} />
-                        <Route path={ConsentRoute} element={<ConsentView />} />
-                        <Route
-                            path={`${IndexRoute}*`}
-                            element={
-                                <LoginPortal
-                                    duoSelfEnrollment={getDuoSelfEnrollment()}
-                                    rememberMe={getRememberMe()}
-                                    resetPassword={getResetPassword()}
-                                    externalResetPassword={getExternalResetPassword()}
-                                    externalResetUrl={getExternalResetUrl()}
-                                />
-                            }
-                        />
-                    </Routes>
-                </Router>
-            </NotificationsContext.Provider>
-=======
             <Suspense fallback={<BaseLoadingPage message={"Loading"} />}>
                 <CssBaseline />
                 <NotificationsContext.Provider value={{ notification, setNotification }}>
@@ -115,6 +87,8 @@
                                         duoSelfEnrollment={getDuoSelfEnrollment()}
                                         rememberMe={getRememberMe()}
                                         resetPassword={getResetPassword()}
+                                        externalResetPassword={getExternalResetPassword()}
+                                        externalResetUrl={getExternalResetUrl()}
                                     />
                                 }
                             />
@@ -122,7 +96,6 @@
                     </Router>
                 </NotificationsContext.Provider>
             </Suspense>
->>>>>>> b8280dfe
         </ThemeProvider>
     );
 };
