--- conflicted
+++ resolved
@@ -103,12 +103,6 @@
         props.onAuthenticationStart();
 
         try {
-<<<<<<< HEAD
-            const res = await postFirstFactor(username, password, rememberMe, redirectionURL, requestMethod, workflow);
-
-            setLoading(false);
-
-=======
             const res = await postFirstFactor(
                 username,
                 password,
@@ -118,7 +112,9 @@
                 workflow,
                 workflowID,
             );
->>>>>>> 684c8e21
+
+            setLoading(false);
+
             await loginChannel.postMessage(true);
             props.onAuthenticationSuccess(res ? res.redirect : undefined);
         } catch (err) {
