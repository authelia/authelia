--- conflicted
+++ resolved
@@ -28,14 +28,10 @@
 import { useWorkflow } from "@hooks/Workflow";
 import LoginLayout from "@layouts/LoginLayout";
 import { IsCapsLockModified } from "@services/CapsLock";
-<<<<<<< HEAD
-import { postFirstFactor } from "@services/FirstFactor";
 import { getLocaleInformation } from "@services/LocaleInformation";
+import { postFirstFactor } from "@services/Password";
 import { localStoreSet } from "@utils/localStorage";
-=======
-import { postFirstFactor } from "@services/Password";
 import PasskeyForm from "@views/LoginPortal/FirstFactor/PasskeyForm";
->>>>>>> bbcb38ab
 
 export interface Props {
     disabled: boolean;
