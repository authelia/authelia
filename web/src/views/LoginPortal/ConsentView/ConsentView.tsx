import React, { useEffect, Fragment, ReactNode, useState } from "react";

import {
    Button,
    Grid,
    List,
    ListItem,
    ListItemIcon,
    ListItemText,
    Tooltip,
    Typography,
    makeStyles,
    Checkbox,
    FormControlLabel,
} from "@material-ui/core";
import { AccountBox, CheckBox, Contacts, Drafts, Group } from "@material-ui/icons";
import { useTranslation } from "react-i18next";
import { useNavigate } from "react-router-dom";

import { IndexRoute } from "@constants/Routes";
import { useConsentResponse } from "@hooks/Consent";
import { useNotifications } from "@hooks/NotificationsContext";
import { useRedirector } from "@hooks/Redirector";
import { useUserInfoGET } from "@hooks/UserInfo";
import LoginLayout from "@layouts/LoginLayout";
import { acceptConsent, rejectConsent } from "@services/Consent";
import LoadingPage from "@views/LoadingPage/LoadingPage";

export interface Props {}

function scopeNameToAvatar(id: string) {
    switch (id) {
        case "openid":
            return <AccountBox />;
        case "profile":
            return <Contacts />;
        case "groups":
            return <Group />;
        case "email":
            return <Drafts />;
        default:
            return <CheckBox />;
    }
}

const ConsentView = function (props: Props) {
    const classes = useStyles();
    const navigate = useNavigate();
    const redirect = useRedirector();
    const { createErrorNotification, resetNotification } = useNotifications();
    const [resp, fetch, , err] = useConsentResponse();
    const { t: translate } = useTranslation();

<<<<<<< HEAD
    const [preConfigure, setPreConfigure] = useState(false);

    const handlePreConfigureChanged = () => {
        setPreConfigure((preConfigure) => !preConfigure);
    };
=======
    const [userInfo, fetchUserInfo, , fetchUserInfoError] = useUserInfoGET();

    useEffect(() => {
        fetchUserInfo();
    }, [fetchUserInfo]);

    useEffect(() => {
        if (fetchUserInfoError) {
            createErrorNotification("There was an issue retrieving user preferences");
        }
    }, [fetchUserInfoError, createErrorNotification]);
>>>>>>> 90edf11b

    useEffect(() => {
        if (err) {
            navigate(IndexRoute);
            console.error(`Unable to display consent screen: ${err.message}`);
        }
    }, [navigate, resetNotification, createErrorNotification, err]);

    useEffect(() => {
        fetch();
    }, [fetch]);

    const translateScopeNameToDescription = (id: string): string => {
        switch (id) {
            case "openid":
                return translate("Use OpenID to verify your identity");
            case "profile":
                return translate("Access your display name");
            case "groups":
                return translate("Access your group membership");
            case "email":
                return translate("Access your email addresses");
            default:
                return id;
        }
    };

    const handleAcceptConsent = async () => {
        // This case should not happen in theory because the buttons are disabled when response is undefined.
        if (!resp) {
            return;
        }
        const res = await acceptConsent(resp.client_id, preConfigure);
        if (res.redirect_uri) {
            redirect(res.redirect_uri);
        } else {
            throw new Error("Unable to redirect the user");
        }
    };

    const handleRejectConsent = async () => {
        if (!resp) {
            return;
        }
        const res = await rejectConsent(resp.client_id);
        if (res.redirect_uri) {
            redirect(res.redirect_uri);
        } else {
            throw new Error("Unable to redirect the user");
        }
    };

    return (
        <ComponentOrLoading ready={resp !== undefined && userInfo !== undefined}>
            <LoginLayout
                id="consent-stage"
                title={`${translate("Hi")} ${userInfo?.display_name}`}
                subtitle={translate("Consent Request")}
                showBrand
            >
                <Grid container>
                    <Grid item xs={12}>
                        <div>
                            <Tooltip
                                title={
                                    translate("Client ID", { client_id: resp?.client_id }) ||
                                    "Client ID: " + resp?.client_id
                                }
                            >
                                <Typography className={classes.clientDescription}>
                                    {resp !== undefined && resp.client_description !== ""
                                        ? resp.client_description
                                        : resp?.client_id}
                                </Typography>
                            </Tooltip>
                        </div>
                    </Grid>
                    <Grid item xs={12}>
                        <div>{translate("The above application is requesting the following permissions")}:</div>
                    </Grid>
                    <Grid item xs={12}>
                        <div className={classes.scopesListContainer}>
                            <List className={classes.scopesList}>
                                {resp?.scopes.map((scope: string) => (
                                    <Tooltip title={"Scope " + scope}>
                                        <ListItem id={"scope-" + scope} dense>
                                            <ListItemIcon>{scopeNameToAvatar(scope)}</ListItemIcon>
                                            <ListItemText primary={translateScopeNameToDescription(scope)} />
                                        </ListItem>
                                    </Tooltip>
                                ))}
                            </List>
                        </div>
                    </Grid>
                    {resp?.pre_configuration ? (
                        <Grid item xs={12}>
                            <Tooltip
                                title={
                                    translate("This saves this consent as a pre-configured consent for future use") ||
                                    "This saves this consent as a pre-configured consent for future use"
                                }
                            >
                                <FormControlLabel
                                    control={
                                        <Checkbox
                                            id="pre-configure"
                                            checked={preConfigure}
                                            onChange={handlePreConfigureChanged}
                                            value="preConfigure"
                                            color="primary"
                                        />
                                    }
                                    className={classes.preConfigure}
                                    label={translate("Remember Consent")}
                                />
                            </Tooltip>
                        </Grid>
                    ) : null}
                    <Grid item xs={12}>
                        <Grid container spacing={1}>
                            <Grid item xs={6}>
                                <Button
                                    id="accept-button"
                                    className={classes.button}
                                    disabled={!resp}
                                    onClick={handleAcceptConsent}
                                    color="primary"
                                    variant="contained"
                                >
                                    {translate("Accept")}
                                </Button>
                            </Grid>
                            <Grid item xs={6}>
                                <Button
                                    id="deny-button"
                                    className={classes.button}
                                    disabled={!resp}
                                    onClick={handleRejectConsent}
                                    color="secondary"
                                    variant="contained"
                                >
                                    {translate("Deny")}
                                </Button>
                            </Grid>
                        </Grid>
                    </Grid>
                </Grid>
            </LoginLayout>
        </ComponentOrLoading>
    );
};

const useStyles = makeStyles((theme) => ({
    container: {
        paddingTop: theme.spacing(4),
        paddingBottom: theme.spacing(4),
        display: "block",
        justifyContent: "center",
    },
    clientDescription: {
        fontWeight: 600,
    },
    scopesListContainer: {
        textAlign: "center",
    },
    scopesList: {
        display: "inline-block",
        backgroundColor: theme.palette.background.paper,
        marginTop: theme.spacing(2),
        marginBottom: theme.spacing(2),
    },
    clientID: {
        fontWeight: "bold",
    },
    button: {
        marginLeft: theme.spacing(),
        marginRight: theme.spacing(),
        width: "100%",
    },
    bulletIcon: {
        display: "inline-block",
    },
    permissionsContainer: {
        border: "1px solid #dedede",
        margin: theme.spacing(4),
    },
    listItem: {
        textAlign: "center",
        marginRight: theme.spacing(2),
    },
    preConfigure: {},
}));

export default ConsentView;

interface ComponentOrLoadingProps {
    ready: boolean;

    children: ReactNode;
}

function ComponentOrLoading(props: ComponentOrLoadingProps) {
    return (
        <Fragment>
            <div className={props.ready ? "hidden" : ""}>
                <LoadingPage />
            </div>
            {props.ready ? props.children : null}
        </Fragment>
    );
}<|MERGE_RESOLUTION|>--- conflicted
+++ resolved
@@ -51,13 +51,12 @@
     const [resp, fetch, , err] = useConsentResponse();
     const { t: translate } = useTranslation();
 
-<<<<<<< HEAD
     const [preConfigure, setPreConfigure] = useState(false);
 
     const handlePreConfigureChanged = () => {
         setPreConfigure((preConfigure) => !preConfigure);
     };
-=======
+
     const [userInfo, fetchUserInfo, , fetchUserInfoError] = useUserInfoGET();
 
     useEffect(() => {
@@ -69,7 +68,6 @@
             createErrorNotification("There was an issue retrieving user preferences");
         }
     }, [fetchUserInfoError, createErrorNotification]);
->>>>>>> 90edf11b
 
     useEffect(() => {
         if (err) {
