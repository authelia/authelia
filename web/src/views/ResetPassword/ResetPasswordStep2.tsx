--- conflicted
+++ resolved
@@ -93,15 +93,9 @@
         } catch (err) {
             console.error(err);
             if ((err as Error).message.includes("0000052D.")) {
-<<<<<<< HEAD
                 createErrorNotification("Your supplied password does not meet the password policy requirements.");
             } else if ((err as Error).message.includes("policy")) {
                 createErrorNotification("Your supplied password does not meet the password policy requirements.");
-=======
-                createErrorNotification(
-                    translate("Your supplied password does not meet the password policy requirements"),
-                );
->>>>>>> 357c654d
             } else {
                 createErrorNotification(translate("There was an issue resetting the password"));
             }
