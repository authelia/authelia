--- conflicted
+++ resolved
@@ -4,11 +4,8 @@
 import EditIcon from "@mui/icons-material/Edit";
 import InfoOutlinedIcon from "@mui/icons-material/InfoOutlined";
 import KeyRoundedIcon from "@mui/icons-material/KeyRounded";
-<<<<<<< HEAD
 import ToggleOffOutlinedIcon from "@mui/icons-material/ToggleOffOutlined";
 import ToggleOnOutlinedIcon from "@mui/icons-material/ToggleOnOutlined";
-=======
->>>>>>> d6f1365d
 import { Box, Button, CircularProgress, Stack, Typography } from "@mui/material";
 import { ButtonProps } from "@mui/material/Button";
 import { useTranslation } from "react-i18next";
@@ -19,25 +16,18 @@
     device: WebauthnDevice;
     deleting: boolean;
     editing: boolean;
-<<<<<<< HEAD
     enabling: boolean;
     enabled: boolean;
-=======
->>>>>>> d6f1365d
     webauthnShowDetails: boolean;
     handleWebAuthnDetailsChange: () => void;
     handleDetails: () => void;
     handleDelete: () => void;
     handleEdit: () => void;
-<<<<<<< HEAD
     handleEnable: () => void;
-=======
->>>>>>> d6f1365d
 }
 
 export default function WebauthnDeviceItem(props: Props) {
     const { t: translate } = useTranslation("settings");
-<<<<<<< HEAD
 
     return (
         <Stack direction="row" spacing={1} alignItems="center">
@@ -119,59 +109,13 @@
     disabledText: string;
     enabled: boolean;
 }
-=======
->>>>>>> d6f1365d
 
 function ToggleButton(props: ToggleButtonProps) {
     let { enabled, enabledIcon, disabledIcon, enabledText, disabledText, ...childProps } = props;
     return (
-<<<<<<< HEAD
         <LoadingButton startIcon={enabled ? enabledIcon : disabledIcon} {...childProps}>
             {enabled ? enabledText : disabledText}
         </LoadingButton>
-=======
-        <Stack direction="row" spacing={1} alignItems="center">
-            <KeyRoundedIcon fontSize="large" />
-            <Stack spacing={0} sx={{ minWidth: 400 }}>
-                <Box>
-                    <Typography display="inline" sx={{ fontWeight: "bold" }}>
-                        {props.device.description}
-                    </Typography>
-                    <Typography
-                        display="inline"
-                        variant="body2"
-                    >{` (${props.device.attestation_type.toUpperCase()})`}</Typography>
-                </Box>
-                <Typography>Added {props.device.created_at.toString()}</Typography>
-                <Typography>
-                    {props.device.last_used_at === undefined
-                        ? translate("Never used")
-                        : "Last used " + props.device.last_used_at.toString()}
-                </Typography>
-            </Stack>
-            <Button variant="outlined" color="primary" startIcon={<InfoOutlinedIcon />} onClick={props.handleDetails}>
-                {translate("Info")}
-            </Button>
-            <LoadingButton
-                loading={props.editing}
-                variant="outlined"
-                color="primary"
-                startIcon={<EditIcon />}
-                onClick={props.handleEdit}
-            >
-                {translate("Edit")}
-            </LoadingButton>
-            <LoadingButton
-                loading={props.deleting}
-                variant="outlined"
-                color="secondary"
-                startIcon={<DeleteIcon />}
-                onClick={props.handleDelete}
-            >
-                {translate("Remove")}
-            </LoadingButton>
-        </Stack>
->>>>>>> d6f1365d
     );
 }
 
