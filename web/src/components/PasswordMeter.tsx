--- conflicted
+++ resolved
@@ -20,9 +20,6 @@
     const [passwordScore, setPasswordScore] = useState(0);
     const [maxScores, setMaxScores] = useState(0);
     const [feedback, setFeedback] = useState("");
-<<<<<<< HEAD
-=======
-    const { t: translate } = useTranslation();
     const style = makeStyles((theme) => ({
         progressBar: {
             height: "5px",
@@ -32,7 +29,6 @@
             transition: "width .5s linear",
         },
     }))();
->>>>>>> 0b3b7cbd
 
     useEffect(() => {
         const password = props.value;
