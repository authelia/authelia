--- conflicted
+++ resolved
@@ -3,14 +3,13 @@
 import Backend from "i18next-http-backend";
 import { initReactI18next } from "react-i18next";
 
-<<<<<<< HEAD
 i18n.use(Backend)
     .use(LanguageDetector)
     .use(initReactI18next)
     .init({
         detection: {
             order: ["querystring", "navigator"],
-            lookupQuerystring: "locale",
+            lookupQuerystring: "lng",
         },
         backend: {
             loadPath: "/locales/{{lng}}/{{ns}}.json",
@@ -21,39 +20,13 @@
             default: ["en"],
         },
         load: "all",
-        supportedLngs: ["en", "es"],
+        supportedLngs: ["en", "es", "de"],
+        lowerCaseLng: true,
         nonExplicitSupportedLngs: true,
-=======
-import langDe from "@i18n/locales/de.json";
-import langEn from "@i18n/locales/en.json";
-import langEs from "@i18n/locales/es.json";
-
-const resources = {
-    en: langEn,
-    es: langEs,
-    de: langDe,
-};
-
-const options = {
-    order: ["querystring", "navigator"],
-    lookupQuerystring: "lng",
-};
-
-i18n.use(XHR)
-    .use(LanguageDetector)
-    .use(initReactI18next)
-    .init({
-        detection: options,
-        resources,
-        ns: [""],
-        defaultNS: "",
-        fallbackLng: "en",
-        supportedLngs: ["en", "es", "de"],
->>>>>>> c3faa38d
         interpolation: {
             escapeValue: false,
         },
-        debug: true,
+        debug: false,
     });
 
 export default i18n;