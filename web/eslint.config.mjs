--- conflicted
+++ resolved
@@ -87,10 +87,6 @@
     prettierPluginRecommended,
 
     {
-<<<<<<< HEAD
-        ignores: ["build/*", "coverage/*", "html/*", "!**/.*.js"],
-=======
-        ignores: [".pnpm-store", "build", "coverage", "!**/.*.js"],
->>>>>>> 4572faa9
+        ignores: [".pnpm-store", "build", "coverage", "html", "!**/.*.js"],
     },
 ];