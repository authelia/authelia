{
  "name": "authelia",
  "version": "4.39.12",
  "private": true,
  "type": "module",
  "engines": {
    "node": ">=22.13.1",
    "pnpm": "10"
  },
  "pnpm": {
    "overrides": {
      "@babel/traverse": "7.28.4",
      "@babel/helpers": "7.28.4",
      "@babel/runtime": "7.28.4",
<<<<<<< HEAD
      "@types/node": "24.3.1",
      "@typescript-eslint/eslint-plugin": "8.43.0",
      "@typescript-eslint/parser": "8.43.0",
      "@typescript-eslint/typescript-estree": "8.43.0",
      "@typescript-eslint/utils": "8.43.0",
=======
      "@typescript-eslint/eslint-plugin": "8.46.0",
      "@typescript-eslint/parser": "8.46.0",
      "@typescript-eslint/typescript-estree": "8.46.0",
      "@typescript-eslint/utils": "8.46.0",
>>>>>>> 4572faa9
      "babel": "7.26.10",
      "brace-expansion": "4.0.1",
      "eslint-plugin-jest": "29.0.1",
      "eslint-plugin-testing-library": "7.13.1",
      "import-meta-resolve": "4.2.0",
      "path-to-regexp": "8.3.0",
      "semver": "7.7.3",
      "vite": "7.1.9"
    },
    "peerDependencyRules": {
      "allowedVersions": {
        "@types/react": "19",
        "react": "19",
        "react-dom": "19"
      }
    },
    "onlyBuiltDependencies": [
      "esbuild",
      "lefthook",
      "unrs-resolver"
    ]
  },
  "dependencies": {
    "@emotion/cache": "11.14.0",
    "@emotion/react": "11.14.0",
    "@emotion/styled": "11.14.1",
    "@fortawesome/fontawesome-svg-core": "7.1.0",
    "@fortawesome/free-regular-svg-icons": "7.1.0",
    "@fortawesome/free-solid-svg-icons": "7.1.0",
    "@fortawesome/react-fontawesome": "3.1.0",
    "@mui/icons-material": "7.3.4",
    "@mui/material": "7.3.4",
    "@simplewebauthn/browser": "13.2.2",
    "axios": "1.12.2",
    "broadcast-channel": "7.1.0",
    "i18next": "25.6.0",
    "i18next-browser-languagedetector": "8.2.0",
    "i18next-http-backend": "3.0.2",
    "qrcode.react": "4.2.0",
    "react": "19.2.0",
    "react-dom": "19.2.0",
    "react-i18next": "16.0.0",
    "react-router-dom": "7.9.4",
    "react-spinners": "0.17.0",
    "react18-input-otp": "1.1.4",
    "tss-react": "4.9.19",
    "zxcvbn": "4.4.2"
  },
  "scripts": {
    "prepare": "lefthook install",
    "start": "vite --host",
    "build": "vite build",
    "coverage": "VITE_COVERAGE=true vite build",
    "lint": "eslint --format visualstudio --ext .js,.jsx,.ts,.tsx --fix .",
    "test": "vitest run --coverage",
    "test:watch": "vitest --coverage --ui",
    "test:preview": "vitest-preview",
    "report": "nyc report -r clover -r json -r lcov -r text"
  },
  "eslintConfig": {
    "extends": "react-app"
  },
  "browserslist": {
    "production": [
      ">0.2%",
      "not dead",
      "not op_mini all"
    ],
    "development": [
      ">0.2%",
      "not dead",
      "not op_mini all",
      "last 1 chrome version",
      "last 1 firefox version",
      "last 1 safari version"
    ]
  },
  "devDependencies": {
    "@commitlint/cli": "20.1.0",
    "@commitlint/config-conventional": "20.0.0",
    "@limegrass/eslint-plugin-import-alias": "1.5.2",
    "@testing-library/jest-dom": "6.9.1",
    "@testing-library/react": "16.3.0",
    "@types/node": "24.7.2",
    "@types/react": "19.2.2",
    "@types/react-dom": "19.2.1",
    "@types/zxcvbn": "4.4.5",
    "@typescript-eslint/eslint-plugin": "8.46.0",
    "@typescript-eslint/parser": "8.46.0",
    "@vitejs/plugin-react": "5.0.4",
    "@vitest/coverage-istanbul": "3.2.4",
<<<<<<< HEAD
    "@vitest/ui": "3.2.4",
    "esbuild": "0.25.9",
    "eslint": "9.35.0",
=======
    "esbuild": "0.25.10",
    "eslint": "9.37.0",
>>>>>>> 4572faa9
    "eslint-config-prettier": "10.1.8",
    "eslint-formatter-rdjson": "1.0.6",
    "eslint-formatter-visualstudio": "8.40.0",
    "eslint-import-resolver-typescript": "4.4.4",
    "eslint-plugin-import": "2.32.0",
    "eslint-plugin-prettier": "5.5.4",
    "eslint-plugin-react": "7.37.5",
    "eslint-plugin-react-hooks": "6.1.1",
    "happy-dom": "20.0.0",
    "lefthook": "1.13.6",
    "prettier": "3.6.2",
    "typescript": "5.9.3",
    "vite": "7.1.9",
    "vite-plugin-checker": "0.11.0",
    "vite-plugin-istanbul": "7.2.0",
    "vite-plugin-svgr": "4.5.0",
    "vite-tsconfig-paths": "5.1.4",
    "vitest": "3.2.4",
    "vitest-preview": "0.0.3"
  }
}<|MERGE_RESOLUTION|>--- conflicted
+++ resolved
@@ -12,18 +12,11 @@
       "@babel/traverse": "7.28.4",
       "@babel/helpers": "7.28.4",
       "@babel/runtime": "7.28.4",
-<<<<<<< HEAD
-      "@types/node": "24.3.1",
-      "@typescript-eslint/eslint-plugin": "8.43.0",
-      "@typescript-eslint/parser": "8.43.0",
-      "@typescript-eslint/typescript-estree": "8.43.0",
-      "@typescript-eslint/utils": "8.43.0",
-=======
+      "@types/node": "24.7.2",
       "@typescript-eslint/eslint-plugin": "8.46.0",
       "@typescript-eslint/parser": "8.46.0",
       "@typescript-eslint/typescript-estree": "8.46.0",
       "@typescript-eslint/utils": "8.46.0",
->>>>>>> 4572faa9
       "babel": "7.26.10",
       "brace-expansion": "4.0.1",
       "eslint-plugin-jest": "29.0.1",
@@ -115,14 +108,9 @@
     "@typescript-eslint/parser": "8.46.0",
     "@vitejs/plugin-react": "5.0.4",
     "@vitest/coverage-istanbul": "3.2.4",
-<<<<<<< HEAD
     "@vitest/ui": "3.2.4",
-    "esbuild": "0.25.9",
-    "eslint": "9.35.0",
-=======
     "esbuild": "0.25.10",
     "eslint": "9.37.0",
->>>>>>> 4572faa9
     "eslint-config-prettier": "10.1.8",
     "eslint-formatter-rdjson": "1.0.6",
     "eslint-formatter-visualstudio": "8.40.0",
