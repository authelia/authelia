--- conflicted
+++ resolved
@@ -117,13 +117,8 @@
     "eslint-plugin-prettier": "5.5.4",
     "eslint-plugin-react": "7.37.5",
     "eslint-plugin-react-hooks": "5.2.0",
-<<<<<<< HEAD
     "happy-dom": "19.0.1",
-    "lefthook": "1.13.4",
-=======
-    "happy-dom": "18.0.1",
     "lefthook": "1.13.5",
->>>>>>> bcded4ad
     "prettier": "3.6.2",
     "typescript": "5.9.2",
     "vite": "7.1.7",
