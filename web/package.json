{
  "name": "authelia",
  "version": "4.33.1",
  "private": true,
  "dependencies": {
    "@fortawesome/fontawesome-svg-core": "1.2.36",
    "@fortawesome/free-regular-svg-icons": "5.15.4",
    "@fortawesome/free-solid-svg-icons": "5.15.4",
    "@fortawesome/react-fontawesome": "0.1.16",
    "@material-ui/core": "4.12.3",
    "@material-ui/icons": "4.11.2",
    "@material-ui/styles": "4.11.4",
    "axios": "0.24.0",
    "classnames": "2.3.1",
    "qrcode.react": "1.0.1",
    "query-string": "7.0.1",
    "react": "17.0.2",
    "react-dom": "17.0.2",
    "react-ga": "3.3.0",
    "react-loading": "2.0.3",
    "react-otp-input": "2.4.0",
<<<<<<< HEAD
    "react-router-dom": "6.0.2",
    "u2f-api": "1.2.1",
    "zxcvbn": "^4.4.2"
=======
    "react-router-dom": "6.1.1",
    "u2f-api": "1.2.1"
>>>>>>> 8c796c11
  },
  "scripts": {
    "prepare": "cd .. && husky install .github",
    "start": "vite --host",
    "build": "vite build",
    "coverage": "VITE_COVERAGE=true vite build",
    "lint": "eslint . --ext .js,.jsx,.ts,.tsx --fix",
    "test": "jest --coverage --no-cache",
    "report": "nyc report -r clover -r json -r lcov -r text"
  },
  "eslintConfig": {
    "extends": "react-app"
  },
  "jest": {
    "roots": [
      "<rootDir>/src"
    ],
    "collectCoverageFrom": [
      "src/**/*.{js,jsx,ts,tsx}",
      "!src/**/*.d.ts"
    ],
    "setupFilesAfterEnv": [
      "<rootDir>/src/setupTests.js"
    ],
    "testMatch": [
      "<rootDir>/src/**/*.{spec,test}.{js,jsx,ts,tsx}"
    ],
    "testEnvironment": "jsdom",
    "transform": {
      "^.+\\.(js|jsx|mjs|cjs|ts|tsx)$": [
        "esbuild-jest",
        {
          "sourcemap": true
        }
      ],
      "^.+\\.(css|png|svg)$": "jest-transform-stub"
    },
    "transformIgnorePatterns": [
      "[/\\\\]node_modules[/\\\\].+\\.(js|jsx|mjs|cjs|ts|tsx)$"
    ],
    "moduleNameMapper": {
      "^@root/(.*)$": [
        "<rootDir>/src/$1"
      ],
      "^@assets/(.*)$": [
        "<rootDir>/src/assets/$1"
      ],
      "^@components/(.*)$": [
        "<rootDir>/src/components/$1"
      ],
      "^@constants/(.*)$": [
        "<rootDir>/src/constants/$1"
      ],
      "^@hooks/(.*)$": [
        "<rootDir>/src/hooks/$1"
      ],
      "^@layouts/(.*)$": [
        "<rootDir>/src/layouts/$1"
      ],
      "^@models/(.*)$": [
        "<rootDir>/src/models/$1"
      ],
      "^@services/(.*)$": [
        "<rootDir>/src/services/$1"
      ],
      "^@themes/(.*)$": [
        "<rootDir>/src/themes/$1"
      ],
      "^@utils/(.*)$": [
        "<rootDir>/src/utils/$1"
      ],
      "^@views/(.*)$": [
        "<rootDir>/src/views/$1"
      ]
    },
    "watchPlugins": [
      "jest-watch-typeahead/filename",
      "jest-watch-typeahead/testname"
    ],
    "resetMocks": true
  },
  "browserslist": {
    "production": [
      ">0.2%",
      "not dead",
      "not op_mini all"
    ],
    "development": [
      ">0.2%",
      "not dead",
      "not op_mini all",
      "last 1 chrome version",
      "last 1 firefox version",
      "last 1 safari version"
    ]
  },
  "devDependencies": {
    "@commitlint/cli": "15.0.0",
    "@commitlint/config-conventional": "15.0.0",
    "@testing-library/jest-dom": "5.16.1",
    "@testing-library/react": "12.1.2",
    "@types/node": "16.11.14",
    "@types/qrcode.react": "1.0.2",
    "@types/react": "17.0.37",
    "@types/react-dom": "17.0.11",
    "@typescript-eslint/eslint-plugin": "5.7.0",
    "@typescript-eslint/parser": "5.7.0",
    "@vitejs/plugin-react": "1.1.3",
    "esbuild-jest": "0.5.0",
    "eslint-config-prettier": "8.3.0",
    "eslint-config-react-app": "7.0.0",
    "eslint-formatter-rdjson": "1.0.5",
    "eslint-import-resolver-typescript": "2.5.0",
    "eslint-plugin-flowtype": "8.0.3",
    "eslint-plugin-import": "2.25.3",
    "eslint-plugin-jsx-a11y": "6.5.1",
    "eslint-plugin-prettier": "4.0.0",
    "eslint-plugin-react": "7.27.1",
    "eslint-plugin-react-hooks": "4.3.0",
    "husky": "7.0.2",
    "jest": "27.4.5",
    "jest-transform-stub": "2.0.0",
    "jest-watch-typeahead": "1.0.0",
    "prettier": "2.5.1",
    "react-test-renderer": "17.0.2",
    "typescript": "4.5.4",
    "vite": "2.7.2",
    "vite-plugin-eslint": "1.3.0",
    "vite-plugin-istanbul": "2.3.0",
    "vite-plugin-svgr": "0.6.0",
    "vite-tsconfig-paths": "3.3.17"
  }
}<|MERGE_RESOLUTION|>--- conflicted
+++ resolved
@@ -19,14 +19,11 @@
     "react-ga": "3.3.0",
     "react-loading": "2.0.3",
     "react-otp-input": "2.4.0",
-<<<<<<< HEAD
     "react-router-dom": "6.0.2",
     "u2f-api": "1.2.1",
     "zxcvbn": "^4.4.2"
-=======
     "react-router-dom": "6.1.1",
     "u2f-api": "1.2.1"
->>>>>>> 8c796c11
   },
   "scripts": {
     "prepare": "cd .. && husky install .github",
