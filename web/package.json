{
  "name": "authelia",
  "version": "4.38.17",
  "private": true,
  "type": "module",
  "engines": {
    "node": ">=22.11.0",
    "pnpm": "9"
  },
  "pnpm": {
    "overrides": {
      "@babel/traverse": "7.26.4",
      "@typescript-eslint/eslint-plugin": "8.18.2",
      "@typescript-eslint/parser": "8.18.2",
      "@typescript-eslint/typescript-estree": "8.18.2",
      "@typescript-eslint/utils": "8.18.2",
      "eslint-plugin-jest": "28.10.0",
      "eslint-plugin-testing-library": "7.1.1"
    },
    "peerDependencyRules": {
      "allowedVersions": {
        "@types/react": "18",
        "react": "18"
      }
    }
  },
  "dependencies": {
    "@emotion/cache": "11.14.0",
    "@emotion/react": "11.14.0",
    "@emotion/styled": "11.14.0",
    "@fortawesome/fontawesome-svg-core": "6.7.2",
    "@fortawesome/free-regular-svg-icons": "6.7.2",
    "@fortawesome/free-solid-svg-icons": "6.7.2",
    "@fortawesome/react-fontawesome": "0.2.2",
<<<<<<< HEAD
    "@mui/icons-material": "6.2.1",
    "@mui/material": "6.2.1",
    "@mui/styles": "6.2.1",
    "@simplewebauthn/browser": "13.0.0",
=======
    "@mui/icons-material": "6.3.0",
    "@mui/material": "6.3.0",
    "@mui/styles": "6.3.0",
    "@simplewebauthn/browser": "10.0.0",
    "@simplewebauthn/types": "10.0.0",
>>>>>>> 29b582e1
    "axios": "1.7.9",
    "broadcast-channel": "7.0.0",
    "classnames": "2.5.1",
    "i18next": "24.2.0",
    "i18next-browser-languagedetector": "8.0.2",
    "i18next-http-backend": "3.0.1",
    "qrcode.react": "4.2.0",
    "react": "18.3.1",
    "react-dom": "18.3.1",
    "react-i18next": "15.3.0",
    "react-loading": "2.0.3",
    "react-router-dom": "7.1.1",
    "react18-input-otp": "1.1.4",
    "zxcvbn": "4.4.2"
  },
  "scripts": {
    "prepare": "cd .. && husky .github",
    "start": "vite --host",
    "build": "vite build",
    "coverage": "VITE_COVERAGE=true vite build",
    "lint": "eslint . --ext .js,.jsx,.ts,.tsx --fix",
    "test": "vitest run --coverage",
    "test:watch": "vitest --coverage",
    "test:preview": "vitest-preview",
    "report": "nyc report -r clover -r json -r lcov -r text"
  },
  "eslintConfig": {
    "extends": "react-app"
  },
  "browserslist": {
    "production": [
      ">0.2%",
      "not dead",
      "not op_mini all"
    ],
    "development": [
      ">0.2%",
      "not dead",
      "not op_mini all",
      "last 1 chrome version",
      "last 1 firefox version",
      "last 1 safari version"
    ]
  },
  "devDependencies": {
    "@commitlint/cli": "19.6.1",
    "@commitlint/config-conventional": "19.6.0",
    "@limegrass/eslint-plugin-import-alias": "1.5.0",
    "@testing-library/jest-dom": "6.6.3",
    "@testing-library/react": "16.1.0",
    "@types/node": "22.10.2",
    "@types/react": "18.3.18",
    "@types/react-dom": "18.3.5",
    "@types/zxcvbn": "4.4.5",
    "@typescript-eslint/eslint-plugin": "8.18.2",
    "@typescript-eslint/parser": "8.18.2",
    "@vitejs/plugin-react": "4.3.4",
    "@vitest/coverage-istanbul": "2.1.8",
    "esbuild": "0.24.2",
    "eslint": "8.57.1",
    "eslint-config-prettier": "9.1.0",
    "eslint-config-react-app": "7.0.1",
    "eslint-formatter-rdjson": "1.0.6",
    "eslint-import-resolver-typescript": "3.7.0",
    "eslint-plugin-import": "2.31.0",
    "eslint-plugin-jsx-a11y": "6.10.2",
    "eslint-plugin-prettier": "5.2.1",
    "eslint-plugin-react": "7.37.3",
    "eslint-plugin-react-hooks": "5.1.0",
    "happy-dom": "15.11.7",
    "husky": "9.1.7",
    "prettier": "3.4.2",
    "react-test-renderer": "18.3.1",
    "typescript": "5.7.2",
    "vite": "6.0.6",
    "vite-plugin-checker": "0.8.0",
    "vite-plugin-istanbul": "6.0.2",
    "vite-plugin-svgr": "4.3.0",
    "vite-tsconfig-paths": "5.1.4",
    "vitest": "2.1.8",
    "vitest-preview": "0.0.1"
  }
}<|MERGE_RESOLUTION|>--- conflicted
+++ resolved
@@ -32,18 +32,10 @@
     "@fortawesome/free-regular-svg-icons": "6.7.2",
     "@fortawesome/free-solid-svg-icons": "6.7.2",
     "@fortawesome/react-fontawesome": "0.2.2",
-<<<<<<< HEAD
-    "@mui/icons-material": "6.2.1",
-    "@mui/material": "6.2.1",
-    "@mui/styles": "6.2.1",
-    "@simplewebauthn/browser": "13.0.0",
-=======
     "@mui/icons-material": "6.3.0",
     "@mui/material": "6.3.0",
     "@mui/styles": "6.3.0",
-    "@simplewebauthn/browser": "10.0.0",
-    "@simplewebauthn/types": "10.0.0",
->>>>>>> 29b582e1
+    "@simplewebauthn/browser": "13.0.0",
     "axios": "1.7.9",
     "broadcast-channel": "7.0.0",
     "classnames": "2.5.1",
