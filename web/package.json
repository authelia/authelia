{
  "name": "authelia",
  "version": "4.34.4",
  "private": true,
  "dependencies": {
    "@emotion/react": "^11.8.1",
    "@emotion/styled": "^11.8.1",
    "@fortawesome/fontawesome-svg-core": "1.3.0",
    "@fortawesome/free-regular-svg-icons": "6.0.0",
    "@fortawesome/free-solid-svg-icons": "6.0.0",
    "@fortawesome/react-fontawesome": "0.1.17",
    "@material-ui/core": "4.12.3",
    "@material-ui/icons": "4.11.2",
    "@material-ui/styles": "4.11.4",
<<<<<<< HEAD
    "@mui/icons-material": "^5.5.0",
    "@mui/material": "^5.5.0",
    "@mui/styles": "^5.5.0",
    "axios": "0.26.0",
=======
    "axios": "0.26.1",
>>>>>>> a7d3f8f1
    "classnames": "2.3.1",
    "i18next": "21.6.14",
    "i18next-browser-languagedetector": "6.1.3",
    "i18next-http-backend": "1.3.2",
    "qrcode.react": "2.0.0",
    "query-string": "7.1.1",
    "react": "17.0.2",
    "react-dom": "17.0.2",
    "react-ga": "3.3.0",
    "react-i18next": "11.15.6",
    "react-loading": "2.0.3",
    "react-otp-input": "2.4.0",
    "react-router-dom": "6.2.2"
  },
  "scripts": {
    "prepare": "cd .. && husky install .github",
    "start": "vite --host",
    "build": "vite build",
    "coverage": "VITE_COVERAGE=true vite build",
    "lint": "eslint . --ext .js,.jsx,.ts,.tsx --fix",
    "test": "jest --coverage --no-cache",
    "report": "nyc report -r clover -r json -r lcov -r text"
  },
  "eslintConfig": {
    "extends": "react-app"
  },
  "jest": {
    "roots": [
      "<rootDir>/src"
    ],
    "collectCoverageFrom": [
      "src/**/*.{js,jsx,ts,tsx}",
      "!src/**/*.d.ts"
    ],
    "setupFilesAfterEnv": [
      "<rootDir>/src/setupTests.js"
    ],
    "testMatch": [
      "<rootDir>/src/**/*.{spec,test}.{js,jsx,ts,tsx}"
    ],
    "testEnvironment": "jsdom",
    "transform": {
      "^.+\\.(js|jsx|mjs|cjs|ts|tsx)$": [
        "esbuild-jest",
        {
          "sourcemap": true
        }
      ],
      "^.+\\.(css|png|svg)$": "jest-transform-stub"
    },
    "transformIgnorePatterns": [
      "[/\\\\]node_modules[/\\\\].+\\.(js|jsx|mjs|cjs|ts|tsx)$"
    ],
    "moduleNameMapper": {
      "^@root/(.*)$": [
        "<rootDir>/src/$1"
      ],
      "^@assets/(.*)$": [
        "<rootDir>/src/assets/$1"
      ],
      "^@components/(.*)$": [
        "<rootDir>/src/components/$1"
      ],
      "^@constants/(.*)$": [
        "<rootDir>/src/constants/$1"
      ],
      "^@hooks/(.*)$": [
        "<rootDir>/src/hooks/$1"
      ],
      "^@i18n/(.*)$": [
        "<rootDir>/src/i18n/$1"
      ],
      "^@layouts/(.*)$": [
        "<rootDir>/src/layouts/$1"
      ],
      "^@models/(.*)$": [
        "<rootDir>/src/models/$1"
      ],
      "^@services/(.*)$": [
        "<rootDir>/src/services/$1"
      ],
      "^@themes/(.*)$": [
        "<rootDir>/src/themes/$1"
      ],
      "^@utils/(.*)$": [
        "<rootDir>/src/utils/$1"
      ],
      "^@views/(.*)$": [
        "<rootDir>/src/views/$1"
      ]
    },
    "watchPlugins": [
      "jest-watch-typeahead/filename",
      "jest-watch-typeahead/testname"
    ],
    "resetMocks": true
  },
  "browserslist": {
    "production": [
      ">0.2%",
      "not dead",
      "not op_mini all"
    ],
    "development": [
      ">0.2%",
      "not dead",
      "not op_mini all",
      "last 1 chrome version",
      "last 1 firefox version",
      "last 1 safari version"
    ]
  },
  "devDependencies": {
    "@commitlint/cli": "16.2.1",
    "@commitlint/config-conventional": "16.2.1",
    "@testing-library/jest-dom": "5.16.2",
    "@testing-library/react": "12.1.4",
    "@types/node": "16.11.26",
    "@types/qrcode.react": "1.0.2",
    "@types/react": "17.0.40",
    "@types/react-dom": "17.0.13",
    "@typescript-eslint/eslint-plugin": "5.14.0",
    "@typescript-eslint/parser": "5.14.0",
    "@vitejs/plugin-react": "1.2.0",
    "esbuild-jest": "0.5.0",
    "eslint-config-prettier": "8.5.0",
    "eslint-config-react-app": "7.0.0",
    "eslint-formatter-rdjson": "1.0.5",
    "eslint-import-resolver-typescript": "2.5.0",
    "eslint-plugin-flowtype": "8.0.3",
    "eslint-plugin-import": "2.25.4",
    "eslint-plugin-jsx-a11y": "6.5.1",
    "eslint-plugin-prettier": "4.0.0",
    "eslint-plugin-react": "7.29.3",
    "eslint-plugin-react-hooks": "4.3.0",
    "husky": "7.0.4",
    "jest": "27.5.1",
    "jest-transform-stub": "2.0.0",
    "jest-watch-typeahead": "1.0.0",
    "prettier": "2.5.1",
    "react-test-renderer": "17.0.2",
    "typescript": "4.6.2",
    "vite": "2.8.6",
    "vite-plugin-eslint": "1.3.0",
    "vite-plugin-istanbul": "2.5.1",
    "vite-plugin-svgr": "1.0.1",
    "vite-tsconfig-paths": "3.4.1"
  }
}<|MERGE_RESOLUTION|>--- conflicted
+++ resolved
@@ -9,17 +9,10 @@
     "@fortawesome/free-regular-svg-icons": "6.0.0",
     "@fortawesome/free-solid-svg-icons": "6.0.0",
     "@fortawesome/react-fontawesome": "0.1.17",
-    "@material-ui/core": "4.12.3",
-    "@material-ui/icons": "4.11.2",
-    "@material-ui/styles": "4.11.4",
-<<<<<<< HEAD
     "@mui/icons-material": "^5.5.0",
     "@mui/material": "^5.5.0",
     "@mui/styles": "^5.5.0",
-    "axios": "0.26.0",
-=======
     "axios": "0.26.1",
->>>>>>> a7d3f8f1
     "classnames": "2.3.1",
     "i18next": "21.6.14",
     "i18next-browser-languagedetector": "6.1.3",
