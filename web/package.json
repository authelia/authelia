--- conflicted
+++ resolved
@@ -23,13 +23,8 @@
     "react-i18next": "11.15.6",
     "react-loading": "2.0.3",
     "react-otp-input": "2.4.0",
-<<<<<<< HEAD
-    "react-router-dom": "6.2.1",
-    "u2f-api": "1.2.1",
+    "react-router-dom": "6.2.2",
     "zxcvbn": "^4.4.2"
-=======
-    "react-router-dom": "6.2.2"
->>>>>>> f439b851
   },
   "scripts": {
     "prepare": "cd .. && husky install .github",
