--- conflicted
+++ resolved
@@ -23,14 +23,9 @@
     "react-i18next": "11.15.3",
     "react-loading": "2.0.3",
     "react-otp-input": "2.4.0",
-<<<<<<< HEAD
-    "react-router-dom": "6.0.2",
+    "react-router-dom": "6.2.1",
     "u2f-api": "1.2.1",
     "zxcvbn": "^4.4.2"
-=======
-    "react-router-dom": "6.2.1",
-    "u2f-api": "1.2.1"
->>>>>>> 357c654d
   },
   "scripts": {
     "prepare": "cd .. && husky install .github",
@@ -135,23 +130,13 @@
     "@commitlint/config-conventional": "16.0.0",
     "@testing-library/jest-dom": "5.16.1",
     "@testing-library/react": "12.1.2",
-<<<<<<< HEAD
-    "@types/node": "16.11.12",
-=======
     "@types/node": "16.11.21",
->>>>>>> 357c654d
     "@types/qrcode.react": "1.0.2",
     "@types/react": "17.0.38",
     "@types/react-dom": "17.0.11",
-<<<<<<< HEAD
-    "@typescript-eslint/eslint-plugin": "5.6.0",
-    "@typescript-eslint/parser": "5.6.0",
-    "@vitejs/plugin-react": "1.1.1",
-=======
     "@typescript-eslint/eslint-plugin": "5.10.0",
     "@typescript-eslint/parser": "5.10.0",
     "@vitejs/plugin-react": "1.1.4",
->>>>>>> 357c654d
     "esbuild-jest": "0.5.0",
     "eslint-config-prettier": "8.3.0",
     "eslint-config-react-app": "6.0.0",
@@ -163,24 +148,14 @@
     "eslint-plugin-prettier": "4.0.0",
     "eslint-plugin-react": "7.28.0",
     "eslint-plugin-react-hooks": "4.3.0",
-<<<<<<< HEAD
-    "husky": "7.0.2",
-    "jest": "27.4.3",
-=======
     "husky": "7.0.4",
     "jest": "27.4.7",
->>>>>>> 357c654d
     "jest-transform-stub": "2.0.0",
     "jest-watch-typeahead": "1.0.0",
     "prettier": "2.5.1",
     "react-test-renderer": "17.0.2",
-<<<<<<< HEAD
-    "typescript": "4.5.2",
-    "vite": "2.7.1",
-=======
     "typescript": "4.5.5",
     "vite": "2.7.13",
->>>>>>> 357c654d
     "vite-plugin-eslint": "1.3.0",
     "vite-plugin-istanbul": "2.4.0",
     "vite-plugin-svgr": "1.0.1",
