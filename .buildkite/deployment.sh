--- conflicted
+++ resolved
@@ -6,15 +6,9 @@
 if [[ $DIVERGED == 0 ]]; then
   if [[ $BUILDKITE_TAG == "" ]]; then
     if [[ $BUILDKITE_BRANCH == "master" ]]; then
-<<<<<<< HEAD
-      CI_BYPASS=$(git diff --name-only HEAD~1 | sed -rn '/^(BREAKING.md|CONTRIBUTING.md|README.md|SECURITY.md|.all-contributorsrc|docs\/.*)/!{q1}' && echo true || echo false)
-    else
-      CI_BYPASS=$(git diff --name-only `git merge-base --fork-point origin/master` | sed -rn '/^(BREAKING.md|CONTRIBUTING.md|README.md|SECURITY.md|.all-contributorsrc|docs\/.*)/!{q1}' && echo true || echo false)
-=======
       CI_BYPASS=$(git diff --name-only HEAD~1 | sed -rn '/^(BREAKING.md|CONTRIBUTING.md|README.md|SECURITY.md|\.all-contributorsrc|docs\/.*)/!{q1}' && echo true || echo false)
     else
       CI_BYPASS=$(git diff --name-only `git merge-base --fork-point origin/master` | sed -rn '/^(BREAKING.md|CONTRIBUTING.md|README.md|SECURITY.md|\.all-contributorsrc|docs\/.*)/!{q1}' && echo true || echo false)
->>>>>>> 9e1b6ba8
     fi
   else
     CI_BYPASS="false"
