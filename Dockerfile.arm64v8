# =======================================
# ===== Build image for the backend =====
# =======================================
FROM golang:1.16.5-alpine AS builder-backend

ARG LDFLAGS_EXTRA
ARG CC_VERSION="v15"

WORKDIR /go/src/app

COPY / ./

# CGO_ENABLED=1 and gcc cross-compiler is required for building go-sqlite3
RUN \
<<<<<<< HEAD
mv public_html internal/server/public_html && \
echo ">> Downloading required apk's..." && \
apk --no-cache add curl && \
echo ">> Downloading cross-compiler..." && \
curl -Lfs -o /tmp/gcc-9.2.0-aarch64-linux-musl.tar.xz "https://github.com/just-containers/musl-cross-make/releases/download/${CC_VERSION}/gcc-9.2.0-aarch64-linux-musl.tar.xz" && \
tar xf /tmp/gcc-9.2.0-aarch64-linux-musl.tar.xz -C / && \
echo ">> Downloading go modules..." && \
go mod download && \
echo ">> Starting go build..." && \
GOOS=linux GOARCH=arm64 CGO_ENABLED=1 CC=aarch64-linux-musl-gcc CGO_LDFLAGS=-fuse-ld=bfd go build -tags netgo -ldflags \
"-s -w -linkmode external ${LDFLAGS_EXTRA} -extldflags -static" \
-trimpath -o authelia ./cmd/authelia
=======
apk --no-cache add curl && \
curl -Lfs -o /tmp/gcc-9.2.0-aarch64-linux-musl.tar.xz "https://github.com/just-containers/musl-cross-make/releases/download/${CC_VERSION}/gcc-9.2.0-aarch64-linux-musl.tar.xz" && \
tar xf /tmp/gcc-9.2.0-aarch64-linux-musl.tar.xz -C / && \
go mod download && \
mv public_html internal/server/public_html && \
echo "Write tag ${BUILD_TAG} and commit ${BUILD_COMMIT} in binary." && \
sed -i "s/__BUILD_TAG__/${BUILD_TAG}/" cmd/authelia/constants.go && \
sed -i "s/__BUILD_COMMIT__/${BUILD_COMMIT}/" cmd/authelia/constants.go && \
GOOS=linux GOARCH=arm64 CGO_ENABLED=1 CC=aarch64-linux-musl-gcc CGO_LDFLAGS=-fuse-ld=bfd go build -tags netgo -ldflags '-s -w -linkmode external -extldflags -static' -trimpath -o authelia ./cmd/authelia
>>>>>>> c555c104

# ===================================
# ===== Authelia official image =====
# ===================================
FROM arm64v8/alpine:3.13.5

WORKDIR /app

COPY ./qemu-aarch64-static /usr/bin/qemu-aarch64-static

RUN apk --no-cache add ca-certificates su-exec tzdata && \
    rm /usr/bin/qemu-aarch64-static

COPY --from=builder-backend /go/src/app/authelia /go/src/app/LICENSE /go/src/app/entrypoint.sh /go/src/app/healthcheck.sh ./

EXPOSE 9091

VOLUME /config

# Set environment variables
ENV PATH="/app:${PATH}" \
    PUID=0 \
    PGID=0

ENTRYPOINT ["/app/entrypoint.sh"]
CMD ["--config", "/config/configuration.yml"]
HEALTHCHECK --interval=30s --timeout=3s --start-period=1m CMD /app/healthcheck.sh<|MERGE_RESOLUTION|>--- conflicted
+++ resolved
@@ -12,7 +12,6 @@
 
 # CGO_ENABLED=1 and gcc cross-compiler is required for building go-sqlite3
 RUN \
-<<<<<<< HEAD
 mv public_html internal/server/public_html && \
 echo ">> Downloading required apk's..." && \
 apk --no-cache add curl && \
@@ -25,17 +24,6 @@
 GOOS=linux GOARCH=arm64 CGO_ENABLED=1 CC=aarch64-linux-musl-gcc CGO_LDFLAGS=-fuse-ld=bfd go build -tags netgo -ldflags \
 "-s -w -linkmode external ${LDFLAGS_EXTRA} -extldflags -static" \
 -trimpath -o authelia ./cmd/authelia
-=======
-apk --no-cache add curl && \
-curl -Lfs -o /tmp/gcc-9.2.0-aarch64-linux-musl.tar.xz "https://github.com/just-containers/musl-cross-make/releases/download/${CC_VERSION}/gcc-9.2.0-aarch64-linux-musl.tar.xz" && \
-tar xf /tmp/gcc-9.2.0-aarch64-linux-musl.tar.xz -C / && \
-go mod download && \
-mv public_html internal/server/public_html && \
-echo "Write tag ${BUILD_TAG} and commit ${BUILD_COMMIT} in binary." && \
-sed -i "s/__BUILD_TAG__/${BUILD_TAG}/" cmd/authelia/constants.go && \
-sed -i "s/__BUILD_COMMIT__/${BUILD_COMMIT}/" cmd/authelia/constants.go && \
-GOOS=linux GOARCH=arm64 CGO_ENABLED=1 CC=aarch64-linux-musl-gcc CGO_LDFLAGS=-fuse-ld=bfd go build -tags netgo -ldflags '-s -w -linkmode external -extldflags -static' -trimpath -o authelia ./cmd/authelia
->>>>>>> c555c104
 
 # ===================================
 # ===== Authelia official image =====
