--- conflicted
+++ resolved
@@ -615,21 +615,23 @@
       ]
     },
     {
-<<<<<<< HEAD
+      "login": "DennisGaida",
+      "name": "Dennis Gaida",
+      "avatar_url": "https://avatars.githubusercontent.com/u/2392217?v=4",
+      "profile": "http://www.dennisgaida.de",
+      "contributions": [
+        "doc"
+      ]
+    },
+    {
       "login": "Alestrix",
       "name": "Alestrix",
       "avatar_url": "https://avatars.githubusercontent.com/u/7452860?v=4",
       "profile": "https://github.com/Alestrix",
-=======
-      "login": "DennisGaida",
-      "name": "Dennis Gaida",
-      "avatar_url": "https://avatars.githubusercontent.com/u/2392217?v=4",
-      "profile": "http://www.dennisgaida.de",
->>>>>>> e0b3252f
-      "contributions": [
-        "doc"
-      ]
-    }
+      "contributions": [
+        "doc"
+      ]
+    },
   ],
   "contributorsPerLine": 7
 }