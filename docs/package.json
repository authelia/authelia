{
  "name": "@hyas/doks",
  "description": "Doks theme",
  "version": "0.5.0",
  "engines": {
    "node": ">=16.16.0"
  },
  "browserslist": [
    "defaults"
  ],
  "repository": "https://github.com/h-enk/doks",
  "license": "MIT",
  "publishConfig": {
    "access": "public"
  },
  "scripts": {
    "init": "shx rm -rf .git && git init -b main",
    "create": "exec-bin node_modules/.bin/hugo/hugo new",
    "prestart": "npm run clean",
    "start": "exec-bin node_modules/.bin/hugo/hugo server --bind=0.0.0.0 --disableFastRender",
    "prebuild": "npm run clean",
    "build": "exec-bin node_modules/.bin/hugo/hugo --gc --minify",
    "build:preview": "npm run build -D -F",
    "clean": "shx rm -rf public resources",
    "clean:install": "shx rm -rf package-lock.json node_modules ",
    "lint": "npm run -s lint:scripts && npm run -s lint:styles && npm run -s lint:markdown",
    "lint:scripts": "eslint assets/js config functions",
    "lint:styles": "stylelint \"assets/scss/**/*.{css,sass,scss,sss,less}\"",
    "lint:markdown": "markdownlint-cli2 \"*.md\" \"content/**/*.md\"",
    "lint:markdown-fix": "markdownlint-cli2-fix \"*.md\" \"content/**/*.md\"",
    "server": "exec-bin node_modules/.bin/hugo/hugo server",
    "test": "npm run -s lint",
    "env": "env",
    "precheck": "npm version",
    "check": "exec-bin node_modules/.bin/hugo/hugo version",
    "copy:katex-fonts": "shx cp ./node_modules/katex/dist/fonts/* ./static/fonts/",
    "postinstall": "hugo-installer --version otherDependencies.hugo --extended --destination node_modules/.bin/hugo",
    "version": "auto-changelog -p && git add CHANGELOG.md"
  },
  "devDependencies": {
<<<<<<< HEAD
    "@babel/cli": "7.17.10",
    "@babel/core": "7.18.5",
    "@babel/preset-env": "^7.16",
=======
    "@babel/cli": "7.18.6",
    "@babel/core": "7.18.6",
    "@babel/preset-env": "7.18.6",
>>>>>>> b4ea9848
    "@fullhuman/postcss-purgecss": "4.1.3",
    "@hyas/images": "0.2.2",
    "auto-changelog": "2.4.0",
    "autoprefixer": "10.4.7",
    "bootstrap": "5.2.0-beta1",
    "bootstrap-icons": "1.8.3",
    "clipboard": "2.0.11",
<<<<<<< HEAD
    "eslint": "8.18.0",
=======
    "eslint": "8.19.0",
>>>>>>> b4ea9848
    "exec-bin": "1.0.0",
    "flexsearch": "0.7.21",
    "highlight.js": "11.5.1",
    "hugo-installer": "3.1.0",
    "instant.page": "5.1.1",
    "katex": "0.16.0",
    "lazysizes": "5.3.2",
    "markdownlint-cli2": "0.4.0",
    "netlify-plugin-submit-sitemap": "0.4.0",
    "node-fetch": "3.2.6",
    "postcss": "8.4.14",
    "postcss-cli": "10.0.0",
    "purgecss-whitelister": "2.4.0",
    "shx": "0.3.4",
    "stylelint": "14.9.1",
    "stylelint-config-standard-scss": "4.0.0"
  },
  "otherDependencies": {
    "hugo": "0.101.0"
  }
}<|MERGE_RESOLUTION|>--- conflicted
+++ resolved
@@ -38,15 +38,9 @@
     "version": "auto-changelog -p && git add CHANGELOG.md"
   },
   "devDependencies": {
-<<<<<<< HEAD
-    "@babel/cli": "7.17.10",
-    "@babel/core": "7.18.5",
-    "@babel/preset-env": "^7.16",
-=======
     "@babel/cli": "7.18.6",
     "@babel/core": "7.18.6",
     "@babel/preset-env": "7.18.6",
->>>>>>> b4ea9848
     "@fullhuman/postcss-purgecss": "4.1.3",
     "@hyas/images": "0.2.2",
     "auto-changelog": "2.4.0",
@@ -54,11 +48,7 @@
     "bootstrap": "5.2.0-beta1",
     "bootstrap-icons": "1.8.3",
     "clipboard": "2.0.11",
-<<<<<<< HEAD
-    "eslint": "8.18.0",
-=======
     "eslint": "8.19.0",
->>>>>>> b4ea9848
     "exec-bin": "1.0.0",
     "flexsearch": "0.7.21",
     "highlight.js": "11.5.1",
