--- conflicted
+++ resolved
@@ -15,15 +15,6 @@
   - /docs/configuration/identity-providers/oidc.html
 ---
 
-<<<<<<< HEAD
-__Authelia__ currently supports the [OpenID Connect] 1.0 Provider role as an open
-[__beta__](../../roadmap/active/openid-connect.md) feature. We currently do not support the [OpenID Connect] 1.0 Relying
-Party role. This means other applications that implement the [OpenID Connect] 1.0 Relying Party role can use Authelia as
-an [OpenID Connect] 1.0 Provider similar to how you may use social media or development platforms for login.
-
-The [OpenID Connect] 1.0 Relying Party role is the role which allows an application to use GitHub, Google, or other
-[OpenID Connect] 1.0 Providers for authentication and authorization. We do not intend to support this functionality at
-=======
 __Authelia__ currently supports the [OpenID Connect 1.0] Provider role as an open
 [__beta__](../../roadmap/active/openid-connect.md) feature. We currently do not support the [OpenID Connect 1.0] Relying
 Party role. This means other applications that implement the [OpenID Connect 1.0] Relying Party role can use Authelia as
@@ -31,7 +22,6 @@
 
 The [OpenID Connect 1.0] Relying Party role is the role which allows an application to use GitHub, Google, or other
 [OpenID Connect 1.0] Providers for authentication and authorization. We do not intend to support this functionality at
->>>>>>> 13a45bd3
 this moment in time.
 
 More information about the beta can be found in the [roadmap](../../roadmap/active/openid-connect.md).
