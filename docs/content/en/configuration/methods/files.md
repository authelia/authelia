--- conflicted
+++ resolved
@@ -24,12 +24,9 @@
 __*Note:* when specifying directories and files, the individual files specified must not be within any of the
 directories specified.__
 
-<<<<<<< HEAD
 __*Note:* when specifying directories, all files from the directory (non-recursive) that have the extensions of known
 formats will be loaded. As such all of these files must be valid Authelia configuration files.__
 
-=======
->>>>>>> cc1e58e0
 ## Formats
 
 The only supported configuration file format is [YAML](#yaml), though an experimental implementation of [TOML](#toml)
@@ -58,6 +55,11 @@
 
 We recommend utilizing [VSCodium](https://vscodium.com/) or [VSCode](https://code.visualstudio.com/), both with the
 [YAML Extension](https://open-vsx.org/extension/redhat/vscode-yaml) by RedHat to validate this file type.
+
+### TOML
+
+[TOML](https://toml.io/) is experimentally supported. No documentation currently exists so users will have to adapt the
+other examples to this format.
 
 ## Multiple Configuration Files
 
@@ -151,11 +153,6 @@
 [Container API docs](https://kubernetes.io/docs/reference/generated/kubernetes-api/v1.23/#container-v1-core) for more
 information.
 
-### TOML
-
-[TOML](https://toml.io/) is experimentally supported. No documentation currently exists so users will have to adapt the
-other examples to this format.
-
 ## File Filters
 
 Experimental file filters exist which allow modification of all configuration files after reading them from the
