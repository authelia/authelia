--- conflicted
+++ resolved
@@ -15,11 +15,7 @@
 Environment variables are applied after the configuration file meaning anything specified as part of the environment
 overrides the configuration files.
 
-<<<<<<< HEAD
-*__Please Note:__ It is not possible to configure several sections at this time, these include but may nott not be
-=======
 *__Please Note:__ It is not possible to configure several sections at this time, these include but may not be
->>>>>>> 13a45bd3
 limited to the rules section in access control, the clients section in the OpenID Connect identity provider, the cookies
 section of in session, and the authz section in the server endpoints.*
 
