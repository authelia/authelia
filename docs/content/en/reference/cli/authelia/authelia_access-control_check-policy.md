---
title: "authelia access-control check-policy"
description: "Reference for the authelia access-control check-policy command."
lead: ""
date: 2022-06-15T17:51:47+10:00
draft: false
images: []
menu:
  reference:
    parent: "cli-authelia"
weight: 905
toc: true
---

## authelia access-control check-policy

Checks a request against the access control rules to determine what policy would be applied

### Synopsis


Checks a request against the access control rules to determine what policy would be applied.

Legend:

	#		The rule position in the configuration.
	*		The first fully matched rule.
	~		Potential match i.e. if the user was authenticated they may match this rule.
	hit     The criteria in this column is a match to the request.
	miss    The criteria in this column is not match to the request.
	may     The criteria in this column is potentially a match to the request.

Notes:

	A rule that potentially matches a request will cause a redirection to occur in order to perform one-factor
	authentication. This is so Authelia can adequately determine if the rule actually matches.


```
authelia access-control check-policy [flags]
```

### Examples

```
authelia access-control check-policy --config config.yml --url https://example.com
authelia access-control check-policy --config config.yml --url https://example.com --username john
authelia access-control check-policy --config config.yml --url https://example.com --groups admin,public
authelia access-control check-policy --config config.yml --url https://example.com --username john --method GET
authelia access-control check-policy --config config.yml --url https://example.com --username john --method GET --verbose
```

### Options

```
      --groups strings    the groups of the subject
  -h, --help              help for check-policy
      --ip string         the ip of the subject
      --method string     the HTTP method of the object (default "GET")
      --url string        the url of the object
      --username string   the username of the subject
      --verbose           enables verbose output
```

### Options inherited from parent commands

```
<<<<<<< HEAD
  -c, --config strings                        configuration files to load (default [configuration.yml])
      --config.directory string               path to a directory with yml/yaml files to load as part of the configuration
      --config.experimental.filters strings   Applies filters in order to the configuration file before the YAML parser. Options are 'template', 'expand-env'
=======
  -c, --config strings                        configuration files or directories to load (default [configuration.yml])
      --config.experimental.filters strings   list of filters to apply to all configuration files, for more information: authelia --help authelia filters
>>>>>>> cc1e58e0
```

### SEE ALSO

* [authelia access-control](authelia_access-control.md)	 - Helpers for the access control system
<|MERGE_RESOLUTION|>--- conflicted
+++ resolved
@@ -65,14 +65,8 @@
 ### Options inherited from parent commands
 
 ```
-<<<<<<< HEAD
-  -c, --config strings                        configuration files to load (default [configuration.yml])
-      --config.directory string               path to a directory with yml/yaml files to load as part of the configuration
-      --config.experimental.filters strings   Applies filters in order to the configuration file before the YAML parser. Options are 'template', 'expand-env'
-=======
   -c, --config strings                        configuration files or directories to load (default [configuration.yml])
       --config.experimental.filters strings   list of filters to apply to all configuration files, for more information: authelia --help authelia filters
->>>>>>> cc1e58e0
 ```
 
 ### SEE ALSO
