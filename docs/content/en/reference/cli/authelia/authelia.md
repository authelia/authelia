--- conflicted
+++ resolved
@@ -41,15 +41,10 @@
 ### Options
 
 ```
-<<<<<<< HEAD
-  -c, --config strings            configuration files to load (default [configuration.yml])
-      --config.directory string   path to a directory with yml/yaml files to load as part of the configuration
-  -h, --help                      help for authelia
-=======
-  -c, --config strings                        configuration files to load
+  -c, --config strings                        configuration files to load (default [configuration.yml])
+      --config.directory string               path to a directory with yml/yaml files to load as part of the configuration
       --config.experimental.filters strings   Applies filters in order to the configuration file before the YAML parser. Options are 'template', 'expand-env'
   -h, --help                                  help for authelia
->>>>>>> d3d87ffe
 ```
 
 ### SEE ALSO
