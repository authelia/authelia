---
title: "Portainer"
description: "Integrating Portainer with the Authelia OpenID Connect 1.0 Provider."
summary: ""
date: 2022-06-15T17:51:47+10:00
draft: false
images: []
weight: 620
toc: true
support:
  level: community
  versions: true
  integration: true
aliases:
  - /docs/community/oidc-integrations/portainer.html
seo:
  title: "" # custom title (optional)
  description: "" # custom description (recommended)
  canonical: "" # custom canonical URL (optional)
  noindex: false # false (default) or true
---

## Tested Versions

* [Authelia]
<<<<<<< HEAD
  * [v4.38.17](https://github.com/authelia/authelia/releases/tag/v4.38.17)
* [Portainer] CE
  * 2.25.0 (STS)
* [Portainer] BE
  * 2.21.4 (LTS)
=======
  * [v4.38.0](https://github.com/authelia/authelia/releases/tag/v4.38.0)
* [Portainer] CE and EE
  * 2.21.4
>>>>>>> b50a56b5

{{% oidc-common %}}

### Assumptions

This example makes the following assumptions:

* __Application Root URL:__ `https://portainer.{{< sitevar name="domain" nojs="example.com" >}}/`
* __Authelia Root URL:__ `https://{{< sitevar name="subdomain-authelia" nojs="auth" >}}.{{< sitevar name="domain" nojs="example.com" >}}/`
* __Client ID:__ `portainer`
* __Client Secret:__ `insecure_secret`

Some of the values presented in this guide can automatically be replaced with documentation variables.

{{< sitevar-preferences >}}

## Configuration

### Authelia

The following YAML configuration is an example __Authelia__ [client configuration] for use with [Portainer] which will
operate with the application example:

```yaml {title="configuration.yml"}
identity_providers:
  oidc:
    ## The other portions of the mandatory OpenID Connect 1.0 configuration go here.
    ## See: https://www.authelia.com/c/oidc
    clients:
      - client_id: 'portainer'
        client_name: 'Portainer'
        client_secret: '$pbkdf2-sha512$310000$c8p78n7pUMln0jzvd4aK4Q$JNRBzwAo0ek5qKn50cFzzvE9RXV88h1wJn5KGiHrD0YKtZaR/nCb2CJPOsKaPK0hjf.9yHxzQGZziziccp6Yng'  # The digest of 'insecure_secret'.
        public: false
        authorization_policy: 'two_factor'
        redirect_uris:
          - 'https://portainer.{{< sitevar name="domain" nojs="example.com" >}}'
        scopes:
          - 'openid'
          - 'profile'
          - 'groups'
          - 'email'
        userinfo_signed_response_alg: 'none'
```

### Application

To configure [Portainer] to utilize Authelia as an [OpenID Connect 1.0] Provider:

1. Visit Settings
2. Visit Authentication
3. Set the following values:
   1. Authentication Method: OAuth
   2. Provider: Custom
   3. Enable *Automatic User Provision* if you want users to automatically be created in [Portainer].
   4. Client ID: `portainer`
   5. Client Secret: `insecure_secret`
   6. Authorization URL: `https://{{< sitevar name="subdomain-authelia" nojs="auth" >}}.{{< sitevar name="domain" nojs="example.com" >}}/api/oidc/authorization`
   7. Access Token URL: `https://{{< sitevar name="subdomain-authelia" nojs="auth" >}}.{{< sitevar name="domain" nojs="example.com" >}}/api/oidc/token`
   8. Resource URL: `https://{{< sitevar name="subdomain-authelia" nojs="auth" >}}.{{< sitevar name="domain" nojs="example.com" >}}/api/oidc/userinfo`
   9. Redirect URL: `https://portainer.{{< sitevar name="domain" nojs="example.com" >}}`
   10. User Identifier: `preferred_username`
   11. Scopes: `openid profile groups email`
   12. Auth Style: `Auto Detect`

{{< figure src="portainer.png" alt="Portainer" width="736" style="padding-right: 10px" >}}

## See Also

* [Portainer OAuth Documentation](https://docs.portainer.io/admin/settings/authentication/oauth)

[Authelia]: https://www.authelia.com
[Portainer]: https://www.portainer.io/
[OpenID Connect 1.0]: ../../openid-connect/introduction.md
[client configuration]: ../../../configuration/identity-providers/openid-connect/clients.md<|MERGE_RESOLUTION|>--- conflicted
+++ resolved
@@ -23,17 +23,9 @@
 ## Tested Versions
 
 * [Authelia]
-<<<<<<< HEAD
-  * [v4.38.17](https://github.com/authelia/authelia/releases/tag/v4.38.17)
-* [Portainer] CE
-  * 2.25.0 (STS)
-* [Portainer] BE
-  * 2.21.4 (LTS)
-=======
   * [v4.38.0](https://github.com/authelia/authelia/releases/tag/v4.38.0)
 * [Portainer] CE and EE
   * 2.21.4
->>>>>>> b50a56b5
 
 {{% oidc-common %}}
 
@@ -76,6 +68,7 @@
           - 'groups'
           - 'email'
         userinfo_signed_response_alg: 'none'
+        token_endpoint_auth_method: client_secret_post
 ```
 
 ### Application
@@ -96,7 +89,7 @@
    9. Redirect URL: `https://portainer.{{< sitevar name="domain" nojs="example.com" >}}`
    10. User Identifier: `preferred_username`
    11. Scopes: `openid profile groups email`
-   12. Auth Style: `Auto Detect`
+   12. Auth Style: `In Params`
 
 {{< figure src="portainer.png" alt="Portainer" width="736" style="padding-right: 10px" >}}
 
