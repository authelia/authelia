--- conflicted
+++ resolved
@@ -51,17 +51,10 @@
   │       │             └─⫸ Summary in present tense. Not capitalized. No period at the end.
   │       │
   │       └─⫸ Commit Scope: api|autheliabot|authentication|authorization|buildkite|bundler|clock|
-<<<<<<< HEAD
-  │                          cmd|codecov|commands|configuration|deps|docker|duo|go|golangci-lint|
-  │                          handlers|husky|logging|metrics|middlewares|mocks|model|notification|
-  │                          npm|ntp|oidc|random|regulation|renovate|reviewdog|server|session|
-  │                          storage|suites|templates|totp|utils|web|webauthn
-=======
   │                          cmd|codecov|commands|configuration|deps|docker|duo|expression|go|
   │                          golangci-lint|handlers|husky|logging|metrics|middlewares|mocks|model|
   │                          notification|npm|ntp|oidc|random|regulation|renovate|reviewdog|server|
-  │                          session|storage|suites|templates|totp|utils|web
->>>>>>> 684c8e21
+  │                          session|storage|suites|templates|totp|utils|web|webauthn
   │
   └─⫸ Commit Type: build|ci|docs|feat|fix|i18n|perf|refactor|release|revert|test
 ```
