--- conflicted
+++ resolved
@@ -1,15 +1,9 @@
 lockfileVersion: 5.4
 
 specifiers:
-<<<<<<< HEAD
-  '@babel/cli': 7.17.10
-  '@babel/core': 7.18.5
-  '@babel/preset-env': ^7.16
-=======
   '@babel/cli': 7.18.6
   '@babel/core': 7.18.6
   '@babel/preset-env': 7.18.6
->>>>>>> b4ea9848
   '@fullhuman/postcss-purgecss': 4.1.3
   '@hyas/images': 0.2.2
   auto-changelog: 2.4.0
@@ -17,11 +11,7 @@
   bootstrap: 5.2.0-beta1
   bootstrap-icons: 1.8.3
   clipboard: 2.0.11
-<<<<<<< HEAD
-  eslint: 8.18.0
-=======
   eslint: 8.19.0
->>>>>>> b4ea9848
   exec-bin: 1.0.0
   flexsearch: 0.7.21
   highlight.js: 11.5.1
@@ -40,15 +30,9 @@
   stylelint-config-standard-scss: 4.0.0
 
 devDependencies:
-<<<<<<< HEAD
-  '@babel/cli': 7.17.10_@babel+core@7.18.5
-  '@babel/core': 7.18.5
-  '@babel/preset-env': 7.18.2_@babel+core@7.18.5
-=======
   '@babel/cli': 7.18.6_@babel+core@7.18.6
   '@babel/core': 7.18.6
   '@babel/preset-env': 7.18.6_@babel+core@7.18.6
->>>>>>> b4ea9848
   '@fullhuman/postcss-purgecss': 4.1.3_postcss@8.4.14
   '@hyas/images': 0.2.2
   auto-changelog: 2.4.0
@@ -56,11 +40,7 @@
   bootstrap: 5.2.0-beta1
   bootstrap-icons: 1.8.3
   clipboard: 2.0.11
-<<<<<<< HEAD
-  eslint: 8.18.0
-=======
   eslint: 8.19.0
->>>>>>> b4ea9848
   exec-bin: 1.0.0
   flexsearch: 0.7.21
   highlight.js: 11.5.1
@@ -88,23 +68,14 @@
       '@jridgewell/trace-mapping': 0.3.13
     dev: true
 
-<<<<<<< HEAD
-  /@babel/cli/7.17.10_@babel+core@7.18.5:
-    resolution: {integrity: sha512-OygVO1M2J4yPMNOW9pb+I6kFGpQK77HmG44Oz3hg8xQIl5L/2zq+ZohwAdSaqYgVwM0SfmPHZHphH4wR8qzVYw==}
-=======
   /@babel/cli/7.18.6_@babel+core@7.18.6:
     resolution: {integrity: sha512-jXNHoYCbxZ8rKy+2lyy0VjcaGxS4NPbN0qc95DjIiGZQL/mTNx3o2/yI0TG+X0VrrTuwmO7zH52T9NcNdbF9Uw==}
->>>>>>> b4ea9848
     engines: {node: '>=6.9.0'}
     hasBin: true
     peerDependencies:
       '@babel/core': ^7.0.0-0
     dependencies:
-<<<<<<< HEAD
-      '@babel/core': 7.18.5
-=======
-      '@babel/core': 7.18.6
->>>>>>> b4ea9848
+      '@babel/core': 7.18.6
       '@jridgewell/trace-mapping': 0.3.13
       commander: 4.1.1
       convert-source-map: 1.8.0
@@ -136,22 +107,6 @@
     engines: {node: '>=6.9.0'}
     dev: true
 
-<<<<<<< HEAD
-  /@babel/core/7.18.5:
-    resolution: {integrity: sha512-MGY8vg3DxMnctw0LdvSEojOsumc70g0t18gNyUdAZqB1Rpd1Bqo/svHGvt+UJ6JcGX+DIekGFDxxIWofBxLCnQ==}
-    engines: {node: '>=6.9.0'}
-    dependencies:
-      '@ampproject/remapping': 2.2.0
-      '@babel/code-frame': 7.16.7
-      '@babel/generator': 7.18.2
-      '@babel/helper-compilation-targets': 7.18.2_@babel+core@7.18.5
-      '@babel/helper-module-transforms': 7.18.0
-      '@babel/helpers': 7.18.2
-      '@babel/parser': 7.18.5
-      '@babel/template': 7.16.7
-      '@babel/traverse': 7.18.5
-      '@babel/types': 7.18.4
-=======
   /@babel/core/7.18.6:
     resolution: {integrity: sha512-cQbWBpxcbbs/IUredIPkHiAGULLV8iwgNRMFzvbhEXISp4f3rUUXE5+TIw6KwUWUR3DwyI6gmBRnmAtYaWehwQ==}
     engines: {node: '>=6.9.0'}
@@ -166,7 +121,6 @@
       '@babel/template': 7.18.6
       '@babel/traverse': 7.18.6
       '@babel/types': 7.18.7
->>>>>>> b4ea9848
       convert-source-map: 1.8.0
       debug: 4.3.4
       gensync: 1.0.0-beta.2
@@ -200,51 +154,25 @@
       '@babel/types': 7.18.7
     dev: true
 
-<<<<<<< HEAD
-  /@babel/helper-compilation-targets/7.18.2_@babel+core@7.18.5:
-    resolution: {integrity: sha512-s1jnPotJS9uQnzFtiZVBUxe67CuBa679oWFHpxYYnTpRL/1ffhyX44R9uYiXoa/pLXcY9H2moJta0iaanlk/rQ==}
-=======
   /@babel/helper-compilation-targets/7.18.6_@babel+core@7.18.6:
     resolution: {integrity: sha512-vFjbfhNCzqdeAtZflUFrG5YIFqGTqsctrtkZ1D/NB0mDW9TwW3GmmUepYY4G9wCET5rY5ugz4OGTcLd614IzQg==}
->>>>>>> b4ea9848
     engines: {node: '>=6.9.0'}
     peerDependencies:
       '@babel/core': ^7.0.0
     dependencies:
-<<<<<<< HEAD
-      '@babel/compat-data': 7.17.10
-      '@babel/core': 7.18.5
-      '@babel/helper-validator-option': 7.16.7
-=======
       '@babel/compat-data': 7.18.6
       '@babel/core': 7.18.6
       '@babel/helper-validator-option': 7.18.6
->>>>>>> b4ea9848
       browserslist: 4.20.3
       semver: 6.3.0
     dev: true
 
-<<<<<<< HEAD
-  /@babel/helper-create-class-features-plugin/7.18.0_@babel+core@7.18.5:
-    resolution: {integrity: sha512-Kh8zTGR9de3J63e5nS0rQUdRs/kbtwoeQQ0sriS0lItjC96u8XXZN6lKpuyWd2coKSU13py/y+LTmThLuVX0Pg==}
-=======
   /@babel/helper-create-class-features-plugin/7.18.6_@babel+core@7.18.6:
     resolution: {integrity: sha512-YfDzdnoxHGV8CzqHGyCbFvXg5QESPFkXlHtvdCkesLjjVMT2Adxe4FGUR5ChIb3DxSaXO12iIOCWoXdsUVwnqw==}
->>>>>>> b4ea9848
     engines: {node: '>=6.9.0'}
     peerDependencies:
       '@babel/core': ^7.0.0
     dependencies:
-<<<<<<< HEAD
-      '@babel/core': 7.18.5
-      '@babel/helper-annotate-as-pure': 7.16.7
-      '@babel/helper-environment-visitor': 7.18.2
-      '@babel/helper-function-name': 7.17.9
-      '@babel/helper-member-expression-to-functions': 7.17.7
-      '@babel/helper-optimise-call-expression': 7.16.7
-      '@babel/helper-replace-supers': 7.18.2
-      '@babel/helper-split-export-declaration': 7.16.7
-=======
       '@babel/core': 7.18.6
       '@babel/helper-annotate-as-pure': 7.18.6
       '@babel/helper-environment-visitor': 7.18.6
@@ -253,54 +181,31 @@
       '@babel/helper-optimise-call-expression': 7.18.6
       '@babel/helper-replace-supers': 7.18.6
       '@babel/helper-split-export-declaration': 7.18.6
->>>>>>> b4ea9848
     transitivePeerDependencies:
       - supports-color
     dev: true
 
-<<<<<<< HEAD
-  /@babel/helper-create-regexp-features-plugin/7.17.12_@babel+core@7.18.5:
-    resolution: {integrity: sha512-b2aZrV4zvutr9AIa6/gA3wsZKRwTKYoDxYiFKcESS3Ug2GTXzwBEvMuuFLhCQpEnRXs1zng4ISAXSUxxKBIcxw==}
-=======
   /@babel/helper-create-regexp-features-plugin/7.18.6_@babel+core@7.18.6:
     resolution: {integrity: sha512-7LcpH1wnQLGrI+4v+nPp+zUvIkF9x0ddv1Hkdue10tg3gmRnLy97DXh4STiOf1qeIInyD69Qv5kKSZzKD8B/7A==}
->>>>>>> b4ea9848
     engines: {node: '>=6.9.0'}
     peerDependencies:
       '@babel/core': ^7.0.0
     dependencies:
-<<<<<<< HEAD
-      '@babel/core': 7.18.5
-      '@babel/helper-annotate-as-pure': 7.16.7
-      regexpu-core: 5.0.1
-    dev: true
-
-  /@babel/helper-define-polyfill-provider/0.3.1_@babel+core@7.18.5:
-=======
       '@babel/core': 7.18.6
       '@babel/helper-annotate-as-pure': 7.18.6
       regexpu-core: 5.1.0
     dev: true
 
   /@babel/helper-define-polyfill-provider/0.3.1_@babel+core@7.18.6:
->>>>>>> b4ea9848
     resolution: {integrity: sha512-J9hGMpJQmtWmj46B3kBHmL38UhJGhYX7eqkcq+2gsstyYt341HmPeWspihX43yVRA0mS+8GGk2Gckc7bY/HCmA==}
     peerDependencies:
       '@babel/core': ^7.4.0-0
     dependencies:
-<<<<<<< HEAD
-      '@babel/core': 7.18.5
-      '@babel/helper-compilation-targets': 7.18.2_@babel+core@7.18.5
-      '@babel/helper-module-imports': 7.16.7
-      '@babel/helper-plugin-utils': 7.17.12
-      '@babel/traverse': 7.18.5
-=======
       '@babel/core': 7.18.6
       '@babel/helper-compilation-targets': 7.18.6_@babel+core@7.18.6
       '@babel/helper-module-imports': 7.18.6
       '@babel/helper-plugin-utils': 7.18.6
       '@babel/traverse': 7.18.6
->>>>>>> b4ea9848
       debug: 4.3.4
       lodash.debounce: 4.0.8
       resolve: 1.22.0
@@ -354,16 +259,6 @@
     resolution: {integrity: sha512-L//phhB4al5uucwzlimruukHB3jRd5JGClwRMD/ROrVjXfLqovYnvQrK/JK36WYyVwGGO7OD3kMyVTjx+WVPhw==}
     engines: {node: '>=6.9.0'}
     dependencies:
-<<<<<<< HEAD
-      '@babel/helper-environment-visitor': 7.18.2
-      '@babel/helper-module-imports': 7.16.7
-      '@babel/helper-simple-access': 7.18.2
-      '@babel/helper-split-export-declaration': 7.16.7
-      '@babel/helper-validator-identifier': 7.16.7
-      '@babel/template': 7.16.7
-      '@babel/traverse': 7.18.5
-      '@babel/types': 7.18.4
-=======
       '@babel/helper-environment-visitor': 7.18.6
       '@babel/helper-module-imports': 7.18.6
       '@babel/helper-simple-access': 7.18.6
@@ -372,7 +267,6 @@
       '@babel/template': 7.18.6
       '@babel/traverse': 7.18.6
       '@babel/types': 7.18.7
->>>>>>> b4ea9848
     transitivePeerDependencies:
       - supports-color
     dev: true
@@ -408,19 +302,11 @@
     resolution: {integrity: sha512-fTf7zoXnUGl9gF25fXCWE26t7Tvtyn6H4hkLSYhATwJvw2uYxd3aoXplMSe0g9XbwK7bmxNes7+FGO0rB/xC0g==}
     engines: {node: '>=6.9.0'}
     dependencies:
-<<<<<<< HEAD
-      '@babel/helper-environment-visitor': 7.18.2
-      '@babel/helper-member-expression-to-functions': 7.17.7
-      '@babel/helper-optimise-call-expression': 7.16.7
-      '@babel/traverse': 7.18.5
-      '@babel/types': 7.18.4
-=======
       '@babel/helper-environment-visitor': 7.18.6
       '@babel/helper-member-expression-to-functions': 7.18.6
       '@babel/helper-optimise-call-expression': 7.18.6
       '@babel/traverse': 7.18.6
       '@babel/types': 7.18.7
->>>>>>> b4ea9848
     transitivePeerDependencies:
       - supports-color
     dev: true
@@ -465,17 +351,10 @@
     resolution: {integrity: sha512-I5/LZfozwMNbwr/b1vhhuYD+J/mU+gfGAj5td7l5Rv9WYmH6i3Om69WGKNmlIpsVW/mF6O5bvTKbvDQZVgjqOw==}
     engines: {node: '>=6.9.0'}
     dependencies:
-<<<<<<< HEAD
-      '@babel/helper-function-name': 7.17.9
-      '@babel/template': 7.16.7
-      '@babel/traverse': 7.18.5
-      '@babel/types': 7.18.4
-=======
       '@babel/helper-function-name': 7.18.6
       '@babel/template': 7.18.6
       '@babel/traverse': 7.18.6
       '@babel/types': 7.18.7
->>>>>>> b4ea9848
     transitivePeerDependencies:
       - supports-color
     dev: true
@@ -484,15 +363,9 @@
     resolution: {integrity: sha512-vzSiiqbQOghPngUYt/zWGvK3LAsPhz55vc9XNN0xAl2gV4ieShI2OQli5duxWHD+72PZPTKAcfcZDE1Cwc5zsQ==}
     engines: {node: '>=6.9.0'}
     dependencies:
-<<<<<<< HEAD
-      '@babel/template': 7.16.7
-      '@babel/traverse': 7.18.5
-      '@babel/types': 7.18.4
-=======
       '@babel/template': 7.18.6
       '@babel/traverse': 7.18.6
       '@babel/types': 7.18.7
->>>>>>> b4ea9848
     transitivePeerDependencies:
       - supports-color
     dev: true
@@ -506,10 +379,6 @@
       js-tokens: 4.0.0
     dev: true
 
-<<<<<<< HEAD
-  /@babel/parser/7.18.5:
-    resolution: {integrity: sha512-YZWVaglMiplo7v8f1oMQ5ZPQr0vn7HPeZXxXWsxXJRjGVrzUFn9OxFQl1sb5wzfootjA/yChhW84BV+383FSOw==}
-=======
   /@babel/highlight/7.18.6:
     resolution: {integrity: sha512-u7stbOuYjaPezCuLj29hNW1v64M2Md2qupEKP1fHc7WdOA3DgLh37suiSrZYY7haUB7iBeQZ9P1uiRF359do3g==}
     engines: {node: '>=6.9.0'}
@@ -521,53 +390,28 @@
 
   /@babel/parser/7.18.6:
     resolution: {integrity: sha512-uQVSa9jJUe/G/304lXspfWVpKpK4euFLgGiMQFOCpM/bgcAdeoHwi/OQz23O9GK2osz26ZiXRRV9aV+Yl1O8tw==}
->>>>>>> b4ea9848
     engines: {node: '>=6.0.0'}
     hasBin: true
     dependencies:
       '@babel/types': 7.18.7
     dev: true
 
-<<<<<<< HEAD
-  /@babel/plugin-bugfix-safari-id-destructuring-collision-in-function-expression/7.17.12_@babel+core@7.18.5:
-    resolution: {integrity: sha512-xCJQXl4EeQ3J9C4yOmpTrtVGmzpm2iSzyxbkZHw7UCnZBftHpF/hpII80uWVyVrc40ytIClHjgWGTG1g/yB+aw==}
-=======
   /@babel/plugin-bugfix-safari-id-destructuring-collision-in-function-expression/7.18.6_@babel+core@7.18.6:
     resolution: {integrity: sha512-Dgxsyg54Fx1d4Nge8UnvTrED63vrwOdPmyvPzlNN/boaliRP54pm3pGzZD1SJUwrBA+Cs/xdG8kXX6Mn/RfISQ==}
->>>>>>> b4ea9848
     engines: {node: '>=6.9.0'}
     peerDependencies:
       '@babel/core': ^7.0.0
     dependencies:
-<<<<<<< HEAD
-      '@babel/core': 7.18.5
-      '@babel/helper-plugin-utils': 7.17.12
-    dev: true
-
-  /@babel/plugin-bugfix-v8-spread-parameters-in-optional-chaining/7.17.12_@babel+core@7.18.5:
-    resolution: {integrity: sha512-/vt0hpIw0x4b6BLKUkwlvEoiGZYYLNZ96CzyHYPbtG2jZGz6LBe7/V+drYrc/d+ovrF9NBi0pmtvmNb/FsWtRQ==}
-=======
       '@babel/core': 7.18.6
       '@babel/helper-plugin-utils': 7.18.6
     dev: true
 
   /@babel/plugin-bugfix-v8-spread-parameters-in-optional-chaining/7.18.6_@babel+core@7.18.6:
     resolution: {integrity: sha512-Udgu8ZRgrBrttVz6A0EVL0SJ1z+RLbIeqsu632SA1hf0awEppD6TvdznoH+orIF8wtFFAV/Enmw9Y+9oV8TQcw==}
->>>>>>> b4ea9848
     engines: {node: '>=6.9.0'}
     peerDependencies:
       '@babel/core': ^7.13.0
     dependencies:
-<<<<<<< HEAD
-      '@babel/core': 7.18.5
-      '@babel/helper-plugin-utils': 7.17.12
-      '@babel/helper-skip-transparent-expression-wrappers': 7.16.0
-      '@babel/plugin-proposal-optional-chaining': 7.17.12_@babel+core@7.18.5
-    dev: true
-
-  /@babel/plugin-proposal-async-generator-functions/7.17.12_@babel+core@7.18.5:
-    resolution: {integrity: sha512-RWVvqD1ooLKP6IqWTA5GyFVX2isGEgC5iFxKzfYOIy/QEFdxYyCybBDtIGjipHpb9bDWHzcqGqFakf+mVmBTdQ==}
-=======
       '@babel/core': 7.18.6
       '@babel/helper-plugin-utils': 7.18.6
       '@babel/helper-skip-transparent-expression-wrappers': 7.18.6
@@ -576,97 +420,52 @@
 
   /@babel/plugin-proposal-async-generator-functions/7.18.6_@babel+core@7.18.6:
     resolution: {integrity: sha512-WAz4R9bvozx4qwf74M+sfqPMKfSqwM0phxPTR6iJIi8robgzXwkEgmeJG1gEKhm6sDqT/U9aV3lfcqybIpev8w==}
->>>>>>> b4ea9848
-    engines: {node: '>=6.9.0'}
-    peerDependencies:
-      '@babel/core': ^7.0.0-0
-    dependencies:
-<<<<<<< HEAD
-      '@babel/core': 7.18.5
-      '@babel/helper-plugin-utils': 7.17.12
-      '@babel/helper-remap-async-to-generator': 7.16.8
-      '@babel/plugin-syntax-async-generators': 7.8.4_@babel+core@7.18.5
-=======
+    engines: {node: '>=6.9.0'}
+    peerDependencies:
+      '@babel/core': ^7.0.0-0
+    dependencies:
       '@babel/core': 7.18.6
       '@babel/helper-environment-visitor': 7.18.6
       '@babel/helper-plugin-utils': 7.18.6
       '@babel/helper-remap-async-to-generator': 7.18.6_@babel+core@7.18.6
       '@babel/plugin-syntax-async-generators': 7.8.4_@babel+core@7.18.6
->>>>>>> b4ea9848
     transitivePeerDependencies:
       - supports-color
     dev: true
 
-<<<<<<< HEAD
-  /@babel/plugin-proposal-class-properties/7.17.12_@babel+core@7.18.5:
-    resolution: {integrity: sha512-U0mI9q8pW5Q9EaTHFPwSVusPMV/DV9Mm8p7csqROFLtIE9rBF5piLqyrBGigftALrBcsBGu4m38JneAe7ZDLXw==}
-=======
   /@babel/plugin-proposal-class-properties/7.18.6_@babel+core@7.18.6:
     resolution: {integrity: sha512-cumfXOF0+nzZrrN8Rf0t7M+tF6sZc7vhQwYQck9q1/5w2OExlD+b4v4RpMJFaV1Z7WcDRgO6FqvxqxGlwo+RHQ==}
->>>>>>> b4ea9848
-    engines: {node: '>=6.9.0'}
-    peerDependencies:
-      '@babel/core': ^7.0.0-0
-    dependencies:
-<<<<<<< HEAD
-      '@babel/core': 7.18.5
-      '@babel/helper-create-class-features-plugin': 7.18.0_@babel+core@7.18.5
-      '@babel/helper-plugin-utils': 7.17.12
-=======
+    engines: {node: '>=6.9.0'}
+    peerDependencies:
+      '@babel/core': ^7.0.0-0
+    dependencies:
       '@babel/core': 7.18.6
       '@babel/helper-create-class-features-plugin': 7.18.6_@babel+core@7.18.6
       '@babel/helper-plugin-utils': 7.18.6
->>>>>>> b4ea9848
     transitivePeerDependencies:
       - supports-color
     dev: true
 
-<<<<<<< HEAD
-  /@babel/plugin-proposal-class-static-block/7.18.0_@babel+core@7.18.5:
-    resolution: {integrity: sha512-t+8LsRMMDE74c6sV7KShIw13sqbqd58tlqNrsWoWBTIMw7SVQ0cZ905wLNS/FBCy/3PyooRHLFFlfrUNyyz5lA==}
-=======
   /@babel/plugin-proposal-class-static-block/7.18.6_@babel+core@7.18.6:
     resolution: {integrity: sha512-+I3oIiNxrCpup3Gi8n5IGMwj0gOCAjcJUSQEcotNnCCPMEnixawOQ+KeJPlgfjzx+FKQ1QSyZOWe7wmoJp7vhw==}
->>>>>>> b4ea9848
     engines: {node: '>=6.9.0'}
     peerDependencies:
       '@babel/core': ^7.12.0
     dependencies:
-<<<<<<< HEAD
-      '@babel/core': 7.18.5
-      '@babel/helper-create-class-features-plugin': 7.18.0_@babel+core@7.18.5
-      '@babel/helper-plugin-utils': 7.17.12
-      '@babel/plugin-syntax-class-static-block': 7.14.5_@babel+core@7.18.5
-=======
       '@babel/core': 7.18.6
       '@babel/helper-create-class-features-plugin': 7.18.6_@babel+core@7.18.6
       '@babel/helper-plugin-utils': 7.18.6
       '@babel/plugin-syntax-class-static-block': 7.14.5_@babel+core@7.18.6
->>>>>>> b4ea9848
     transitivePeerDependencies:
       - supports-color
     dev: true
 
-<<<<<<< HEAD
-  /@babel/plugin-proposal-dynamic-import/7.16.7_@babel+core@7.18.5:
-    resolution: {integrity: sha512-I8SW9Ho3/8DRSdmDdH3gORdyUuYnk1m4cMxUAdu5oy4n3OfN8flDEH+d60iG7dUfi0KkYwSvoalHzzdRzpWHTg==}
-=======
   /@babel/plugin-proposal-dynamic-import/7.18.6_@babel+core@7.18.6:
     resolution: {integrity: sha512-1auuwmK+Rz13SJj36R+jqFPMJWyKEDd7lLSdOj4oJK0UTgGueSAtkrCvz9ewmgyU/P941Rv2fQwZJN8s6QruXw==}
->>>>>>> b4ea9848
-    engines: {node: '>=6.9.0'}
-    peerDependencies:
-      '@babel/core': ^7.0.0-0
-    dependencies:
-<<<<<<< HEAD
-      '@babel/core': 7.18.5
-      '@babel/helper-plugin-utils': 7.17.12
-      '@babel/plugin-syntax-dynamic-import': 7.8.3_@babel+core@7.18.5
-    dev: true
-
-  /@babel/plugin-proposal-export-namespace-from/7.17.12_@babel+core@7.18.5:
-    resolution: {integrity: sha512-j7Ye5EWdwoXOpRmo5QmRyHPsDIe6+u70ZYZrd7uz+ebPYFKfRcLcNu3Ro0vOlJ5zuv8rU7xa+GttNiRzX56snQ==}
-=======
+    engines: {node: '>=6.9.0'}
+    peerDependencies:
+      '@babel/core': ^7.0.0-0
+    dependencies:
       '@babel/core': 7.18.6
       '@babel/helper-plugin-utils': 7.18.6
       '@babel/plugin-syntax-dynamic-import': 7.8.3_@babel+core@7.18.6
@@ -674,20 +473,10 @@
 
   /@babel/plugin-proposal-export-namespace-from/7.18.6_@babel+core@7.18.6:
     resolution: {integrity: sha512-zr/QcUlUo7GPo6+X1wC98NJADqmy5QTFWWhqeQWiki4XHafJtLl/YMGkmRB2szDD2IYJCCdBTd4ElwhId9T7Xw==}
->>>>>>> b4ea9848
-    engines: {node: '>=6.9.0'}
-    peerDependencies:
-      '@babel/core': ^7.0.0-0
-    dependencies:
-<<<<<<< HEAD
-      '@babel/core': 7.18.5
-      '@babel/helper-plugin-utils': 7.17.12
-      '@babel/plugin-syntax-export-namespace-from': 7.8.3_@babel+core@7.18.5
-    dev: true
-
-  /@babel/plugin-proposal-json-strings/7.17.12_@babel+core@7.18.5:
-    resolution: {integrity: sha512-rKJ+rKBoXwLnIn7n6o6fulViHMrOThz99ybH+hKHcOZbnN14VuMnH9fo2eHE69C8pO4uX1Q7t2HYYIDmv8VYkg==}
-=======
+    engines: {node: '>=6.9.0'}
+    peerDependencies:
+      '@babel/core': ^7.0.0-0
+    dependencies:
       '@babel/core': 7.18.6
       '@babel/helper-plugin-utils': 7.18.6
       '@babel/plugin-syntax-export-namespace-from': 7.8.3_@babel+core@7.18.6
@@ -695,20 +484,10 @@
 
   /@babel/plugin-proposal-json-strings/7.18.6_@babel+core@7.18.6:
     resolution: {integrity: sha512-lr1peyn9kOdbYc0xr0OdHTZ5FMqS6Di+H0Fz2I/JwMzGmzJETNeOFq2pBySw6X/KFL5EWDjlJuMsUGRFb8fQgQ==}
->>>>>>> b4ea9848
-    engines: {node: '>=6.9.0'}
-    peerDependencies:
-      '@babel/core': ^7.0.0-0
-    dependencies:
-<<<<<<< HEAD
-      '@babel/core': 7.18.5
-      '@babel/helper-plugin-utils': 7.17.12
-      '@babel/plugin-syntax-json-strings': 7.8.3_@babel+core@7.18.5
-    dev: true
-
-  /@babel/plugin-proposal-logical-assignment-operators/7.17.12_@babel+core@7.18.5:
-    resolution: {integrity: sha512-EqFo2s1Z5yy+JeJu7SFfbIUtToJTVlC61/C7WLKDntSw4Sz6JNAIfL7zQ74VvirxpjB5kz/kIx0gCcb+5OEo2Q==}
-=======
+    engines: {node: '>=6.9.0'}
+    peerDependencies:
+      '@babel/core': ^7.0.0-0
+    dependencies:
       '@babel/core': 7.18.6
       '@babel/helper-plugin-utils': 7.18.6
       '@babel/plugin-syntax-json-strings': 7.8.3_@babel+core@7.18.6
@@ -716,20 +495,10 @@
 
   /@babel/plugin-proposal-logical-assignment-operators/7.18.6_@babel+core@7.18.6:
     resolution: {integrity: sha512-zMo66azZth/0tVd7gmkxOkOjs2rpHyhpcFo565PUP37hSp6hSd9uUKIfTDFMz58BwqgQKhJ9YxtM5XddjXVn+Q==}
->>>>>>> b4ea9848
-    engines: {node: '>=6.9.0'}
-    peerDependencies:
-      '@babel/core': ^7.0.0-0
-    dependencies:
-<<<<<<< HEAD
-      '@babel/core': 7.18.5
-      '@babel/helper-plugin-utils': 7.17.12
-      '@babel/plugin-syntax-logical-assignment-operators': 7.10.4_@babel+core@7.18.5
-    dev: true
-
-  /@babel/plugin-proposal-nullish-coalescing-operator/7.17.12_@babel+core@7.18.5:
-    resolution: {integrity: sha512-ws/g3FSGVzv+VH86+QvgtuJL/kR67xaEIF2x0iPqdDfYW6ra6JF3lKVBkWynRLcNtIC1oCTfDRVxmm2mKzy+ag==}
-=======
+    engines: {node: '>=6.9.0'}
+    peerDependencies:
+      '@babel/core': ^7.0.0-0
+    dependencies:
       '@babel/core': 7.18.6
       '@babel/helper-plugin-utils': 7.18.6
       '@babel/plugin-syntax-logical-assignment-operators': 7.10.4_@babel+core@7.18.6
@@ -737,20 +506,10 @@
 
   /@babel/plugin-proposal-nullish-coalescing-operator/7.18.6_@babel+core@7.18.6:
     resolution: {integrity: sha512-wQxQzxYeJqHcfppzBDnm1yAY0jSRkUXR2z8RePZYrKwMKgMlE8+Z6LUno+bd6LvbGh8Gltvy74+9pIYkr+XkKA==}
->>>>>>> b4ea9848
-    engines: {node: '>=6.9.0'}
-    peerDependencies:
-      '@babel/core': ^7.0.0-0
-    dependencies:
-<<<<<<< HEAD
-      '@babel/core': 7.18.5
-      '@babel/helper-plugin-utils': 7.17.12
-      '@babel/plugin-syntax-nullish-coalescing-operator': 7.8.3_@babel+core@7.18.5
-    dev: true
-
-  /@babel/plugin-proposal-numeric-separator/7.16.7_@babel+core@7.18.5:
-    resolution: {integrity: sha512-vQgPMknOIgiuVqbokToyXbkY/OmmjAzr/0lhSIbG/KmnzXPGwW/AdhdKpi+O4X/VkWiWjnkKOBiqJrTaC98VKw==}
-=======
+    engines: {node: '>=6.9.0'}
+    peerDependencies:
+      '@babel/core': ^7.0.0-0
+    dependencies:
       '@babel/core': 7.18.6
       '@babel/helper-plugin-utils': 7.18.6
       '@babel/plugin-syntax-nullish-coalescing-operator': 7.8.3_@babel+core@7.18.6
@@ -758,20 +517,10 @@
 
   /@babel/plugin-proposal-numeric-separator/7.18.6_@babel+core@7.18.6:
     resolution: {integrity: sha512-ozlZFogPqoLm8WBr5Z8UckIoE4YQ5KESVcNudyXOR8uqIkliTEgJ3RoketfG6pmzLdeZF0H/wjE9/cCEitBl7Q==}
->>>>>>> b4ea9848
-    engines: {node: '>=6.9.0'}
-    peerDependencies:
-      '@babel/core': ^7.0.0-0
-    dependencies:
-<<<<<<< HEAD
-      '@babel/core': 7.18.5
-      '@babel/helper-plugin-utils': 7.17.12
-      '@babel/plugin-syntax-numeric-separator': 7.10.4_@babel+core@7.18.5
-    dev: true
-
-  /@babel/plugin-proposal-object-rest-spread/7.18.0_@babel+core@7.18.5:
-    resolution: {integrity: sha512-nbTv371eTrFabDfHLElkn9oyf9VG+VKK6WMzhY2o4eHKaG19BToD9947zzGMO6I/Irstx9d8CwX6njPNIAR/yw==}
-=======
+    engines: {node: '>=6.9.0'}
+    peerDependencies:
+      '@babel/core': ^7.0.0-0
+    dependencies:
       '@babel/core': 7.18.6
       '@babel/helper-plugin-utils': 7.18.6
       '@babel/plugin-syntax-numeric-separator': 7.10.4_@babel+core@7.18.6
@@ -779,23 +528,10 @@
 
   /@babel/plugin-proposal-object-rest-spread/7.18.6_@babel+core@7.18.6:
     resolution: {integrity: sha512-9yuM6wr4rIsKa1wlUAbZEazkCrgw2sMPEXCr4Rnwetu7cEW1NydkCWytLuYletbf8vFxdJxFhwEZqMpOx2eZyw==}
->>>>>>> b4ea9848
-    engines: {node: '>=6.9.0'}
-    peerDependencies:
-      '@babel/core': ^7.0.0-0
-    dependencies:
-<<<<<<< HEAD
-      '@babel/compat-data': 7.17.10
-      '@babel/core': 7.18.5
-      '@babel/helper-compilation-targets': 7.18.2_@babel+core@7.18.5
-      '@babel/helper-plugin-utils': 7.17.12
-      '@babel/plugin-syntax-object-rest-spread': 7.8.3_@babel+core@7.18.5
-      '@babel/plugin-transform-parameters': 7.17.12_@babel+core@7.18.5
-    dev: true
-
-  /@babel/plugin-proposal-optional-catch-binding/7.16.7_@babel+core@7.18.5:
-    resolution: {integrity: sha512-eMOH/L4OvWSZAE1VkHbr1vckLG1WUcHGJSLqqQwl2GaUqG6QjddvrOaTUMNYiv77H5IKPMZ9U9P7EaHwvAShfA==}
-=======
+    engines: {node: '>=6.9.0'}
+    peerDependencies:
+      '@babel/core': ^7.0.0-0
+    dependencies:
       '@babel/compat-data': 7.18.6
       '@babel/core': 7.18.6
       '@babel/helper-compilation-targets': 7.18.6_@babel+core@7.18.6
@@ -806,20 +542,10 @@
 
   /@babel/plugin-proposal-optional-catch-binding/7.18.6_@babel+core@7.18.6:
     resolution: {integrity: sha512-Q40HEhs9DJQyaZfUjjn6vE8Cv4GmMHCYuMGIWUnlxH6400VGxOuwWsPt4FxXxJkC/5eOzgn0z21M9gMT4MOhbw==}
->>>>>>> b4ea9848
-    engines: {node: '>=6.9.0'}
-    peerDependencies:
-      '@babel/core': ^7.0.0-0
-    dependencies:
-<<<<<<< HEAD
-      '@babel/core': 7.18.5
-      '@babel/helper-plugin-utils': 7.17.12
-      '@babel/plugin-syntax-optional-catch-binding': 7.8.3_@babel+core@7.18.5
-    dev: true
-
-  /@babel/plugin-proposal-optional-chaining/7.17.12_@babel+core@7.18.5:
-    resolution: {integrity: sha512-7wigcOs/Z4YWlK7xxjkvaIw84vGhDv/P1dFGQap0nHkc8gFKY/r+hXc8Qzf5k1gY7CvGIcHqAnOagVKJJ1wVOQ==}
-=======
+    engines: {node: '>=6.9.0'}
+    peerDependencies:
+      '@babel/core': ^7.0.0-0
+    dependencies:
       '@babel/core': 7.18.6
       '@babel/helper-plugin-utils': 7.18.6
       '@babel/plugin-syntax-optional-catch-binding': 7.8.3_@babel+core@7.18.6
@@ -827,21 +553,10 @@
 
   /@babel/plugin-proposal-optional-chaining/7.18.6_@babel+core@7.18.6:
     resolution: {integrity: sha512-PatI6elL5eMzoypFAiYDpYQyMtXTn+iMhuxxQt5mAXD4fEmKorpSI3PHd+i3JXBJN3xyA6MvJv7at23HffFHwA==}
->>>>>>> b4ea9848
-    engines: {node: '>=6.9.0'}
-    peerDependencies:
-      '@babel/core': ^7.0.0-0
-    dependencies:
-<<<<<<< HEAD
-      '@babel/core': 7.18.5
-      '@babel/helper-plugin-utils': 7.17.12
-      '@babel/helper-skip-transparent-expression-wrappers': 7.16.0
-      '@babel/plugin-syntax-optional-chaining': 7.8.3_@babel+core@7.18.5
-    dev: true
-
-  /@babel/plugin-proposal-private-methods/7.17.12_@babel+core@7.18.5:
-    resolution: {integrity: sha512-SllXoxo19HmxhDWm3luPz+cPhtoTSKLJE9PXshsfrOzBqs60QP0r8OaJItrPhAj0d7mZMnNF0Y1UUggCDgMz1A==}
-=======
+    engines: {node: '>=6.9.0'}
+    peerDependencies:
+      '@babel/core': ^7.0.0-0
+    dependencies:
       '@babel/core': 7.18.6
       '@babel/helper-plugin-utils': 7.18.6
       '@babel/helper-skip-transparent-expression-wrappers': 7.18.6
@@ -850,437 +565,232 @@
 
   /@babel/plugin-proposal-private-methods/7.18.6_@babel+core@7.18.6:
     resolution: {integrity: sha512-nutsvktDItsNn4rpGItSNV2sz1XwS+nfU0Rg8aCx3W3NOKVzdMjJRu0O5OkgDp3ZGICSTbgRpxZoWsxoKRvbeA==}
->>>>>>> b4ea9848
-    engines: {node: '>=6.9.0'}
-    peerDependencies:
-      '@babel/core': ^7.0.0-0
-    dependencies:
-<<<<<<< HEAD
-      '@babel/core': 7.18.5
-      '@babel/helper-create-class-features-plugin': 7.18.0_@babel+core@7.18.5
-      '@babel/helper-plugin-utils': 7.17.12
-=======
+    engines: {node: '>=6.9.0'}
+    peerDependencies:
+      '@babel/core': ^7.0.0-0
+    dependencies:
       '@babel/core': 7.18.6
       '@babel/helper-create-class-features-plugin': 7.18.6_@babel+core@7.18.6
       '@babel/helper-plugin-utils': 7.18.6
->>>>>>> b4ea9848
     transitivePeerDependencies:
       - supports-color
     dev: true
 
-<<<<<<< HEAD
-  /@babel/plugin-proposal-private-property-in-object/7.17.12_@babel+core@7.18.5:
-    resolution: {integrity: sha512-/6BtVi57CJfrtDNKfK5b66ydK2J5pXUKBKSPD2G1whamMuEnZWgoOIfO8Vf9F/DoD4izBLD/Au4NMQfruzzykg==}
-=======
   /@babel/plugin-proposal-private-property-in-object/7.18.6_@babel+core@7.18.6:
     resolution: {integrity: sha512-9Rysx7FOctvT5ouj5JODjAFAkgGoudQuLPamZb0v1TGLpapdNaftzifU8NTWQm0IRjqoYypdrSmyWgkocDQ8Dw==}
->>>>>>> b4ea9848
-    engines: {node: '>=6.9.0'}
-    peerDependencies:
-      '@babel/core': ^7.0.0-0
-    dependencies:
-<<<<<<< HEAD
-      '@babel/core': 7.18.5
-      '@babel/helper-annotate-as-pure': 7.16.7
-      '@babel/helper-create-class-features-plugin': 7.18.0_@babel+core@7.18.5
-      '@babel/helper-plugin-utils': 7.17.12
-      '@babel/plugin-syntax-private-property-in-object': 7.14.5_@babel+core@7.18.5
-=======
+    engines: {node: '>=6.9.0'}
+    peerDependencies:
+      '@babel/core': ^7.0.0-0
+    dependencies:
       '@babel/core': 7.18.6
       '@babel/helper-annotate-as-pure': 7.18.6
       '@babel/helper-create-class-features-plugin': 7.18.6_@babel+core@7.18.6
       '@babel/helper-plugin-utils': 7.18.6
       '@babel/plugin-syntax-private-property-in-object': 7.14.5_@babel+core@7.18.6
->>>>>>> b4ea9848
     transitivePeerDependencies:
       - supports-color
     dev: true
 
-<<<<<<< HEAD
-  /@babel/plugin-proposal-unicode-property-regex/7.17.12_@babel+core@7.18.5:
-    resolution: {integrity: sha512-Wb9qLjXf3ZazqXA7IvI7ozqRIXIGPtSo+L5coFmEkhTQK18ao4UDDD0zdTGAarmbLj2urpRwrc6893cu5Bfh0A==}
-=======
   /@babel/plugin-proposal-unicode-property-regex/7.18.6_@babel+core@7.18.6:
     resolution: {integrity: sha512-2BShG/d5yoZyXZfVePH91urL5wTG6ASZU9M4o03lKK8u8UW1y08OMttBSOADTcJrnPMpvDXRG3G8fyLh4ovs8w==}
->>>>>>> b4ea9848
     engines: {node: '>=4'}
     peerDependencies:
       '@babel/core': ^7.0.0-0
     dependencies:
-<<<<<<< HEAD
-      '@babel/core': 7.18.5
-      '@babel/helper-create-regexp-features-plugin': 7.17.12_@babel+core@7.18.5
-      '@babel/helper-plugin-utils': 7.17.12
-    dev: true
-
-  /@babel/plugin-syntax-async-generators/7.8.4_@babel+core@7.18.5:
-=======
       '@babel/core': 7.18.6
       '@babel/helper-create-regexp-features-plugin': 7.18.6_@babel+core@7.18.6
       '@babel/helper-plugin-utils': 7.18.6
     dev: true
 
   /@babel/plugin-syntax-async-generators/7.8.4_@babel+core@7.18.6:
->>>>>>> b4ea9848
     resolution: {integrity: sha512-tycmZxkGfZaxhMRbXlPXuVFpdWlXpir2W4AMhSJgRKzk/eDlIXOhb2LHWoLpDF7TEHylV5zNhykX6KAgHJmTNw==}
     peerDependencies:
       '@babel/core': ^7.0.0-0
     dependencies:
-<<<<<<< HEAD
-      '@babel/core': 7.18.5
-      '@babel/helper-plugin-utils': 7.17.12
-    dev: true
-
-  /@babel/plugin-syntax-class-properties/7.12.13_@babel+core@7.18.5:
-=======
       '@babel/core': 7.18.6
       '@babel/helper-plugin-utils': 7.18.6
     dev: true
 
   /@babel/plugin-syntax-class-properties/7.12.13_@babel+core@7.18.6:
->>>>>>> b4ea9848
     resolution: {integrity: sha512-fm4idjKla0YahUNgFNLCB0qySdsoPiZP3iQE3rky0mBUtMZ23yDJ9SJdg6dXTSDnulOVqiF3Hgr9nbXvXTQZYA==}
     peerDependencies:
       '@babel/core': ^7.0.0-0
     dependencies:
-<<<<<<< HEAD
-      '@babel/core': 7.18.5
-      '@babel/helper-plugin-utils': 7.17.12
-    dev: true
-
-  /@babel/plugin-syntax-class-static-block/7.14.5_@babel+core@7.18.5:
-=======
       '@babel/core': 7.18.6
       '@babel/helper-plugin-utils': 7.18.6
     dev: true
 
   /@babel/plugin-syntax-class-static-block/7.14.5_@babel+core@7.18.6:
->>>>>>> b4ea9848
     resolution: {integrity: sha512-b+YyPmr6ldyNnM6sqYeMWE+bgJcJpO6yS4QD7ymxgH34GBPNDM/THBh8iunyvKIZztiwLH4CJZ0RxTk9emgpjw==}
     engines: {node: '>=6.9.0'}
     peerDependencies:
       '@babel/core': ^7.0.0-0
     dependencies:
-<<<<<<< HEAD
-      '@babel/core': 7.18.5
-      '@babel/helper-plugin-utils': 7.17.12
-    dev: true
-
-  /@babel/plugin-syntax-dynamic-import/7.8.3_@babel+core@7.18.5:
-=======
       '@babel/core': 7.18.6
       '@babel/helper-plugin-utils': 7.18.6
     dev: true
 
   /@babel/plugin-syntax-dynamic-import/7.8.3_@babel+core@7.18.6:
->>>>>>> b4ea9848
     resolution: {integrity: sha512-5gdGbFon+PszYzqs83S3E5mpi7/y/8M9eC90MRTZfduQOYW76ig6SOSPNe41IG5LoP3FGBn2N0RjVDSQiS94kQ==}
     peerDependencies:
       '@babel/core': ^7.0.0-0
     dependencies:
-<<<<<<< HEAD
-      '@babel/core': 7.18.5
-      '@babel/helper-plugin-utils': 7.17.12
-    dev: true
-
-  /@babel/plugin-syntax-export-namespace-from/7.8.3_@babel+core@7.18.5:
-=======
       '@babel/core': 7.18.6
       '@babel/helper-plugin-utils': 7.18.6
     dev: true
 
   /@babel/plugin-syntax-export-namespace-from/7.8.3_@babel+core@7.18.6:
->>>>>>> b4ea9848
     resolution: {integrity: sha512-MXf5laXo6c1IbEbegDmzGPwGNTsHZmEy6QGznu5Sh2UCWvueywb2ee+CCE4zQiZstxU9BMoQO9i6zUFSY0Kj0Q==}
     peerDependencies:
       '@babel/core': ^7.0.0-0
     dependencies:
-<<<<<<< HEAD
-      '@babel/core': 7.18.5
-      '@babel/helper-plugin-utils': 7.17.12
-    dev: true
-
-  /@babel/plugin-syntax-import-assertions/7.17.12_@babel+core@7.18.5:
-    resolution: {integrity: sha512-n/loy2zkq9ZEM8tEOwON9wTQSTNDTDEz6NujPtJGLU7qObzT1N4c4YZZf8E6ATB2AjNQg/Ib2AIpO03EZaCehw==}
-=======
       '@babel/core': 7.18.6
       '@babel/helper-plugin-utils': 7.18.6
     dev: true
 
   /@babel/plugin-syntax-import-assertions/7.18.6_@babel+core@7.18.6:
     resolution: {integrity: sha512-/DU3RXad9+bZwrgWJQKbr39gYbJpLJHezqEzRzi/BHRlJ9zsQb4CK2CA/5apllXNomwA1qHwzvHl+AdEmC5krQ==}
->>>>>>> b4ea9848
-    engines: {node: '>=6.9.0'}
-    peerDependencies:
-      '@babel/core': ^7.0.0-0
-    dependencies:
-<<<<<<< HEAD
-      '@babel/core': 7.18.5
-      '@babel/helper-plugin-utils': 7.17.12
-    dev: true
-
-  /@babel/plugin-syntax-json-strings/7.8.3_@babel+core@7.18.5:
-=======
+    engines: {node: '>=6.9.0'}
+    peerDependencies:
+      '@babel/core': ^7.0.0-0
+    dependencies:
       '@babel/core': 7.18.6
       '@babel/helper-plugin-utils': 7.18.6
     dev: true
 
   /@babel/plugin-syntax-json-strings/7.8.3_@babel+core@7.18.6:
->>>>>>> b4ea9848
     resolution: {integrity: sha512-lY6kdGpWHvjoe2vk4WrAapEuBR69EMxZl+RoGRhrFGNYVK8mOPAW8VfbT/ZgrFbXlDNiiaxQnAtgVCZ6jv30EA==}
     peerDependencies:
       '@babel/core': ^7.0.0-0
     dependencies:
-<<<<<<< HEAD
-      '@babel/core': 7.18.5
-      '@babel/helper-plugin-utils': 7.17.12
-    dev: true
-
-  /@babel/plugin-syntax-logical-assignment-operators/7.10.4_@babel+core@7.18.5:
-=======
       '@babel/core': 7.18.6
       '@babel/helper-plugin-utils': 7.18.6
     dev: true
 
   /@babel/plugin-syntax-logical-assignment-operators/7.10.4_@babel+core@7.18.6:
->>>>>>> b4ea9848
     resolution: {integrity: sha512-d8waShlpFDinQ5MtvGU9xDAOzKH47+FFoney2baFIoMr952hKOLp1HR7VszoZvOsV/4+RRszNY7D17ba0te0ig==}
     peerDependencies:
       '@babel/core': ^7.0.0-0
     dependencies:
-<<<<<<< HEAD
-      '@babel/core': 7.18.5
-      '@babel/helper-plugin-utils': 7.17.12
-    dev: true
-
-  /@babel/plugin-syntax-nullish-coalescing-operator/7.8.3_@babel+core@7.18.5:
-=======
       '@babel/core': 7.18.6
       '@babel/helper-plugin-utils': 7.18.6
     dev: true
 
   /@babel/plugin-syntax-nullish-coalescing-operator/7.8.3_@babel+core@7.18.6:
->>>>>>> b4ea9848
     resolution: {integrity: sha512-aSff4zPII1u2QD7y+F8oDsz19ew4IGEJg9SVW+bqwpwtfFleiQDMdzA/R+UlWDzfnHFCxxleFT0PMIrR36XLNQ==}
     peerDependencies:
       '@babel/core': ^7.0.0-0
     dependencies:
-<<<<<<< HEAD
-      '@babel/core': 7.18.5
-      '@babel/helper-plugin-utils': 7.17.12
-    dev: true
-
-  /@babel/plugin-syntax-numeric-separator/7.10.4_@babel+core@7.18.5:
-=======
       '@babel/core': 7.18.6
       '@babel/helper-plugin-utils': 7.18.6
     dev: true
 
   /@babel/plugin-syntax-numeric-separator/7.10.4_@babel+core@7.18.6:
->>>>>>> b4ea9848
     resolution: {integrity: sha512-9H6YdfkcK/uOnY/K7/aA2xpzaAgkQn37yzWUMRK7OaPOqOpGS1+n0H5hxT9AUw9EsSjPW8SVyMJwYRtWs3X3ug==}
     peerDependencies:
       '@babel/core': ^7.0.0-0
     dependencies:
-<<<<<<< HEAD
-      '@babel/core': 7.18.5
-      '@babel/helper-plugin-utils': 7.17.12
-    dev: true
-
-  /@babel/plugin-syntax-object-rest-spread/7.8.3_@babel+core@7.18.5:
-=======
       '@babel/core': 7.18.6
       '@babel/helper-plugin-utils': 7.18.6
     dev: true
 
   /@babel/plugin-syntax-object-rest-spread/7.8.3_@babel+core@7.18.6:
->>>>>>> b4ea9848
     resolution: {integrity: sha512-XoqMijGZb9y3y2XskN+P1wUGiVwWZ5JmoDRwx5+3GmEplNyVM2s2Dg8ILFQm8rWM48orGy5YpI5Bl8U1y7ydlA==}
     peerDependencies:
       '@babel/core': ^7.0.0-0
     dependencies:
-<<<<<<< HEAD
-      '@babel/core': 7.18.5
-      '@babel/helper-plugin-utils': 7.17.12
-    dev: true
-
-  /@babel/plugin-syntax-optional-catch-binding/7.8.3_@babel+core@7.18.5:
-=======
       '@babel/core': 7.18.6
       '@babel/helper-plugin-utils': 7.18.6
     dev: true
 
   /@babel/plugin-syntax-optional-catch-binding/7.8.3_@babel+core@7.18.6:
->>>>>>> b4ea9848
     resolution: {integrity: sha512-6VPD0Pc1lpTqw0aKoeRTMiB+kWhAoT24PA+ksWSBrFtl5SIRVpZlwN3NNPQjehA2E/91FV3RjLWoVTglWcSV3Q==}
     peerDependencies:
       '@babel/core': ^7.0.0-0
     dependencies:
-<<<<<<< HEAD
-      '@babel/core': 7.18.5
-      '@babel/helper-plugin-utils': 7.17.12
-    dev: true
-
-  /@babel/plugin-syntax-optional-chaining/7.8.3_@babel+core@7.18.5:
-=======
       '@babel/core': 7.18.6
       '@babel/helper-plugin-utils': 7.18.6
     dev: true
 
   /@babel/plugin-syntax-optional-chaining/7.8.3_@babel+core@7.18.6:
->>>>>>> b4ea9848
     resolution: {integrity: sha512-KoK9ErH1MBlCPxV0VANkXW2/dw4vlbGDrFgz8bmUsBGYkFRcbRwMh6cIJubdPrkxRwuGdtCk0v/wPTKbQgBjkg==}
     peerDependencies:
       '@babel/core': ^7.0.0-0
     dependencies:
-<<<<<<< HEAD
-      '@babel/core': 7.18.5
-      '@babel/helper-plugin-utils': 7.17.12
-    dev: true
-
-  /@babel/plugin-syntax-private-property-in-object/7.14.5_@babel+core@7.18.5:
-=======
       '@babel/core': 7.18.6
       '@babel/helper-plugin-utils': 7.18.6
     dev: true
 
   /@babel/plugin-syntax-private-property-in-object/7.14.5_@babel+core@7.18.6:
->>>>>>> b4ea9848
     resolution: {integrity: sha512-0wVnp9dxJ72ZUJDV27ZfbSj6iHLoytYZmh3rFcxNnvsJF3ktkzLDZPy/mA17HGsaQT3/DQsWYX1f1QGWkCoVUg==}
     engines: {node: '>=6.9.0'}
     peerDependencies:
       '@babel/core': ^7.0.0-0
     dependencies:
-<<<<<<< HEAD
-      '@babel/core': 7.18.5
-      '@babel/helper-plugin-utils': 7.17.12
-    dev: true
-
-  /@babel/plugin-syntax-top-level-await/7.14.5_@babel+core@7.18.5:
-=======
       '@babel/core': 7.18.6
       '@babel/helper-plugin-utils': 7.18.6
     dev: true
 
   /@babel/plugin-syntax-top-level-await/7.14.5_@babel+core@7.18.6:
->>>>>>> b4ea9848
     resolution: {integrity: sha512-hx++upLv5U1rgYfwe1xBQUhRmU41NEvpUvrp8jkrSCdvGSnM5/qdRMtylJ6PG5OFkBaHkbTAKTnd3/YyESRHFw==}
     engines: {node: '>=6.9.0'}
     peerDependencies:
       '@babel/core': ^7.0.0-0
     dependencies:
-<<<<<<< HEAD
-      '@babel/core': 7.18.5
-      '@babel/helper-plugin-utils': 7.17.12
-    dev: true
-
-  /@babel/plugin-transform-arrow-functions/7.17.12_@babel+core@7.18.5:
-    resolution: {integrity: sha512-PHln3CNi/49V+mza4xMwrg+WGYevSF1oaiXaC2EQfdp4HWlSjRsrDXWJiQBKpP7749u6vQ9mcry2uuFOv5CXvA==}
-=======
       '@babel/core': 7.18.6
       '@babel/helper-plugin-utils': 7.18.6
     dev: true
 
   /@babel/plugin-transform-arrow-functions/7.18.6_@babel+core@7.18.6:
     resolution: {integrity: sha512-9S9X9RUefzrsHZmKMbDXxweEH+YlE8JJEuat9FdvW9Qh1cw7W64jELCtWNkPBPX5En45uy28KGvA/AySqUh8CQ==}
->>>>>>> b4ea9848
-    engines: {node: '>=6.9.0'}
-    peerDependencies:
-      '@babel/core': ^7.0.0-0
-    dependencies:
-<<<<<<< HEAD
-      '@babel/core': 7.18.5
-      '@babel/helper-plugin-utils': 7.17.12
-    dev: true
-
-  /@babel/plugin-transform-async-to-generator/7.17.12_@babel+core@7.18.5:
-    resolution: {integrity: sha512-J8dbrWIOO3orDzir57NRsjg4uxucvhby0L/KZuGsWDj0g7twWK3g7JhJhOrXtuXiw8MeiSdJ3E0OW9H8LYEzLQ==}
-=======
+    engines: {node: '>=6.9.0'}
+    peerDependencies:
+      '@babel/core': ^7.0.0-0
+    dependencies:
       '@babel/core': 7.18.6
       '@babel/helper-plugin-utils': 7.18.6
     dev: true
 
   /@babel/plugin-transform-async-to-generator/7.18.6_@babel+core@7.18.6:
     resolution: {integrity: sha512-ARE5wZLKnTgPW7/1ftQmSi1CmkqqHo2DNmtztFhvgtOWSDfq0Cq9/9L+KnZNYSNrydBekhW3rwShduf59RoXag==}
->>>>>>> b4ea9848
-    engines: {node: '>=6.9.0'}
-    peerDependencies:
-      '@babel/core': ^7.0.0-0
-    dependencies:
-<<<<<<< HEAD
-      '@babel/core': 7.18.5
-      '@babel/helper-module-imports': 7.16.7
-      '@babel/helper-plugin-utils': 7.17.12
-      '@babel/helper-remap-async-to-generator': 7.16.8
-=======
+    engines: {node: '>=6.9.0'}
+    peerDependencies:
+      '@babel/core': ^7.0.0-0
+    dependencies:
       '@babel/core': 7.18.6
       '@babel/helper-module-imports': 7.18.6
       '@babel/helper-plugin-utils': 7.18.6
       '@babel/helper-remap-async-to-generator': 7.18.6_@babel+core@7.18.6
->>>>>>> b4ea9848
     transitivePeerDependencies:
       - supports-color
     dev: true
 
-<<<<<<< HEAD
-  /@babel/plugin-transform-block-scoped-functions/7.16.7_@babel+core@7.18.5:
-    resolution: {integrity: sha512-JUuzlzmF40Z9cXyytcbZEZKckgrQzChbQJw/5PuEHYeqzCsvebDx0K0jWnIIVcmmDOAVctCgnYs0pMcrYj2zJg==}
-=======
   /@babel/plugin-transform-block-scoped-functions/7.18.6_@babel+core@7.18.6:
     resolution: {integrity: sha512-ExUcOqpPWnliRcPqves5HJcJOvHvIIWfuS4sroBUenPuMdmW+SMHDakmtS7qOo13sVppmUijqeTv7qqGsvURpQ==}
->>>>>>> b4ea9848
-    engines: {node: '>=6.9.0'}
-    peerDependencies:
-      '@babel/core': ^7.0.0-0
-    dependencies:
-<<<<<<< HEAD
-      '@babel/core': 7.18.5
-      '@babel/helper-plugin-utils': 7.17.12
-    dev: true
-
-  /@babel/plugin-transform-block-scoping/7.18.4_@babel+core@7.18.5:
-    resolution: {integrity: sha512-+Hq10ye+jlvLEogSOtq4mKvtk7qwcUQ1f0Mrueai866C82f844Yom2cttfJdMdqRLTxWpsbfbkIkOIfovyUQXw==}
-=======
+    engines: {node: '>=6.9.0'}
+    peerDependencies:
+      '@babel/core': ^7.0.0-0
+    dependencies:
       '@babel/core': 7.18.6
       '@babel/helper-plugin-utils': 7.18.6
     dev: true
 
   /@babel/plugin-transform-block-scoping/7.18.6_@babel+core@7.18.6:
     resolution: {integrity: sha512-pRqwb91C42vs1ahSAWJkxOxU1RHWDn16XAa6ggQ72wjLlWyYeAcLvTtE0aM8ph3KNydy9CQF2nLYcjq1WysgxQ==}
->>>>>>> b4ea9848
-    engines: {node: '>=6.9.0'}
-    peerDependencies:
-      '@babel/core': ^7.0.0-0
-    dependencies:
-<<<<<<< HEAD
-      '@babel/core': 7.18.5
-      '@babel/helper-plugin-utils': 7.17.12
-    dev: true
-
-  /@babel/plugin-transform-classes/7.18.4_@babel+core@7.18.5:
-    resolution: {integrity: sha512-e42NSG2mlKWgxKUAD9EJJSkZxR67+wZqzNxLSpc51T8tRU5SLFHsPmgYR5yr7sdgX4u+iHA1C5VafJ6AyImV3A==}
-=======
+    engines: {node: '>=6.9.0'}
+    peerDependencies:
+      '@babel/core': ^7.0.0-0
+    dependencies:
       '@babel/core': 7.18.6
       '@babel/helper-plugin-utils': 7.18.6
     dev: true
 
   /@babel/plugin-transform-classes/7.18.6_@babel+core@7.18.6:
     resolution: {integrity: sha512-XTg8XW/mKpzAF3actL554Jl/dOYoJtv3l8fxaEczpgz84IeeVf+T1u2CSvPHuZbt0w3JkIx4rdn/MRQI7mo0HQ==}
->>>>>>> b4ea9848
-    engines: {node: '>=6.9.0'}
-    peerDependencies:
-      '@babel/core': ^7.0.0-0
-    dependencies:
-<<<<<<< HEAD
-      '@babel/core': 7.18.5
-      '@babel/helper-annotate-as-pure': 7.16.7
-      '@babel/helper-environment-visitor': 7.18.2
-      '@babel/helper-function-name': 7.17.9
-      '@babel/helper-optimise-call-expression': 7.16.7
-      '@babel/helper-plugin-utils': 7.17.12
-      '@babel/helper-replace-supers': 7.18.2
-      '@babel/helper-split-export-declaration': 7.16.7
-=======
+    engines: {node: '>=6.9.0'}
+    peerDependencies:
+      '@babel/core': ^7.0.0-0
+    dependencies:
       '@babel/core': 7.18.6
       '@babel/helper-annotate-as-pure': 7.18.6
       '@babel/helper-environment-visitor': 7.18.6
@@ -1289,70 +799,37 @@
       '@babel/helper-plugin-utils': 7.18.6
       '@babel/helper-replace-supers': 7.18.6
       '@babel/helper-split-export-declaration': 7.18.6
->>>>>>> b4ea9848
       globals: 11.12.0
     transitivePeerDependencies:
       - supports-color
     dev: true
 
-<<<<<<< HEAD
-  /@babel/plugin-transform-computed-properties/7.17.12_@babel+core@7.18.5:
-    resolution: {integrity: sha512-a7XINeplB5cQUWMg1E/GI1tFz3LfK021IjV1rj1ypE+R7jHm+pIHmHl25VNkZxtx9uuYp7ThGk8fur1HHG7PgQ==}
-=======
   /@babel/plugin-transform-computed-properties/7.18.6_@babel+core@7.18.6:
     resolution: {integrity: sha512-9repI4BhNrR0KenoR9vm3/cIc1tSBIo+u1WVjKCAynahj25O8zfbiE6JtAtHPGQSs4yZ+bA8mRasRP+qc+2R5A==}
->>>>>>> b4ea9848
-    engines: {node: '>=6.9.0'}
-    peerDependencies:
-      '@babel/core': ^7.0.0-0
-    dependencies:
-<<<<<<< HEAD
-      '@babel/core': 7.18.5
-      '@babel/helper-plugin-utils': 7.17.12
-    dev: true
-
-  /@babel/plugin-transform-destructuring/7.18.0_@babel+core@7.18.5:
-    resolution: {integrity: sha512-Mo69klS79z6KEfrLg/1WkmVnB8javh75HX4pi2btjvlIoasuxilEyjtsQW6XPrubNd7AQy0MMaNIaQE4e7+PQw==}
-=======
+    engines: {node: '>=6.9.0'}
+    peerDependencies:
+      '@babel/core': ^7.0.0-0
+    dependencies:
       '@babel/core': 7.18.6
       '@babel/helper-plugin-utils': 7.18.6
     dev: true
 
   /@babel/plugin-transform-destructuring/7.18.6_@babel+core@7.18.6:
     resolution: {integrity: sha512-tgy3u6lRp17ilY8r1kP4i2+HDUwxlVqq3RTc943eAWSzGgpU1qhiKpqZ5CMyHReIYPHdo3Kg8v8edKtDqSVEyQ==}
->>>>>>> b4ea9848
-    engines: {node: '>=6.9.0'}
-    peerDependencies:
-      '@babel/core': ^7.0.0-0
-    dependencies:
-<<<<<<< HEAD
-      '@babel/core': 7.18.5
-      '@babel/helper-plugin-utils': 7.17.12
-    dev: true
-
-  /@babel/plugin-transform-dotall-regex/7.16.7_@babel+core@7.18.5:
-    resolution: {integrity: sha512-Lyttaao2SjZF6Pf4vk1dVKv8YypMpomAbygW+mU5cYP3S5cWTfCJjG8xV6CFdzGFlfWK81IjL9viiTvpb6G7gQ==}
-=======
+    engines: {node: '>=6.9.0'}
+    peerDependencies:
+      '@babel/core': ^7.0.0-0
+    dependencies:
       '@babel/core': 7.18.6
       '@babel/helper-plugin-utils': 7.18.6
     dev: true
 
   /@babel/plugin-transform-dotall-regex/7.18.6_@babel+core@7.18.6:
     resolution: {integrity: sha512-6S3jpun1eEbAxq7TdjLotAsl4WpQI9DxfkycRcKrjhQYzU87qpXdknpBg/e+TdcMehqGnLFi7tnFUBR02Vq6wg==}
->>>>>>> b4ea9848
-    engines: {node: '>=6.9.0'}
-    peerDependencies:
-      '@babel/core': ^7.0.0-0
-    dependencies:
-<<<<<<< HEAD
-      '@babel/core': 7.18.5
-      '@babel/helper-create-regexp-features-plugin': 7.17.12_@babel+core@7.18.5
-      '@babel/helper-plugin-utils': 7.17.12
-    dev: true
-
-  /@babel/plugin-transform-duplicate-keys/7.17.12_@babel+core@7.18.5:
-    resolution: {integrity: sha512-EA5eYFUG6xeerdabina/xIoB95jJ17mAkR8ivx6ZSu9frKShBjpOGZPn511MTDTkiCO+zXnzNczvUM69YSf3Zw==}
-=======
+    engines: {node: '>=6.9.0'}
+    peerDependencies:
+      '@babel/core': ^7.0.0-0
+    dependencies:
       '@babel/core': 7.18.6
       '@babel/helper-create-regexp-features-plugin': 7.18.6_@babel+core@7.18.6
       '@babel/helper-plugin-utils': 7.18.6
@@ -1360,39 +837,20 @@
 
   /@babel/plugin-transform-duplicate-keys/7.18.6_@babel+core@7.18.6:
     resolution: {integrity: sha512-NJU26U/208+sxYszf82nmGYqVF9QN8py2HFTblPT9hbawi8+1C5a9JubODLTGFuT0qlkqVinmkwOD13s0sZktg==}
->>>>>>> b4ea9848
-    engines: {node: '>=6.9.0'}
-    peerDependencies:
-      '@babel/core': ^7.0.0-0
-    dependencies:
-<<<<<<< HEAD
-      '@babel/core': 7.18.5
-      '@babel/helper-plugin-utils': 7.17.12
-    dev: true
-
-  /@babel/plugin-transform-exponentiation-operator/7.16.7_@babel+core@7.18.5:
-    resolution: {integrity: sha512-8UYLSlyLgRixQvlYH3J2ekXFHDFLQutdy7FfFAMm3CPZ6q9wHCwnUyiXpQCe3gVVnQlHc5nsuiEVziteRNTXEA==}
-=======
+    engines: {node: '>=6.9.0'}
+    peerDependencies:
+      '@babel/core': ^7.0.0-0
+    dependencies:
       '@babel/core': 7.18.6
       '@babel/helper-plugin-utils': 7.18.6
     dev: true
 
   /@babel/plugin-transform-exponentiation-operator/7.18.6_@babel+core@7.18.6:
     resolution: {integrity: sha512-wzEtc0+2c88FVR34aQmiz56dxEkxr2g8DQb/KfaFa1JYXOFVsbhvAonFN6PwVWj++fKmku8NP80plJ5Et4wqHw==}
->>>>>>> b4ea9848
-    engines: {node: '>=6.9.0'}
-    peerDependencies:
-      '@babel/core': ^7.0.0-0
-    dependencies:
-<<<<<<< HEAD
-      '@babel/core': 7.18.5
-      '@babel/helper-builder-binary-assignment-operator-visitor': 7.16.7
-      '@babel/helper-plugin-utils': 7.17.12
-    dev: true
-
-  /@babel/plugin-transform-for-of/7.18.1_@babel+core@7.18.5:
-    resolution: {integrity: sha512-+TTB5XwvJ5hZbO8xvl2H4XaMDOAK57zF4miuC9qQJgysPNEAZZ9Z69rdF5LJkozGdZrjBIUAIyKUWRMmebI7vg==}
-=======
+    engines: {node: '>=6.9.0'}
+    peerDependencies:
+      '@babel/core': ^7.0.0-0
+    dependencies:
       '@babel/core': 7.18.6
       '@babel/helper-builder-binary-assignment-operator-visitor': 7.18.6
       '@babel/helper-plugin-utils': 7.18.6
@@ -1400,40 +858,20 @@
 
   /@babel/plugin-transform-for-of/7.18.6_@babel+core@7.18.6:
     resolution: {integrity: sha512-WAjoMf4wIiSsy88KmG7tgj2nFdEK7E46tArVtcgED7Bkj6Fg/tG5SbvNIOKxbFS2VFgNh6+iaPswBeQZm4ox8w==}
->>>>>>> b4ea9848
-    engines: {node: '>=6.9.0'}
-    peerDependencies:
-      '@babel/core': ^7.0.0-0
-    dependencies:
-<<<<<<< HEAD
-      '@babel/core': 7.18.5
-      '@babel/helper-plugin-utils': 7.17.12
-    dev: true
-
-  /@babel/plugin-transform-function-name/7.16.7_@babel+core@7.18.5:
-    resolution: {integrity: sha512-SU/C68YVwTRxqWj5kgsbKINakGag0KTgq9f2iZEXdStoAbOzLHEBRYzImmA6yFo8YZhJVflvXmIHUO7GWHmxxA==}
-=======
+    engines: {node: '>=6.9.0'}
+    peerDependencies:
+      '@babel/core': ^7.0.0-0
+    dependencies:
       '@babel/core': 7.18.6
       '@babel/helper-plugin-utils': 7.18.6
     dev: true
 
   /@babel/plugin-transform-function-name/7.18.6_@babel+core@7.18.6:
     resolution: {integrity: sha512-kJha/Gbs5RjzIu0CxZwf5e3aTTSlhZnHMT8zPWnJMjNpLOUgqevg+PN5oMH68nMCXnfiMo4Bhgxqj59KHTlAnA==}
->>>>>>> b4ea9848
-    engines: {node: '>=6.9.0'}
-    peerDependencies:
-      '@babel/core': ^7.0.0-0
-    dependencies:
-<<<<<<< HEAD
-      '@babel/core': 7.18.5
-      '@babel/helper-compilation-targets': 7.18.2_@babel+core@7.18.5
-      '@babel/helper-function-name': 7.17.9
-      '@babel/helper-plugin-utils': 7.17.12
-    dev: true
-
-  /@babel/plugin-transform-literals/7.17.12_@babel+core@7.18.5:
-    resolution: {integrity: sha512-8iRkvaTjJciWycPIZ9k9duu663FT7VrBdNqNgxnVXEFwOIp55JWcZd23VBRySYbnS3PwQ3rGiabJBBBGj5APmQ==}
-=======
+    engines: {node: '>=6.9.0'}
+    peerDependencies:
+      '@babel/core': ^7.0.0-0
+    dependencies:
       '@babel/core': 7.18.6
       '@babel/helper-compilation-targets': 7.18.6_@babel+core@7.18.6
       '@babel/helper-function-name': 7.18.6
@@ -1442,163 +880,88 @@
 
   /@babel/plugin-transform-literals/7.18.6_@babel+core@7.18.6:
     resolution: {integrity: sha512-x3HEw0cJZVDoENXOp20HlypIHfl0zMIhMVZEBVTfmqbObIpsMxMbmU5nOEO8R7LYT+z5RORKPlTI5Hj4OsO9/Q==}
->>>>>>> b4ea9848
-    engines: {node: '>=6.9.0'}
-    peerDependencies:
-      '@babel/core': ^7.0.0-0
-    dependencies:
-<<<<<<< HEAD
-      '@babel/core': 7.18.5
-      '@babel/helper-plugin-utils': 7.17.12
-    dev: true
-
-  /@babel/plugin-transform-member-expression-literals/7.16.7_@babel+core@7.18.5:
-    resolution: {integrity: sha512-mBruRMbktKQwbxaJof32LT9KLy2f3gH+27a5XSuXo6h7R3vqltl0PgZ80C8ZMKw98Bf8bqt6BEVi3svOh2PzMw==}
-=======
+    engines: {node: '>=6.9.0'}
+    peerDependencies:
+      '@babel/core': ^7.0.0-0
+    dependencies:
       '@babel/core': 7.18.6
       '@babel/helper-plugin-utils': 7.18.6
     dev: true
 
   /@babel/plugin-transform-member-expression-literals/7.18.6_@babel+core@7.18.6:
     resolution: {integrity: sha512-qSF1ihLGO3q+/g48k85tUjD033C29TNTVB2paCwZPVmOsjn9pClvYYrM2VeJpBY2bcNkuny0YUyTNRyRxJ54KA==}
->>>>>>> b4ea9848
-    engines: {node: '>=6.9.0'}
-    peerDependencies:
-      '@babel/core': ^7.0.0-0
-    dependencies:
-<<<<<<< HEAD
-      '@babel/core': 7.18.5
-      '@babel/helper-plugin-utils': 7.17.12
-    dev: true
-
-  /@babel/plugin-transform-modules-amd/7.18.0_@babel+core@7.18.5:
-    resolution: {integrity: sha512-h8FjOlYmdZwl7Xm2Ug4iX2j7Qy63NANI+NQVWQzv6r25fqgg7k2dZl03p95kvqNclglHs4FZ+isv4p1uXMA+QA==}
-=======
+    engines: {node: '>=6.9.0'}
+    peerDependencies:
+      '@babel/core': ^7.0.0-0
+    dependencies:
       '@babel/core': 7.18.6
       '@babel/helper-plugin-utils': 7.18.6
     dev: true
 
   /@babel/plugin-transform-modules-amd/7.18.6_@babel+core@7.18.6:
     resolution: {integrity: sha512-Pra5aXsmTsOnjM3IajS8rTaLCy++nGM4v3YR4esk5PCsyg9z8NA5oQLwxzMUtDBd8F+UmVza3VxoAaWCbzH1rg==}
->>>>>>> b4ea9848
-    engines: {node: '>=6.9.0'}
-    peerDependencies:
-      '@babel/core': ^7.0.0-0
-    dependencies:
-<<<<<<< HEAD
-      '@babel/core': 7.18.5
-      '@babel/helper-module-transforms': 7.18.0
-      '@babel/helper-plugin-utils': 7.17.12
-=======
+    engines: {node: '>=6.9.0'}
+    peerDependencies:
+      '@babel/core': ^7.0.0-0
+    dependencies:
       '@babel/core': 7.18.6
       '@babel/helper-module-transforms': 7.18.6
       '@babel/helper-plugin-utils': 7.18.6
->>>>>>> b4ea9848
       babel-plugin-dynamic-import-node: 2.3.3
     transitivePeerDependencies:
       - supports-color
     dev: true
 
-<<<<<<< HEAD
-  /@babel/plugin-transform-modules-commonjs/7.18.2_@babel+core@7.18.5:
-    resolution: {integrity: sha512-f5A865gFPAJAEE0K7F/+nm5CmAE3y8AWlMBG9unu5j9+tk50UQVK0QS8RNxSp7MJf0wh97uYyLWt3Zvu71zyOQ==}
-=======
   /@babel/plugin-transform-modules-commonjs/7.18.6_@babel+core@7.18.6:
     resolution: {integrity: sha512-Qfv2ZOWikpvmedXQJDSbxNqy7Xr/j2Y8/KfijM0iJyKkBTmWuvCA1yeH1yDM7NJhBW/2aXxeucLj6i80/LAJ/Q==}
->>>>>>> b4ea9848
-    engines: {node: '>=6.9.0'}
-    peerDependencies:
-      '@babel/core': ^7.0.0-0
-    dependencies:
-<<<<<<< HEAD
-      '@babel/core': 7.18.5
-      '@babel/helper-module-transforms': 7.18.0
-      '@babel/helper-plugin-utils': 7.17.12
-      '@babel/helper-simple-access': 7.18.2
-=======
+    engines: {node: '>=6.9.0'}
+    peerDependencies:
+      '@babel/core': ^7.0.0-0
+    dependencies:
       '@babel/core': 7.18.6
       '@babel/helper-module-transforms': 7.18.6
       '@babel/helper-plugin-utils': 7.18.6
       '@babel/helper-simple-access': 7.18.6
->>>>>>> b4ea9848
       babel-plugin-dynamic-import-node: 2.3.3
     transitivePeerDependencies:
       - supports-color
     dev: true
 
-<<<<<<< HEAD
-  /@babel/plugin-transform-modules-systemjs/7.18.4_@babel+core@7.18.5:
-    resolution: {integrity: sha512-lH2UaQaHVOAeYrUUuZ8i38o76J/FnO8vu21OE+tD1MyP9lxdZoSfz+pDbWkq46GogUrdrMz3tiz/FYGB+bVThg==}
-=======
   /@babel/plugin-transform-modules-systemjs/7.18.6_@babel+core@7.18.6:
     resolution: {integrity: sha512-UbPYpXxLjTw6w6yXX2BYNxF3p6QY225wcTkfQCy3OMnSlS/C3xGtwUjEzGkldb/sy6PWLiCQ3NbYfjWUTI3t4g==}
->>>>>>> b4ea9848
-    engines: {node: '>=6.9.0'}
-    peerDependencies:
-      '@babel/core': ^7.0.0-0
-    dependencies:
-<<<<<<< HEAD
-      '@babel/core': 7.18.5
-      '@babel/helper-hoist-variables': 7.16.7
-      '@babel/helper-module-transforms': 7.18.0
-      '@babel/helper-plugin-utils': 7.17.12
-      '@babel/helper-validator-identifier': 7.16.7
-=======
+    engines: {node: '>=6.9.0'}
+    peerDependencies:
+      '@babel/core': ^7.0.0-0
+    dependencies:
       '@babel/core': 7.18.6
       '@babel/helper-hoist-variables': 7.18.6
       '@babel/helper-module-transforms': 7.18.6
       '@babel/helper-plugin-utils': 7.18.6
       '@babel/helper-validator-identifier': 7.18.6
->>>>>>> b4ea9848
       babel-plugin-dynamic-import-node: 2.3.3
     transitivePeerDependencies:
       - supports-color
     dev: true
 
-<<<<<<< HEAD
-  /@babel/plugin-transform-modules-umd/7.18.0_@babel+core@7.18.5:
-    resolution: {integrity: sha512-d/zZ8I3BWli1tmROLxXLc9A6YXvGK8egMxHp+E/rRwMh1Kip0AP77VwZae3snEJ33iiWwvNv2+UIIhfalqhzZA==}
-=======
   /@babel/plugin-transform-modules-umd/7.18.6_@babel+core@7.18.6:
     resolution: {integrity: sha512-dcegErExVeXcRqNtkRU/z8WlBLnvD4MRnHgNs3MytRO1Mn1sHRyhbcpYbVMGclAqOjdW+9cfkdZno9dFdfKLfQ==}
->>>>>>> b4ea9848
-    engines: {node: '>=6.9.0'}
-    peerDependencies:
-      '@babel/core': ^7.0.0-0
-    dependencies:
-<<<<<<< HEAD
-      '@babel/core': 7.18.5
-      '@babel/helper-module-transforms': 7.18.0
-      '@babel/helper-plugin-utils': 7.17.12
-=======
+    engines: {node: '>=6.9.0'}
+    peerDependencies:
+      '@babel/core': ^7.0.0-0
+    dependencies:
       '@babel/core': 7.18.6
       '@babel/helper-module-transforms': 7.18.6
       '@babel/helper-plugin-utils': 7.18.6
->>>>>>> b4ea9848
     transitivePeerDependencies:
       - supports-color
     dev: true
 
-<<<<<<< HEAD
-  /@babel/plugin-transform-named-capturing-groups-regex/7.17.12_@babel+core@7.18.5:
-    resolution: {integrity: sha512-vWoWFM5CKaTeHrdUJ/3SIOTRV+MBVGybOC9mhJkaprGNt5demMymDW24yC74avb915/mIRe3TgNb/d8idvnCRA==}
-=======
   /@babel/plugin-transform-named-capturing-groups-regex/7.18.6_@babel+core@7.18.6:
     resolution: {integrity: sha512-UmEOGF8XgaIqD74bC8g7iV3RYj8lMf0Bw7NJzvnS9qQhM4mg+1WHKotUIdjxgD2RGrgFLZZPCFPFj3P/kVDYhg==}
->>>>>>> b4ea9848
     engines: {node: '>=6.9.0'}
     peerDependencies:
       '@babel/core': ^7.0.0
     dependencies:
-<<<<<<< HEAD
-      '@babel/core': 7.18.5
-      '@babel/helper-create-regexp-features-plugin': 7.17.12_@babel+core@7.18.5
-      '@babel/helper-plugin-utils': 7.17.12
-    dev: true
-
-  /@babel/plugin-transform-new-target/7.17.12_@babel+core@7.18.5:
-    resolution: {integrity: sha512-CaOtzk2fDYisbjAD4Sd1MTKGVIpRtx9bWLyj24Y/k6p4s4gQ3CqDGJauFJxt8M/LEx003d0i3klVqnN73qvK3w==}
-=======
       '@babel/core': 7.18.6
       '@babel/helper-create-regexp-features-plugin': 7.18.6_@babel+core@7.18.6
       '@babel/helper-plugin-utils': 7.18.6
@@ -1606,101 +969,53 @@
 
   /@babel/plugin-transform-new-target/7.18.6_@babel+core@7.18.6:
     resolution: {integrity: sha512-DjwFA/9Iu3Z+vrAn+8pBUGcjhxKguSMlsFqeCKbhb9BAV756v0krzVK04CRDi/4aqmk8BsHb4a/gFcaA5joXRw==}
->>>>>>> b4ea9848
-    engines: {node: '>=6.9.0'}
-    peerDependencies:
-      '@babel/core': ^7.0.0-0
-    dependencies:
-<<<<<<< HEAD
-      '@babel/core': 7.18.5
-      '@babel/helper-plugin-utils': 7.17.12
-    dev: true
-
-  /@babel/plugin-transform-object-super/7.16.7_@babel+core@7.18.5:
-    resolution: {integrity: sha512-14J1feiQVWaGvRxj2WjyMuXS2jsBkgB3MdSN5HuC2G5nRspa5RK9COcs82Pwy5BuGcjb+fYaUj94mYcOj7rCvw==}
-=======
+    engines: {node: '>=6.9.0'}
+    peerDependencies:
+      '@babel/core': ^7.0.0-0
+    dependencies:
       '@babel/core': 7.18.6
       '@babel/helper-plugin-utils': 7.18.6
     dev: true
 
   /@babel/plugin-transform-object-super/7.18.6_@babel+core@7.18.6:
     resolution: {integrity: sha512-uvGz6zk+pZoS1aTZrOvrbj6Pp/kK2mp45t2B+bTDre2UgsZZ8EZLSJtUg7m/no0zOJUWgFONpB7Zv9W2tSaFlA==}
->>>>>>> b4ea9848
-    engines: {node: '>=6.9.0'}
-    peerDependencies:
-      '@babel/core': ^7.0.0-0
-    dependencies:
-<<<<<<< HEAD
-      '@babel/core': 7.18.5
-      '@babel/helper-plugin-utils': 7.17.12
-      '@babel/helper-replace-supers': 7.18.2
-=======
+    engines: {node: '>=6.9.0'}
+    peerDependencies:
+      '@babel/core': ^7.0.0-0
+    dependencies:
       '@babel/core': 7.18.6
       '@babel/helper-plugin-utils': 7.18.6
       '@babel/helper-replace-supers': 7.18.6
->>>>>>> b4ea9848
     transitivePeerDependencies:
       - supports-color
     dev: true
 
-<<<<<<< HEAD
-  /@babel/plugin-transform-parameters/7.17.12_@babel+core@7.18.5:
-    resolution: {integrity: sha512-6qW4rWo1cyCdq1FkYri7AHpauchbGLXpdwnYsfxFb+KtddHENfsY5JZb35xUwkK5opOLcJ3BNd2l7PhRYGlwIA==}
-=======
   /@babel/plugin-transform-parameters/7.18.6_@babel+core@7.18.6:
     resolution: {integrity: sha512-FjdqgMv37yVl/gwvzkcB+wfjRI8HQmc5EgOG9iGNvUY1ok+TjsoaMP7IqCDZBhkFcM5f3OPVMs6Dmp03C5k4/A==}
->>>>>>> b4ea9848
-    engines: {node: '>=6.9.0'}
-    peerDependencies:
-      '@babel/core': ^7.0.0-0
-    dependencies:
-<<<<<<< HEAD
-      '@babel/core': 7.18.5
-      '@babel/helper-plugin-utils': 7.17.12
-    dev: true
-
-  /@babel/plugin-transform-property-literals/7.16.7_@babel+core@7.18.5:
-    resolution: {integrity: sha512-z4FGr9NMGdoIl1RqavCqGG+ZuYjfZ/hkCIeuH6Do7tXmSm0ls11nYVSJqFEUOSJbDab5wC6lRE/w6YjVcr6Hqw==}
-=======
+    engines: {node: '>=6.9.0'}
+    peerDependencies:
+      '@babel/core': ^7.0.0-0
+    dependencies:
       '@babel/core': 7.18.6
       '@babel/helper-plugin-utils': 7.18.6
     dev: true
 
   /@babel/plugin-transform-property-literals/7.18.6_@babel+core@7.18.6:
     resolution: {integrity: sha512-cYcs6qlgafTud3PAzrrRNbQtfpQ8+y/+M5tKmksS9+M1ckbH6kzY8MrexEM9mcA6JDsukE19iIRvAyYl463sMg==}
->>>>>>> b4ea9848
-    engines: {node: '>=6.9.0'}
-    peerDependencies:
-      '@babel/core': ^7.0.0-0
-    dependencies:
-<<<<<<< HEAD
-      '@babel/core': 7.18.5
-      '@babel/helper-plugin-utils': 7.17.12
-    dev: true
-
-  /@babel/plugin-transform-regenerator/7.18.0_@babel+core@7.18.5:
-    resolution: {integrity: sha512-C8YdRw9uzx25HSIzwA7EM7YP0FhCe5wNvJbZzjVNHHPGVcDJ3Aie+qGYYdS1oVQgn+B3eAIJbWFLrJ4Jipv7nw==}
-=======
+    engines: {node: '>=6.9.0'}
+    peerDependencies:
+      '@babel/core': ^7.0.0-0
+    dependencies:
       '@babel/core': 7.18.6
       '@babel/helper-plugin-utils': 7.18.6
     dev: true
 
   /@babel/plugin-transform-regenerator/7.18.6_@babel+core@7.18.6:
     resolution: {integrity: sha512-poqRI2+qiSdeldcz4wTSTXBRryoq3Gc70ye7m7UD5Ww0nE29IXqMl6r7Nd15WBgRd74vloEMlShtH6CKxVzfmQ==}
->>>>>>> b4ea9848
-    engines: {node: '>=6.9.0'}
-    peerDependencies:
-      '@babel/core': ^7.0.0-0
-    dependencies:
-<<<<<<< HEAD
-      '@babel/core': 7.18.5
-      '@babel/helper-plugin-utils': 7.17.12
-      regenerator-transform: 0.15.0
-    dev: true
-
-  /@babel/plugin-transform-reserved-words/7.17.12_@babel+core@7.18.5:
-    resolution: {integrity: sha512-1KYqwbJV3Co03NIi14uEHW8P50Md6KqFgt0FfpHdK6oyAHQVTosgPuPSiWud1HX0oYJ1hGRRlk0fP87jFpqXZA==}
-=======
+    engines: {node: '>=6.9.0'}
+    peerDependencies:
+      '@babel/core': ^7.0.0-0
+    dependencies:
       '@babel/core': 7.18.6
       '@babel/helper-plugin-utils': 7.18.6
       regenerator-transform: 0.15.0
@@ -1708,58 +1023,30 @@
 
   /@babel/plugin-transform-reserved-words/7.18.6_@babel+core@7.18.6:
     resolution: {integrity: sha512-oX/4MyMoypzHjFrT1CdivfKZ+XvIPMFXwwxHp/r0Ddy2Vuomt4HDFGmft1TAY2yiTKiNSsh3kjBAzcM8kSdsjA==}
->>>>>>> b4ea9848
-    engines: {node: '>=6.9.0'}
-    peerDependencies:
-      '@babel/core': ^7.0.0-0
-    dependencies:
-<<<<<<< HEAD
-      '@babel/core': 7.18.5
-      '@babel/helper-plugin-utils': 7.17.12
-    dev: true
-
-  /@babel/plugin-transform-shorthand-properties/7.16.7_@babel+core@7.18.5:
-    resolution: {integrity: sha512-hah2+FEnoRoATdIb05IOXf+4GzXYTq75TVhIn1PewihbpyrNWUt2JbudKQOETWw6QpLe+AIUpJ5MVLYTQbeeUg==}
-=======
+    engines: {node: '>=6.9.0'}
+    peerDependencies:
+      '@babel/core': ^7.0.0-0
+    dependencies:
       '@babel/core': 7.18.6
       '@babel/helper-plugin-utils': 7.18.6
     dev: true
 
   /@babel/plugin-transform-shorthand-properties/7.18.6_@babel+core@7.18.6:
     resolution: {integrity: sha512-eCLXXJqv8okzg86ywZJbRn19YJHU4XUa55oz2wbHhaQVn/MM+XhukiT7SYqp/7o00dg52Rj51Ny+Ecw4oyoygw==}
->>>>>>> b4ea9848
-    engines: {node: '>=6.9.0'}
-    peerDependencies:
-      '@babel/core': ^7.0.0-0
-    dependencies:
-<<<<<<< HEAD
-      '@babel/core': 7.18.5
-      '@babel/helper-plugin-utils': 7.17.12
-    dev: true
-
-  /@babel/plugin-transform-spread/7.17.12_@babel+core@7.18.5:
-    resolution: {integrity: sha512-9pgmuQAtFi3lpNUstvG9nGfk9DkrdmWNp9KeKPFmuZCpEnxRzYlS8JgwPjYj+1AWDOSvoGN0H30p1cBOmT/Svg==}
-=======
+    engines: {node: '>=6.9.0'}
+    peerDependencies:
+      '@babel/core': ^7.0.0-0
+    dependencies:
       '@babel/core': 7.18.6
       '@babel/helper-plugin-utils': 7.18.6
     dev: true
 
   /@babel/plugin-transform-spread/7.18.6_@babel+core@7.18.6:
     resolution: {integrity: sha512-ayT53rT/ENF8WWexIRg9AiV9h0aIteyWn5ptfZTZQrjk/+f3WdrJGCY4c9wcgl2+MKkKPhzbYp97FTsquZpDCw==}
->>>>>>> b4ea9848
-    engines: {node: '>=6.9.0'}
-    peerDependencies:
-      '@babel/core': ^7.0.0-0
-    dependencies:
-<<<<<<< HEAD
-      '@babel/core': 7.18.5
-      '@babel/helper-plugin-utils': 7.17.12
-      '@babel/helper-skip-transparent-expression-wrappers': 7.16.0
-    dev: true
-
-  /@babel/plugin-transform-sticky-regex/7.16.7_@babel+core@7.18.5:
-    resolution: {integrity: sha512-NJa0Bd/87QV5NZZzTuZG5BPJjLYadeSZ9fO6oOUoL4iQx+9EEuw/eEM92SrsT19Yc2jgB1u1hsjqDtH02c3Drw==}
-=======
+    engines: {node: '>=6.9.0'}
+    peerDependencies:
+      '@babel/core': ^7.0.0-0
+    dependencies:
       '@babel/core': 7.18.6
       '@babel/helper-plugin-utils': 7.18.6
       '@babel/helper-skip-transparent-expression-wrappers': 7.18.6
@@ -1767,96 +1054,50 @@
 
   /@babel/plugin-transform-sticky-regex/7.18.6_@babel+core@7.18.6:
     resolution: {integrity: sha512-kfiDrDQ+PBsQDO85yj1icueWMfGfJFKN1KCkndygtu/C9+XUfydLC8Iv5UYJqRwy4zk8EcplRxEOeLyjq1gm6Q==}
->>>>>>> b4ea9848
-    engines: {node: '>=6.9.0'}
-    peerDependencies:
-      '@babel/core': ^7.0.0-0
-    dependencies:
-<<<<<<< HEAD
-      '@babel/core': 7.18.5
-      '@babel/helper-plugin-utils': 7.17.12
-    dev: true
-
-  /@babel/plugin-transform-template-literals/7.18.2_@babel+core@7.18.5:
-    resolution: {integrity: sha512-/cmuBVw9sZBGZVOMkpAEaVLwm4JmK2GZ1dFKOGGpMzEHWFmyZZ59lUU0PdRr8YNYeQdNzTDwuxP2X2gzydTc9g==}
-=======
+    engines: {node: '>=6.9.0'}
+    peerDependencies:
+      '@babel/core': ^7.0.0-0
+    dependencies:
       '@babel/core': 7.18.6
       '@babel/helper-plugin-utils': 7.18.6
     dev: true
 
   /@babel/plugin-transform-template-literals/7.18.6_@babel+core@7.18.6:
     resolution: {integrity: sha512-UuqlRrQmT2SWRvahW46cGSany0uTlcj8NYOS5sRGYi8FxPYPoLd5DDmMd32ZXEj2Jq+06uGVQKHxa/hJx2EzKw==}
->>>>>>> b4ea9848
-    engines: {node: '>=6.9.0'}
-    peerDependencies:
-      '@babel/core': ^7.0.0-0
-    dependencies:
-<<<<<<< HEAD
-      '@babel/core': 7.18.5
-      '@babel/helper-plugin-utils': 7.17.12
-    dev: true
-
-  /@babel/plugin-transform-typeof-symbol/7.17.12_@babel+core@7.18.5:
-    resolution: {integrity: sha512-Q8y+Jp7ZdtSPXCThB6zjQ74N3lj0f6TDh1Hnf5B+sYlzQ8i5Pjp8gW0My79iekSpT4WnI06blqP6DT0OmaXXmw==}
-=======
+    engines: {node: '>=6.9.0'}
+    peerDependencies:
+      '@babel/core': ^7.0.0-0
+    dependencies:
       '@babel/core': 7.18.6
       '@babel/helper-plugin-utils': 7.18.6
     dev: true
 
   /@babel/plugin-transform-typeof-symbol/7.18.6_@babel+core@7.18.6:
     resolution: {integrity: sha512-7m71iS/QhsPk85xSjFPovHPcH3H9qeyzsujhTc+vcdnsXavoWYJ74zx0lP5RhpC5+iDnVLO+PPMHzC11qels1g==}
->>>>>>> b4ea9848
-    engines: {node: '>=6.9.0'}
-    peerDependencies:
-      '@babel/core': ^7.0.0-0
-    dependencies:
-<<<<<<< HEAD
-      '@babel/core': 7.18.5
-      '@babel/helper-plugin-utils': 7.17.12
-    dev: true
-
-  /@babel/plugin-transform-unicode-escapes/7.16.7_@babel+core@7.18.5:
-    resolution: {integrity: sha512-TAV5IGahIz3yZ9/Hfv35TV2xEm+kaBDaZQCn2S/hG9/CZ0DktxJv9eKfPc7yYCvOYR4JGx1h8C+jcSOvgaaI/Q==}
-=======
+    engines: {node: '>=6.9.0'}
+    peerDependencies:
+      '@babel/core': ^7.0.0-0
+    dependencies:
       '@babel/core': 7.18.6
       '@babel/helper-plugin-utils': 7.18.6
     dev: true
 
   /@babel/plugin-transform-unicode-escapes/7.18.6_@babel+core@7.18.6:
     resolution: {integrity: sha512-XNRwQUXYMP7VLuy54cr/KS/WeL3AZeORhrmeZ7iewgu+X2eBqmpaLI/hzqr9ZxCeUoq0ASK4GUzSM0BDhZkLFw==}
->>>>>>> b4ea9848
-    engines: {node: '>=6.9.0'}
-    peerDependencies:
-      '@babel/core': ^7.0.0-0
-    dependencies:
-<<<<<<< HEAD
-      '@babel/core': 7.18.5
-      '@babel/helper-plugin-utils': 7.17.12
-    dev: true
-
-  /@babel/plugin-transform-unicode-regex/7.16.7_@babel+core@7.18.5:
-    resolution: {integrity: sha512-oC5tYYKw56HO75KZVLQ+R/Nl3Hro9kf8iG0hXoaHP7tjAyCpvqBiSNe6vGrZni1Z6MggmUOC6A7VP7AVmw225Q==}
-=======
+    engines: {node: '>=6.9.0'}
+    peerDependencies:
+      '@babel/core': ^7.0.0-0
+    dependencies:
       '@babel/core': 7.18.6
       '@babel/helper-plugin-utils': 7.18.6
     dev: true
 
   /@babel/plugin-transform-unicode-regex/7.18.6_@babel+core@7.18.6:
     resolution: {integrity: sha512-gE7A6Lt7YLnNOL3Pb9BNeZvi+d8l7tcRrG4+pwJjK9hD2xX4mEvjlQW60G9EEmfXVYRPv9VRQcyegIVHCql/AA==}
->>>>>>> b4ea9848
-    engines: {node: '>=6.9.0'}
-    peerDependencies:
-      '@babel/core': ^7.0.0-0
-    dependencies:
-<<<<<<< HEAD
-      '@babel/core': 7.18.5
-      '@babel/helper-create-regexp-features-plugin': 7.17.12_@babel+core@7.18.5
-      '@babel/helper-plugin-utils': 7.17.12
-    dev: true
-
-  /@babel/preset-env/7.18.2_@babel+core@7.18.5:
-    resolution: {integrity: sha512-PfpdxotV6afmXMU47S08F9ZKIm2bJIQ0YbAAtDfIENX7G1NUAXigLREh69CWDjtgUy7dYn7bsMzkgdtAlmS68Q==}
-=======
+    engines: {node: '>=6.9.0'}
+    peerDependencies:
+      '@babel/core': ^7.0.0-0
+    dependencies:
       '@babel/core': 7.18.6
       '@babel/helper-create-regexp-features-plugin': 7.18.6_@babel+core@7.18.6
       '@babel/helper-plugin-utils': 7.18.6
@@ -1864,87 +1105,10 @@
 
   /@babel/preset-env/7.18.6_@babel+core@7.18.6:
     resolution: {integrity: sha512-WrthhuIIYKrEFAwttYzgRNQ5hULGmwTj+D6l7Zdfsv5M7IWV/OZbUfbeL++Qrzx1nVJwWROIFhCHRYQV4xbPNw==}
->>>>>>> b4ea9848
-    engines: {node: '>=6.9.0'}
-    peerDependencies:
-      '@babel/core': ^7.0.0-0
-    dependencies:
-<<<<<<< HEAD
-      '@babel/compat-data': 7.17.10
-      '@babel/core': 7.18.5
-      '@babel/helper-compilation-targets': 7.18.2_@babel+core@7.18.5
-      '@babel/helper-plugin-utils': 7.17.12
-      '@babel/helper-validator-option': 7.16.7
-      '@babel/plugin-bugfix-safari-id-destructuring-collision-in-function-expression': 7.17.12_@babel+core@7.18.5
-      '@babel/plugin-bugfix-v8-spread-parameters-in-optional-chaining': 7.17.12_@babel+core@7.18.5
-      '@babel/plugin-proposal-async-generator-functions': 7.17.12_@babel+core@7.18.5
-      '@babel/plugin-proposal-class-properties': 7.17.12_@babel+core@7.18.5
-      '@babel/plugin-proposal-class-static-block': 7.18.0_@babel+core@7.18.5
-      '@babel/plugin-proposal-dynamic-import': 7.16.7_@babel+core@7.18.5
-      '@babel/plugin-proposal-export-namespace-from': 7.17.12_@babel+core@7.18.5
-      '@babel/plugin-proposal-json-strings': 7.17.12_@babel+core@7.18.5
-      '@babel/plugin-proposal-logical-assignment-operators': 7.17.12_@babel+core@7.18.5
-      '@babel/plugin-proposal-nullish-coalescing-operator': 7.17.12_@babel+core@7.18.5
-      '@babel/plugin-proposal-numeric-separator': 7.16.7_@babel+core@7.18.5
-      '@babel/plugin-proposal-object-rest-spread': 7.18.0_@babel+core@7.18.5
-      '@babel/plugin-proposal-optional-catch-binding': 7.16.7_@babel+core@7.18.5
-      '@babel/plugin-proposal-optional-chaining': 7.17.12_@babel+core@7.18.5
-      '@babel/plugin-proposal-private-methods': 7.17.12_@babel+core@7.18.5
-      '@babel/plugin-proposal-private-property-in-object': 7.17.12_@babel+core@7.18.5
-      '@babel/plugin-proposal-unicode-property-regex': 7.17.12_@babel+core@7.18.5
-      '@babel/plugin-syntax-async-generators': 7.8.4_@babel+core@7.18.5
-      '@babel/plugin-syntax-class-properties': 7.12.13_@babel+core@7.18.5
-      '@babel/plugin-syntax-class-static-block': 7.14.5_@babel+core@7.18.5
-      '@babel/plugin-syntax-dynamic-import': 7.8.3_@babel+core@7.18.5
-      '@babel/plugin-syntax-export-namespace-from': 7.8.3_@babel+core@7.18.5
-      '@babel/plugin-syntax-import-assertions': 7.17.12_@babel+core@7.18.5
-      '@babel/plugin-syntax-json-strings': 7.8.3_@babel+core@7.18.5
-      '@babel/plugin-syntax-logical-assignment-operators': 7.10.4_@babel+core@7.18.5
-      '@babel/plugin-syntax-nullish-coalescing-operator': 7.8.3_@babel+core@7.18.5
-      '@babel/plugin-syntax-numeric-separator': 7.10.4_@babel+core@7.18.5
-      '@babel/plugin-syntax-object-rest-spread': 7.8.3_@babel+core@7.18.5
-      '@babel/plugin-syntax-optional-catch-binding': 7.8.3_@babel+core@7.18.5
-      '@babel/plugin-syntax-optional-chaining': 7.8.3_@babel+core@7.18.5
-      '@babel/plugin-syntax-private-property-in-object': 7.14.5_@babel+core@7.18.5
-      '@babel/plugin-syntax-top-level-await': 7.14.5_@babel+core@7.18.5
-      '@babel/plugin-transform-arrow-functions': 7.17.12_@babel+core@7.18.5
-      '@babel/plugin-transform-async-to-generator': 7.17.12_@babel+core@7.18.5
-      '@babel/plugin-transform-block-scoped-functions': 7.16.7_@babel+core@7.18.5
-      '@babel/plugin-transform-block-scoping': 7.18.4_@babel+core@7.18.5
-      '@babel/plugin-transform-classes': 7.18.4_@babel+core@7.18.5
-      '@babel/plugin-transform-computed-properties': 7.17.12_@babel+core@7.18.5
-      '@babel/plugin-transform-destructuring': 7.18.0_@babel+core@7.18.5
-      '@babel/plugin-transform-dotall-regex': 7.16.7_@babel+core@7.18.5
-      '@babel/plugin-transform-duplicate-keys': 7.17.12_@babel+core@7.18.5
-      '@babel/plugin-transform-exponentiation-operator': 7.16.7_@babel+core@7.18.5
-      '@babel/plugin-transform-for-of': 7.18.1_@babel+core@7.18.5
-      '@babel/plugin-transform-function-name': 7.16.7_@babel+core@7.18.5
-      '@babel/plugin-transform-literals': 7.17.12_@babel+core@7.18.5
-      '@babel/plugin-transform-member-expression-literals': 7.16.7_@babel+core@7.18.5
-      '@babel/plugin-transform-modules-amd': 7.18.0_@babel+core@7.18.5
-      '@babel/plugin-transform-modules-commonjs': 7.18.2_@babel+core@7.18.5
-      '@babel/plugin-transform-modules-systemjs': 7.18.4_@babel+core@7.18.5
-      '@babel/plugin-transform-modules-umd': 7.18.0_@babel+core@7.18.5
-      '@babel/plugin-transform-named-capturing-groups-regex': 7.17.12_@babel+core@7.18.5
-      '@babel/plugin-transform-new-target': 7.17.12_@babel+core@7.18.5
-      '@babel/plugin-transform-object-super': 7.16.7_@babel+core@7.18.5
-      '@babel/plugin-transform-parameters': 7.17.12_@babel+core@7.18.5
-      '@babel/plugin-transform-property-literals': 7.16.7_@babel+core@7.18.5
-      '@babel/plugin-transform-regenerator': 7.18.0_@babel+core@7.18.5
-      '@babel/plugin-transform-reserved-words': 7.17.12_@babel+core@7.18.5
-      '@babel/plugin-transform-shorthand-properties': 7.16.7_@babel+core@7.18.5
-      '@babel/plugin-transform-spread': 7.17.12_@babel+core@7.18.5
-      '@babel/plugin-transform-sticky-regex': 7.16.7_@babel+core@7.18.5
-      '@babel/plugin-transform-template-literals': 7.18.2_@babel+core@7.18.5
-      '@babel/plugin-transform-typeof-symbol': 7.17.12_@babel+core@7.18.5
-      '@babel/plugin-transform-unicode-escapes': 7.16.7_@babel+core@7.18.5
-      '@babel/plugin-transform-unicode-regex': 7.16.7_@babel+core@7.18.5
-      '@babel/preset-modules': 0.1.5_@babel+core@7.18.5
-      '@babel/types': 7.18.4
-      babel-plugin-polyfill-corejs2: 0.3.1_@babel+core@7.18.5
-      babel-plugin-polyfill-corejs3: 0.5.2_@babel+core@7.18.5
-      babel-plugin-polyfill-regenerator: 0.3.1_@babel+core@7.18.5
-=======
+    engines: {node: '>=6.9.0'}
+    peerDependencies:
+      '@babel/core': ^7.0.0-0
+    dependencies:
       '@babel/compat-data': 7.18.6
       '@babel/core': 7.18.6
       '@babel/helper-compilation-targets': 7.18.6_@babel+core@7.18.6
@@ -2019,35 +1183,22 @@
       babel-plugin-polyfill-corejs2: 0.3.1_@babel+core@7.18.6
       babel-plugin-polyfill-corejs3: 0.5.2_@babel+core@7.18.6
       babel-plugin-polyfill-regenerator: 0.3.1_@babel+core@7.18.6
->>>>>>> b4ea9848
       core-js-compat: 3.22.8
       semver: 6.3.0
     transitivePeerDependencies:
       - supports-color
     dev: true
 
-<<<<<<< HEAD
-  /@babel/preset-modules/0.1.5_@babel+core@7.18.5:
-=======
   /@babel/preset-modules/0.1.5_@babel+core@7.18.6:
->>>>>>> b4ea9848
     resolution: {integrity: sha512-A57th6YRG7oR3cq/yt/Y84MvGgE0eJG2F1JLhKuyG+jFxEgrd/HAMJatiFtmOiZurz+0DkrvbheCLaV5f2JfjA==}
     peerDependencies:
       '@babel/core': ^7.0.0-0
     dependencies:
-<<<<<<< HEAD
-      '@babel/core': 7.18.5
-      '@babel/helper-plugin-utils': 7.17.12
-      '@babel/plugin-proposal-unicode-property-regex': 7.17.12_@babel+core@7.18.5
-      '@babel/plugin-transform-dotall-regex': 7.16.7_@babel+core@7.18.5
-      '@babel/types': 7.18.4
-=======
       '@babel/core': 7.18.6
       '@babel/helper-plugin-utils': 7.18.6
       '@babel/plugin-proposal-unicode-property-regex': 7.18.6_@babel+core@7.18.6
       '@babel/plugin-transform-dotall-regex': 7.18.6_@babel+core@7.18.6
       '@babel/types': 7.18.7
->>>>>>> b4ea9848
       esutils: 2.0.3
     dev: true
 
@@ -2062,25 +1213,6 @@
     resolution: {integrity: sha512-JoDWzPe+wgBsTTgdnIma3iHNFC7YVJoPssVBDjiHfNlyt4YcunDtcDOUmfVDfCK5MfdsaIoX9PkijPhjH3nYUw==}
     engines: {node: '>=6.9.0'}
     dependencies:
-<<<<<<< HEAD
-      '@babel/code-frame': 7.16.7
-      '@babel/parser': 7.18.5
-      '@babel/types': 7.18.4
-    dev: true
-
-  /@babel/traverse/7.18.5:
-    resolution: {integrity: sha512-aKXj1KT66sBj0vVzk6rEeAO6Z9aiiQ68wfDgge3nHhA/my6xMM/7HGQUNumKZaoa2qUPQ5whJG9aAifsxUKfLA==}
-    engines: {node: '>=6.9.0'}
-    dependencies:
-      '@babel/code-frame': 7.16.7
-      '@babel/generator': 7.18.2
-      '@babel/helper-environment-visitor': 7.18.2
-      '@babel/helper-function-name': 7.17.9
-      '@babel/helper-hoist-variables': 7.16.7
-      '@babel/helper-split-export-declaration': 7.16.7
-      '@babel/parser': 7.18.5
-      '@babel/types': 7.18.4
-=======
       '@babel/code-frame': 7.18.6
       '@babel/parser': 7.18.6
       '@babel/types': 7.18.7
@@ -2098,7 +1230,6 @@
       '@babel/helper-split-export-declaration': 7.18.6
       '@babel/parser': 7.18.6
       '@babel/types': 7.18.7
->>>>>>> b4ea9848
       debug: 4.3.4
       globals: 11.12.0
     transitivePeerDependencies:
@@ -2418,66 +1549,38 @@
       object.assign: 4.1.2
     dev: true
 
-<<<<<<< HEAD
-  /babel-plugin-polyfill-corejs2/0.3.1_@babel+core@7.18.5:
-=======
   /babel-plugin-polyfill-corejs2/0.3.1_@babel+core@7.18.6:
->>>>>>> b4ea9848
     resolution: {integrity: sha512-v7/T6EQcNfVLfcN2X8Lulb7DjprieyLWJK/zOWH5DUYcAgex9sP3h25Q+DLsX9TloXe3y1O8l2q2Jv9q8UVB9w==}
     peerDependencies:
       '@babel/core': ^7.0.0-0
     dependencies:
-<<<<<<< HEAD
-      '@babel/compat-data': 7.17.10
-      '@babel/core': 7.18.5
-      '@babel/helper-define-polyfill-provider': 0.3.1_@babel+core@7.18.5
-=======
       '@babel/compat-data': 7.18.6
       '@babel/core': 7.18.6
       '@babel/helper-define-polyfill-provider': 0.3.1_@babel+core@7.18.6
->>>>>>> b4ea9848
       semver: 6.3.0
     transitivePeerDependencies:
       - supports-color
     dev: true
 
-<<<<<<< HEAD
-  /babel-plugin-polyfill-corejs3/0.5.2_@babel+core@7.18.5:
-=======
   /babel-plugin-polyfill-corejs3/0.5.2_@babel+core@7.18.6:
->>>>>>> b4ea9848
     resolution: {integrity: sha512-G3uJih0XWiID451fpeFaYGVuxHEjzKTHtc9uGFEjR6hHrvNzeS/PX+LLLcetJcytsB5m4j+K3o/EpXJNb/5IEQ==}
     peerDependencies:
       '@babel/core': ^7.0.0-0
     dependencies:
-<<<<<<< HEAD
-      '@babel/core': 7.18.5
-      '@babel/helper-define-polyfill-provider': 0.3.1_@babel+core@7.18.5
-=======
       '@babel/core': 7.18.6
       '@babel/helper-define-polyfill-provider': 0.3.1_@babel+core@7.18.6
->>>>>>> b4ea9848
       core-js-compat: 3.22.8
     transitivePeerDependencies:
       - supports-color
     dev: true
 
-<<<<<<< HEAD
-  /babel-plugin-polyfill-regenerator/0.3.1_@babel+core@7.18.5:
-=======
   /babel-plugin-polyfill-regenerator/0.3.1_@babel+core@7.18.6:
->>>>>>> b4ea9848
     resolution: {integrity: sha512-Y2B06tvgHYt1x0yz17jGkGeeMr5FeKUu+ASJ+N6nB5lQ8Dapfg42i0OVrf8PNGJ3zKL4A23snMi1IRwrqqND7A==}
     peerDependencies:
       '@babel/core': ^7.0.0-0
     dependencies:
-<<<<<<< HEAD
-      '@babel/core': 7.18.5
-      '@babel/helper-define-polyfill-provider': 0.3.1_@babel+core@7.18.5
-=======
       '@babel/core': 7.18.6
       '@babel/helper-define-polyfill-provider': 0.3.1_@babel+core@7.18.6
->>>>>>> b4ea9848
     transitivePeerDependencies:
       - supports-color
     dev: true
@@ -2985,21 +2088,13 @@
       estraverse: 5.3.0
     dev: true
 
-<<<<<<< HEAD
-  /eslint-utils/3.0.0_eslint@8.18.0:
-=======
   /eslint-utils/3.0.0_eslint@8.19.0:
->>>>>>> b4ea9848
     resolution: {integrity: sha512-uuQC43IGctw68pJA1RgbQS8/NP7rch6Cwd4j3ZBtgo4/8Flj4eGE7ZYSZRN3iq5pVUv6GPdW5Z1RFleo84uLDA==}
     engines: {node: ^10.0.0 || ^12.0.0 || >= 14.0.0}
     peerDependencies:
       eslint: '>=5'
     dependencies:
-<<<<<<< HEAD
-      eslint: 8.18.0
-=======
       eslint: 8.19.0
->>>>>>> b4ea9848
       eslint-visitor-keys: 2.1.0
     dev: true
 
@@ -3013,13 +2108,8 @@
     engines: {node: ^12.22.0 || ^14.17.0 || >=16.0.0}
     dev: true
 
-<<<<<<< HEAD
-  /eslint/8.18.0:
-    resolution: {integrity: sha512-As1EfFMVk7Xc6/CvhssHUjsAQSkpfXvUGMFC3ce8JDe6WvqCgRrLOBQbVpsBFr1X1V+RACOadnzVvcUS5ni2bA==}
-=======
   /eslint/8.19.0:
     resolution: {integrity: sha512-SXOPj3x9VKvPe81TjjUJCYlV4oJjQw68Uek+AM0X4p+33dj2HY5bpTZOgnQHcG2eAm1mtCU9uNMnJi7exU/kYw==}
->>>>>>> b4ea9848
     engines: {node: ^12.22.0 || ^14.17.0 || >=16.0.0}
     hasBin: true
     dependencies:
@@ -3032,11 +2122,7 @@
       doctrine: 3.0.0
       escape-string-regexp: 4.0.0
       eslint-scope: 7.1.1
-<<<<<<< HEAD
-      eslint-utils: 3.0.0_eslint@8.18.0
-=======
       eslint-utils: 3.0.0_eslint@8.19.0
->>>>>>> b4ea9848
       eslint-visitor-keys: 3.3.0
       espree: 9.3.2
       esquery: 1.4.0
