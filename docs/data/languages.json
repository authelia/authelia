--- conflicted
+++ resolved
@@ -25,9 +25,6 @@
             "parent": ""
         },
         {
-<<<<<<< HEAD
-            "display": "العربية",
-=======
             "display": "Afrikaans",
             "locale": "af",
             "namespaces": [
@@ -51,8 +48,7 @@
             ]
         },
         {
-            "display": "Arabic",
->>>>>>> 29018765
+            "display": "العربية",
             "locale": "ar",
             "namespaces": [
                 "portal",
@@ -77,9 +73,6 @@
             "parent": "ar"
         },
         {
-<<<<<<< HEAD
-            "display": "Čeština",
-=======
             "display": "Bulgarian",
             "locale": "bg",
             "namespaces": [
@@ -92,7 +85,6 @@
         },
         {
             "display": "Czech",
->>>>>>> 29018765
             "locale": "cs",
             "namespaces": [
                 "portal",
@@ -117,9 +109,6 @@
             "parent": "cs"
         },
         {
-<<<<<<< HEAD
-            "display": "Dansk",
-=======
             "display": "Welsh",
             "locale": "cy",
             "namespaces": [
@@ -144,7 +133,6 @@
         },
         {
             "display": "Danish",
->>>>>>> 29018765
             "locale": "da",
             "namespaces": [
                 "portal",
@@ -300,7 +288,6 @@
             "parent": ""
         },
         {
-<<<<<<< HEAD
             "display": "Suomi",
             "locale": "fi-FI",
             "namespaces": [
@@ -313,8 +300,6 @@
             "parent": "fi"
         },
         {
-            "display": "Français",
-=======
             "display": "Filipino",
             "locale": "fil",
             "namespaces": [
@@ -338,8 +323,7 @@
             ]
         },
         {
-            "display": "French",
->>>>>>> 29018765
+            "display": "Français",
             "locale": "fr",
             "namespaces": [
                 "portal",
@@ -363,9 +347,6 @@
             "parent": "fr"
         },
         {
-<<<<<<< HEAD
-            "display": "Magyar",
-=======
             "display": "Irish",
             "locale": "ga",
             "namespaces": [
@@ -424,7 +405,6 @@
         },
         {
             "display": "Hungarian",
->>>>>>> 29018765
             "locale": "hu",
             "namespaces": [
                 "portal",
@@ -508,9 +488,6 @@
             "parent": "ja"
         },
         {
-<<<<<<< HEAD
-            "display": "Norsk Bokmål",
-=======
             "display": "Korean",
             "locale": "ko",
             "namespaces": [
@@ -614,7 +591,6 @@
         },
         {
             "display": "Norwegian Bokmål",
->>>>>>> 29018765
             "locale": "nb",
             "namespaces": [
                 "portal",
@@ -634,9 +610,6 @@
             "parent": ""
         },
         {
-<<<<<<< HEAD
-            "display": "Nederlands",
-=======
             "display": "Nepali",
             "locale": "ne",
             "namespaces": [
@@ -661,7 +634,6 @@
         },
         {
             "display": "Dutch",
->>>>>>> 29018765
             "locale": "nl",
             "namespaces": [
                 "portal",
@@ -783,7 +755,6 @@
             "parent": ""
         },
         {
-<<<<<<< HEAD
             "display": "Русский",
             "locale": "ru-RU",
             "namespaces": [
@@ -796,8 +767,6 @@
             "parent": "ru"
         },
         {
-            "display": "Slovenščina",
-=======
             "display": "Sardinian",
             "locale": "sc",
             "namespaces": [
@@ -833,7 +802,6 @@
         },
         {
             "display": "Slovenian",
->>>>>>> 29018765
             "locale": "sl",
             "namespaces": [
                 "portal",
@@ -858,9 +826,6 @@
             "parent": "sl"
         },
         {
-<<<<<<< HEAD
-            "display": "Svenska",
-=======
             "display": "Somali",
             "locale": "so",
             "namespaces": [
@@ -930,7 +895,6 @@
         },
         {
             "display": "Swedish",
->>>>>>> 29018765
             "locale": "sv",
             "namespaces": [
                 "portal",
@@ -955,9 +919,6 @@
             "parent": "sv"
         },
         {
-<<<<<<< HEAD
-            "display": "Українська",
-=======
             "display": "Swahili",
             "locale": "sw",
             "namespaces": [
@@ -1061,7 +1022,6 @@
         },
         {
             "display": "Ukrainian",
->>>>>>> 29018765
             "locale": "uk",
             "namespaces": [
                 "portal",
@@ -1086,9 +1046,6 @@
             "parent": "uk"
         },
         {
-<<<<<<< HEAD
-            "display": "中文",
-=======
             "display": "Venetian",
             "locale": "vec",
             "namespaces": [
@@ -1159,7 +1116,6 @@
         },
         {
             "display": "Chinese",
->>>>>>> 29018765
             "locale": "zh",
             "namespaces": [
                 "portal",
@@ -1184,9 +1140,6 @@
             "parent": "zh"
         },
         {
-<<<<<<< HEAD
-            "display": "繁體中文",
-=======
             "display": "Chinese (Hong Kong SAR China)",
             "locale": "zh-HK",
             "namespaces": [
@@ -1210,7 +1163,6 @@
         },
         {
             "display": "Chinese (Taiwan)",
->>>>>>> 29018765
             "locale": "zh-TW",
             "namespaces": [
                 "portal",
