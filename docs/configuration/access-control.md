--- conflicted
+++ resolved
@@ -109,39 +109,6 @@
 carefully evaluate your rule list **in order** to see which rule matches a particular scenario. A comprehensive 
 understanding of how rules apply is also recommended.
 
-<<<<<<< HEAD
-#### policy
-<div markdown="1">
-type: string
-{: .label .label-config .label-purple } 
-required: yes
-{: .label .label-config .label-red }
-</div>
-
-The specific [policy](#policies) to apply to the selected rule. This is not criteria for a match, this is the action to
-take when a match is made.
-
-### priority
-<div markdown="1">
-type: integer
-{: .label .label-config .label-purple }
-default: 0
-{: .label .label-config .label-blue }
-required: no
-{: .label .label-config .label-green }
-</div>
-
-The priority of the rule. This overrides the order of rules, higher values move rules up in the list, and lower ones move
-rules down. 
-
-As the default is 0 a rule will need to be at the bottom of the list or a value less than 0 such as -1 to put
-it lower in the list, conversely any value above 0 will put a rule above all rules without a priority value.
-
-It is recommended that rules are placed in order rather than using this option. This option should be considered an
-advanced configuration option.
-
-=======
->>>>>>> 103c6252
 #### domain
 <div markdown="1">
 type: list(string)
@@ -255,6 +222,25 @@
     policy: one_factor
 ```
 
+### priority
+<div markdown="1">
+type: integer
+{: .label .label-config .label-purple }
+default: 0
+{: .label .label-config .label-blue }
+required: no
+{: .label .label-config .label-green }
+</div>
+
+The priority of the rule. This overrides the order of rules, higher values move rules up in the list, and lower ones move
+rules down.
+
+As the default is 0 a rule will need to be at the bottom of the list or a value less than 0 such as -1 to put
+it lower in the list, conversely any value above 0 will put a rule above all rules without a priority value.
+
+It is recommended that rules are placed in order rather than using this option. This option should be considered an
+advanced configuration option.
+
 #### policy
 <div markdown="1">
 type: string
