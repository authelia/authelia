--- conflicted
+++ resolved
@@ -15,11 +15,6 @@
 server:
   host: 0.0.0.0
   port: 9091
-<<<<<<< HEAD
-  tls_key: ""
-  tls_cert: ""
-=======
->>>>>>> 158783a9
   read_buffer_size: 4096
   write_buffer_size: 4096
   path: ""
@@ -32,11 +27,7 @@
 
 ## Options
 
-<<<<<<< HEAD
-### host
-=======
 ## host
->>>>>>> 158783a9
 <div markdown="1">
 type: string
 {: .label .label-config .label-purple } 
@@ -67,41 +58,6 @@
 
 Defines the port to listen on. See also [host](#host).
 
-<<<<<<< HEAD
-### tls_key
-<div markdown="1">
-type: string (path)
-{: .label .label-config .label-purple } 
-default: ""
-{: .label .label-config .label-blue }
-required: situational
-{: .label .label-config .label-yellow }
-</div>
-
-The path to the private key for TLS connections. Must be in DER base64/PEM format.
-
-Authelia's typically listens for plain unencrypted connections. This is by design as most environments allow to
-security on lower areas of the OSI model. However it required, if you specify both of this option and the 
-[tls_cert](#tls_cert) options, Authelia will listen for TLS connections.
-
-### tls_cert
-<div markdown="1">
-type: string (path)
-{: .label .label-config .label-purple } 
-default: ""
-{: .label .label-config .label-blue }
-required: situational
-{: .label .label-config .label-yellow }
-</div>
-
-The path to the public certificate for TLS connections. Must be in DER base64/PEM format.
-
-Authelia's typically listens for plain unencrypted connections. This is by design as most environments allow to
-security on lower areas of the OSI model. However it required, if you specify both of this option and the
-[tls_key](#tls_key) options, Authelia will listen for TLS connections.
-
-=======
->>>>>>> 158783a9
 ### read_buffer_size
 <div markdown="1">
 type: integer 
