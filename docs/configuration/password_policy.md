---
layout: default
title: Password Policy
parent: Configuration
nav_order: 17
---

# Password Policy

_Authelia_ allows administrators to configure an enforced password policy.

## Configuration

```yaml
password_policy:
  standard:
    enabled: false
    min_length: 8
    max_length: 0
    require_uppercase: true
    require_lowercase: true
    require_number: true
    require_special: true
  zxcvbn:
    enabled: false
```

## Options

### standard
<div markdown="1">
type: list
{: .label .label-config .label-purple } 
required: no
{: .label .label-config .label-green }
</div>

<<<<<<< HEAD
This section allows you to enable standard security policies. 
#### enabled 
=======
This section allows you to enable standard security policies.

#### enabled
>>>>>>> 0f6ca550
<div markdown="1">
type: bool
{: .label .label-config .label-purple } 
required: no
{: .label .label-config .label-green }
</div>

<<<<<<< HEAD
#### min_length 
=======
Enables standard password policy.

#### min_length
>>>>>>> 0f6ca550
<div markdown="1">
type: integer
{: .label .label-config .label-purple } 
required: no
{: .label .label-config .label-green }
</div>

<<<<<<< HEAD
#### max_length 
=======
Determines the minimum allowed password length.

#### max_length
>>>>>>> 0f6ca550
<div markdown="1">
type: integer
{: .label .label-config .label-purple } 
required: no
{: .label .label-config .label-green }
</div>

<<<<<<< HEAD
#### require_uppercase 
=======
Determines the maximum allowed password length.

#### require_uppercase
>>>>>>> 0f6ca550
<div markdown="1">
type: bool
{: .label .label-config .label-purple } 
required: no
{: .label .label-config .label-green }
</div>

<<<<<<< HEAD
#### require_lowercase 
=======
Indicates that at least one UPPERCASE letter must be provided as part of the password.

#### require_lowercase
>>>>>>> 0f6ca550
<div markdown="1">
type: bool
{: .label .label-config .label-purple } 
required: no
{: .label .label-config .label-green }
</div>

<<<<<<< HEAD
#### require_number 
=======
Indicates that at least one lowercase letter must be provided as part of the password.

#### require_number
>>>>>>> 0f6ca550
<div markdown="1">
type: bool
{: .label .label-config .label-purple } 
required: no
{: .label .label-config .label-green }
</div>

<<<<<<< HEAD
#### require_special 
=======
Indicates that at least one number must be provided as part of the password.

#### require_special
>>>>>>> 0f6ca550
<div markdown="1">
type: bool
{: .label .label-config .label-purple } 
required: no
{: .label .label-config .label-green }
</div>

Indicates that at least one special character must be provided as part of the password.

### zxcvbn

This password policy enables advanced password strength metering, using [zxcvbn](https://github.com/dropbox/zxcvbn).

Note that this password policy do not restrict the user's entry it just gives the user feedback as to how strong their
password is.

<<<<<<< HEAD
#### enabled 
=======
#### enabled
>>>>>>> 0f6ca550
<div markdown="1">
type: bool
{: .label .label-config .label-purple } 
required: no
{: .label .label-config .label-green }
</div>

_**Important Note:** only one password policy can be applied at a time._

Enables zxcvbn password policy.

<|MERGE_RESOLUTION|>--- conflicted
+++ resolved
@@ -35,14 +35,9 @@
 {: .label .label-config .label-green }
 </div>
 
-<<<<<<< HEAD
-This section allows you to enable standard security policies. 
-#### enabled 
-=======
 This section allows you to enable standard security policies.
 
 #### enabled
->>>>>>> 0f6ca550
 <div markdown="1">
 type: bool
 {: .label .label-config .label-purple } 
@@ -50,13 +45,9 @@
 {: .label .label-config .label-green }
 </div>
 
-<<<<<<< HEAD
-#### min_length 
-=======
 Enables standard password policy.
 
 #### min_length
->>>>>>> 0f6ca550
 <div markdown="1">
 type: integer
 {: .label .label-config .label-purple } 
@@ -64,13 +55,9 @@
 {: .label .label-config .label-green }
 </div>
 
-<<<<<<< HEAD
-#### max_length 
-=======
 Determines the minimum allowed password length.
 
 #### max_length
->>>>>>> 0f6ca550
 <div markdown="1">
 type: integer
 {: .label .label-config .label-purple } 
@@ -78,13 +65,9 @@
 {: .label .label-config .label-green }
 </div>
 
-<<<<<<< HEAD
-#### require_uppercase 
-=======
 Determines the maximum allowed password length.
 
 #### require_uppercase
->>>>>>> 0f6ca550
 <div markdown="1">
 type: bool
 {: .label .label-config .label-purple } 
@@ -92,13 +75,9 @@
 {: .label .label-config .label-green }
 </div>
 
-<<<<<<< HEAD
-#### require_lowercase 
-=======
 Indicates that at least one UPPERCASE letter must be provided as part of the password.
 
 #### require_lowercase
->>>>>>> 0f6ca550
 <div markdown="1">
 type: bool
 {: .label .label-config .label-purple } 
@@ -106,13 +85,9 @@
 {: .label .label-config .label-green }
 </div>
 
-<<<<<<< HEAD
-#### require_number 
-=======
 Indicates that at least one lowercase letter must be provided as part of the password.
 
 #### require_number
->>>>>>> 0f6ca550
 <div markdown="1">
 type: bool
 {: .label .label-config .label-purple } 
@@ -120,13 +95,9 @@
 {: .label .label-config .label-green }
 </div>
 
-<<<<<<< HEAD
-#### require_special 
-=======
 Indicates that at least one number must be provided as part of the password.
 
 #### require_special
->>>>>>> 0f6ca550
 <div markdown="1">
 type: bool
 {: .label .label-config .label-purple } 
@@ -143,11 +114,7 @@
 Note that this password policy do not restrict the user's entry it just gives the user feedback as to how strong their
 password is.
 
-<<<<<<< HEAD
-#### enabled 
-=======
 #### enabled
->>>>>>> 0f6ca550
 <div markdown="1">
 type: bool
 {: .label .label-config .label-purple } 
