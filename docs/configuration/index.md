---
layout: default
title: Configuration
nav_order: 4
has_children: true
---

# Configuration

Authelia uses a YAML file as configuration file. A template with all possible options can be
found [here](https://github.com/authelia/authelia/blob/master/config.template.yml), at the root of the repository.

## Files

When running **Authelia**, you can specify your configuration by passing the file path as shown below.

```console
$ authelia --config config.custom.yml
```

You can have multiple configuration files which will be merged in the order specified. If duplicate keys are specified 
the last one to be specified is the one that takes precedence. Example:

```console
$ authelia --config config.yml --config config-acl.yml --config config-other.yml
$ authelia --config config.yml,config-acl.yml,config-other.yml
```

## Environment

You may also provide the configuration by using environment variables. Environment variables are applied after the 
configuration file meaning anything specified as part of the environment overrides the configuration files. The 
environment variables must be prefixed with `AUTHELIA__`. Everything in the configuration can be specified as an
environment variable as long as it's not in a list, this means ACL rules are excluded as well as things like OIDC
clients. 

**Note:** Using two underscores after `AUTHELIA` was done to reduce conflicts with certain systems which add
environment variables automatically, for example Kubernetes will add several environment variables for every service
definition in the same namespace as the current pod.

Underscores replace indented configuration sections or subkeys. For example the following environment variables replace
the configuration snippet that follows it:

```
AUTHELIA__LOG_LEVEL=info
AUTHELIA__SERVER_READ_BUFFER_SIZE=4096
```

```yaml
log:
  level: info
server:
  read_buffer_size: 4096
```

# Documentation

We document the configuration in two ways:

1. The configuration yaml default has comments documenting it. All documentation lines start with `##`. Lines starting 
   with a single `#` are yaml configuration options which are commented to disable them or as examples.
    
2. This documentation site. Generally each section of the configuration is in its own section of the documentation 
   site. Each configuration option is listed in its relevant section as a heading, under that heading generally are two
   or three colored labels. 
   - The `type` label is purple and indicates the yaml value type of the variable. It optionally includes some 
     additional information in parentheses.
   - The `default` label is blue and indicates the default value if you don't define the option at all. This is not the 
     same value as you will see in the examples in all instances, it is the value set when blank or undefined.
   - The `required` label changes color. When required it will be red, when not required it will be green, when the 
     required state depends on another configuration value it is yellow.  

# Validation

Authelia validates the configuration when it starts. This process checks multiple factors including configuration keys
that don't exist, configuration keys that have changed, the values of the keys are valid, and that a configuration
key isn't supplied at the same time as a secret for the same configuration option.

You may also optionally validate your configuration against this validation process manually by using the validate-config
option with the Authelia binary as shown below. Keep in mind if you're using [secrets](./secrets.md) you will have to
manually provide these if you don't want to get certain validation errors (specifically requesting you provide one of
the secret values). You can choose to ignore them if you know what you're doing. This command is useful prior to
upgrading to prevent configuration changes from impacting downtime in an upgrade. This process does not validate
integrations, it only checks that your configuration syntax is valid.

```console
$ authelia validate-config configuration.yml
```

# Duration Notation Format

We have implemented a string based notation for configuration options that take a duration. This section describes its
usage. You can use this implementation in: session for expiration, inactivity, and remember_me_duration; and regulation
for ban_time, and find_time. This notation also supports just providing the number of seconds instead.

The notation is comprised of a number which must be positive and not have leading zeros, followed by a letter
denoting the unit of time measurement. The table below describes the units of time and the associated letter.

|Unit   |Associated Letter|
|:-----:|:---------------:|
|Years  |y                |
|Months |M                |
|Weeks  |w                |
|Days   |d                |
|Hours  |h                |
|Minutes|m                |
|Seconds|s                |

Examples:
* 1 hour and 30 minutes: 90m
* 1 day: 1d
* 10 hours: 10h

# TLS Configuration

Various sections of the configuration use a uniform configuration section called TLS. Notably LDAP and SMTP.
This section documents the usage.

## Server Name
<div markdown="1">
type: string
{: .label .label-config .label-purple } 
default: ""
{: .label .label-config .label-blue }
required: no
{: .label .label-config .label-green }
</div>

The key `server_name` overrides the name checked against the certificate in the verification process. Useful if you
require to use a direct IP address for the address of the backend service but want to verify a specific SNI.

## Skip Verify
<div markdown="1">
type: boolean
{: .label .label-config .label-purple } 
default: false
{: .label .label-config .label-blue }
required: no
{: .label .label-config .label-green }
</div>

The key `skip_verify` completely negates validating the certificate of the backend service. This is not recommended,
<<<<<<< HEAD
instead you should tweak the `server_name` option, and the global option 
[certificates_directory](./miscellaneous.md#certificates_directory).
=======
instead you should tweak the `server_name` option, and the global option [certificates_directory](./miscellaneous.md#certificates_directory).
>>>>>>> c98b2a7d

## Minimum Version
<div markdown="1">
type: string
{: .label .label-config .label-purple } 
default: TLS1.2
{: .label .label-config .label-blue }
required: no
{: .label .label-config .label-green }
</div>

The key `minimum_version` controls the minimum TLS version Authelia will use when opening TLS connections.
The possible values are `TLS1.3`, `TLS1.2`, `TLS1.1`, `TLS1.0`. Anything other than `TLS1.3` or `TLS1.2`
are very old and deprecated. You should avoid using these and upgrade your backend service instead of decreasing
this value.<|MERGE_RESOLUTION|>--- conflicted
+++ resolved
@@ -140,12 +140,7 @@
 </div>
 
 The key `skip_verify` completely negates validating the certificate of the backend service. This is not recommended,
-<<<<<<< HEAD
-instead you should tweak the `server_name` option, and the global option 
-[certificates_directory](./miscellaneous.md#certificates_directory).
-=======
-instead you should tweak the `server_name` option, and the global option [certificates_directory](./miscellaneous.md#certificates_directory).
->>>>>>> c98b2a7d
+instead you should tweak the `server_name` option, and the global option [certificates directory](./miscellaneous.md#certificates_directory).
 
 ## Minimum Version
 <div markdown="1">
