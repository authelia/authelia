---
layout: default
title: OpenID Connect
parent: Identity Providers
grand_parent: Configuration
nav_order: 2
---

# OpenID Connect

**Authelia** currently supports the [OpenID Connect] OP role as a [**beta**](#roadmap) feature. The OP role is the
[OpenID Connect] Provider role, not the Relying Party or RP role. This means other applications that implement the
[OpenID Connect] RP role can use Authelia as an authentication and authorization backend similar to how you may use
social media or development platforms for login.

The Relying Party role is the role which allows an application to use GitHub, Google, or other [OpenID Connect]
providers for authentication and authorization. We do not intend to support this functionality at this moment in time.

## Roadmap

We have decided to implement [OpenID Connect] as a beta feature, it's suggested you only utilize it for testing and
<<<<<<< HEAD
providing feedback, and should take caution in relying on it in production as of now. [OpenID Connect] and it's related 
=======
providing feedback, and should take caution in relying on it in production as of now. [OpenID Connect] and it's related
>>>>>>> db046b2d
endpoints are not enabled by default unless you specifically configure the [OpenID Connect] section.

As [OpenID Connect] is fairly complex (the [OpenID Connect] Provider role especially so) it's intentional that it is
both a beta and that the implemented features are part of a thoughtful roadmap. Items that are not immediately obvious
as required (i.e. bug fixes or spec features), will likely be discussed in team meetings or on GitHub issues before being
added to the list. We want to implement this feature in a very thoughtful way in order to avoid security issues.

The beta will be broken up into stages. Each stage will bring additional features. The following table is a *rough* plan
for which stage will have each feature, and may evolve over time:

<table>
    <thead>
      <tr>
        <th class="tbl-header">Stage</th>
        <th class="tbl-header">Feature Description</th>
      </tr>
    </thead>
    <tbody>
      <tr>
        <td rowspan="8" class="tbl-header tbl-beta-stage">beta1 (4.29.0)</td>
        <td><a href="https://openid.net/specs/openid-connect-core-1_0.html#Consent" target="_blank" rel="noopener noreferrer">User Consent</a></td>
      </tr>
      <tr>
        <td><a href="https://openid.net/specs/openid-connect-core-1_0.html#CodeFlowSteps" target="_blank" rel="noopener noreferrer">Authorization Code Flow</a></td>
      </tr>
      <tr>
        <td><a href="https://openid.net/specs/openid-connect-discovery-1_0.html" target="_blank" rel="noopener noreferrer">OpenID Connect Discovery</a></td>
      </tr>
      <tr>
        <td>RS256 Signature Strategy</td>
      </tr>
      <tr>
        <td>Per Client Scope/Grant Type/Response Type Restriction</td>
      </tr>
      <tr>
        <td>Per Client Authorization Policy (1FA/2FA)</td>
      </tr>
      <tr>
        <td class="tbl-beta-stage">Per Client List of Valid Redirection URI's</td>
      </tr>
      <tr>
        <td class="tbl-beta-stage"><a href="https://datatracker.ietf.org/doc/html/rfc6749#section-2.1" target="_blank" rel="noopener noreferrer">Confidential Client Type</a></td>
      </tr>
      <tr>
        <td rowspan="6" class="tbl-header tbl-beta-stage">beta2 (4.30.0)</td>
        <td class="tbl-beta-stage"><a href="https://openid.net/specs/openid-connect-core-1_0.html#UserInfo" target="_blank" rel="noopener noreferrer">Userinfo Endpoint</a> (missed in beta1)</td>
      </tr>
      <tr>
        <td class="tbl-beta-stage">Parameter Entropy Configuration</td>
      </tr>
      <tr>
        <td class="tbl-beta-stage">Token/Code Lifespan Configuration</td>
      </tr>
      <tr>
        <td class="tbl-beta-stage">Client Debug Messages</td>
      </tr>
      <tr>
        <td class="tbl-beta-stage">Client Audience</td>
      </tr>
      <tr>
        <td class="tbl-beta-stage"><a href="https://datatracker.ietf.org/doc/html/rfc6749#section-2.1" target="_blank" rel="noopener noreferrer">Public Client Type</a></td>
      </tr>
      <tr>
        <td rowspan="2" class="tbl-header tbl-beta-stage">beta3 <sup>1</sup></td>
        <td>Token Storage</td>
      </tr>
      <tr>
        <td class="tbl-beta-stage">Audit Storage</td>
      </tr>
      <tr>
        <td rowspan="2" class="tbl-header tbl-beta-stage">beta4 <sup>1</sup></td>
        <td class="tbl-beta-stage">Prompt Handling</td>
      </tr>
      <tr>
        <td class="tbl-beta-stage">Display Handling</td>
      </tr>
      <tr>
        <td rowspan="4" class="tbl-header tbl-beta-stage">beta5 <sup>1</sup></td>
        <td><a href="https://openid.net/specs/openid-connect-backchannel-1_0.html" target="_blank" rel="noopener noreferrer">Back-Channel Logout</a></td>
      </tr>
      <tr>
        <td>Deny Refresh on Session Expiration</td>
      </tr>
      <tr>
        <td><a href="https://openid.net/specs/openid-connect-messages-1_0-20.html#rotate.sig.keys" target="_blank" rel="noopener noreferrer">Signing Key Rotation Policy</a></td>
      </tr>
      <tr>
        <td class="tbl-beta-stage">Client Secrets Hashed in Configuration</td>
      </tr>
      <tr>
        <td class="tbl-header tbl-beta-stage">GA <sup>1</sup></td>
        <td class="tbl-beta-stage">General Availability after previous stages are vetted for bug fixes</td>
      </tr>
      <tr>
        <td rowspan="4" class="tbl-header">misc</td>
        <td>List of other features that may be implemented</td>
      </tr>
      <tr>
        <td class="tbl-beta-stage"><a href="https://openid.net/specs/openid-connect-frontchannel-1_0.html" target="_blank" rel="noopener noreferrer">Front-Channel Logout</a> <sup>2</sup></td>
      </tr>
      <tr>
        <td class="tbl-beta-stage"><a href="https://datatracker.ietf.org/doc/html/rfc8414" target="_blank" rel="noopener noreferrer">OAuth 2.0 Authorization Server Metadata</a> <sup>2</sup></td>
      </tr>
      <tr>
        <td class="tbl-beta-stage"><a href="https://openid.net/specs/openid-connect-session-1_0-17.html" target="_blank" rel="noopener noreferrer">OpenID Connect Session Management</a> <sup>2</sup></td>
      </tr>
    </tbody>
</table>

¹ _This stage has not been implemented as of yet_.

² _This individual feature has not been implemented as of yet_.

## Configuration

The following snippet provides a sample-configuration for the OIDC identity provider explaining each field in detail.

```yaml
identity_providers:
  oidc:
    hmac_secret: this_is_a_secret_abc123abc123abc
    issuer_private_key: |
      --- KEY START
      --- KEY END
    access_token_lifespan: 1h
    authorize_code_lifespan: 1m
    id_token_lifespan: 1h
    refresh_token_lifespan: 90m
    enable_client_debug_messages: false
    clients:
      - id: myapp
        description: My Application
        secret: this_is_a_secret
        public: false
        authorization_policy: two_factor
        audience: []
        scopes:
          - openid
          - groups
          - email
          - profile
        redirect_uris:
          - https://oidc.example.com:8080/oauth2/callback
        grant_types:
          - refresh_token
          - authorization_code
        response_types:
          - code
        response_modes:
          - form_post
          - query
          - fragment
        userinfo_signing_algorithm: none
```

## Options

### hmac_secret

<div markdown="1">
type: string
{: .label .label-config .label-purple } 
required: yes
{: .label .label-config .label-red }
</div>

The HMAC secret used to sign the [OpenID Connect] JWT's. The provided string is hashed to a SHA256
byte string for the purpose of meeting the required format. You must [generate this option yourself](#generating-a-random-secret).

Should be defined using a [secret](../secrets.md) which is the recommended for containerized deployments.

### issuer_private_key

<div markdown="1">
type: string
{: .label .label-config .label-purple }
required: yes
{: .label .label-config .label-red }
</div>

The private key in DER base64 encoded PEM format used to encrypt the [OpenID Connect] JWT's.[¹](../../faq.md#why-only-use-a-private-issuer-key-and-no-public-key-with-oidc)
You must [generate this option yourself](#generating-a-random-secret). To create this option, use
`docker run -u "$(id -u):$(id -g)" -v "$(pwd)":/keys authelia/authelia:latest authelia rsa generate --dir /keys`
to generate both the private and public key in the current directory. You can then paste the
private key into your configuration.

Should be defined using a [secret](../secrets.md) which is the recommended for containerized deployments.

### access_token_lifespan

<div markdown="1">
type: duration
{: .label .label-config .label-purple }
default: 1h
{: .label .label-config .label-blue }
required: no
{: .label .label-config .label-green }
</div>

The maximum lifetime of an access token. It's generally recommended keeping this short similar to the default.
For more information read these docs about [token lifespan].

### authorize_code_lifespan

<div markdown="1">
type: duration
{: .label .label-config .label-purple }
default: 1m
{: .label .label-config .label-blue }
required: no
{: .label .label-config .label-green }
</div>

The maximum lifetime of an authorize code. This can be rather short, as the authorize code should only be needed to
obtain the other token types. For more information read these docs about [token lifespan].

### id_token_lifespan

<div markdown="1">
type: duration
{: .label .label-config .label-purple }
default: 1h
{: .label .label-config .label-blue }
required: no
{: .label .label-config .label-green }
</div>

The maximum lifetime of an ID token. For more information read these docs about [token lifespan].

### refresh_token_lifespan

<div markdown="1">
type: string
{: .label .label-config .label-purple }
default: 90m
{: .label .label-config .label-blue }
required: no
{: .label .label-config .label-green }
</div>

The maximum lifetime of a refresh token. The
refresh token can be used to obtain new refresh tokens as well as access tokens or id tokens with an
up-to-date expiration. For more information read these docs about [token lifespan].

A good starting point is 50% more or 30 minutes more (which ever is less) time than the highest lifespan out of the
[access token lifespan](#access_token_lifespan), the [authorize code lifespan](#authorize_code_lifespan), and the
[id token lifespan](#id_token_lifespan). For instance the default for all of these is 60 minutes, so the default refresh
token lifespan is 90 minutes.

### enable_client_debug_messages

<div markdown="1">
type: boolean
{: .label .label-config .label-purple }
default: false
{: .label .label-config .label-blue }
required: no
{: .label .label-config .label-green }
</div>

Allows additional debug messages to be sent to the clients.

### minimum_parameter_entropy

<div markdown="1">
type: integer
{: .label .label-config .label-purple }
default: 8
{: .label .label-config .label-blue }
required: no
{: .label .label-config .label-green }
</div>

This controls the minimum length of the `nonce` and `state` parameters.

***Security Notice:*** Changing this value is generally discouraged, reducing it from the default can theoretically
make certain scenarios less secure. It is highly encouraged that if your OpenID Connect RP does not send these parameters
or sends parameters with a lower length than the default that they implement a change rather than changing this value.

### clients

A list of clients to configure. The options for each client are described below.

#### id

<div markdown="1">
type: string
{: .label .label-config .label-purple } 
required: yes
{: .label .label-config .label-red }
</div>

The Client ID for this client. It must exactly match the Client ID configured in the application
consuming this client.

#### description

<div markdown="1">
type: string
{: .label .label-config .label-purple } 
default: *same as id*
{: .label .label-config .label-blue }
required: no
{: .label .label-config .label-green }
</div>

A friendly description for this client shown in the UI. This defaults to the same as the ID.

#### secret

<div markdown="1">
type: string
{: .label .label-config .label-purple }
required: situational
{: .label .label-config .label-yellow }
</div>

The shared secret between Authelia and the application consuming this client. This secret must
match the secret configured in the application. Currently this is stored in plain text.
You must [generate this option yourself](#generating-a-random-secret).

This must be provided when the client is a confidential client type, and must be blank when using the public client
type. To set the client type to public see the [public](#public) configuration option.

#### public

<div markdown="1">
type: bool
{: .label .label-config .label-purple }
default: false
{: .label .label-config .label-blue }
required: no
{: .label .label-config .label-green }
</div>

This enables the public client type for this client. This is for clients that are not capable of maintaining
confidentiality of credentials, you can read more about client types in [RFC6749](https://datatracker.ietf.org/doc/html/rfc6749#section-2.1).
This is particularly useful for SPA's and CLI tools. This option requires setting the [client secret](#secret) to a
blank string.

In addition to the standard rules for redirect URIs, public clients can use the `urn:ietf:wg:oauth:2.0:oob` redirect URI.

#### authorization_policy

<div markdown="1">
type: string
{: .label .label-config .label-purple } 
default: two_factor
{: .label .label-config .label-blue }
required: no
{: .label .label-config .label-green }
</div>

The authorization policy for this client: either `one_factor` or `two_factor`.

#### audience

<div markdown="1">
type: list(string)
{: .label .label-config .label-purple } 
required: no
{: .label .label-config .label-green }
</div>

A list of audiences this client is allowed to request.

#### scopes

<div markdown="1">
type: list(string)
{: .label .label-config .label-purple }
default: openid, groups, profile, email
{: .label .label-config .label-blue }
required: no
{: .label .label-config .label-green }
</div>

A list of scopes to allow this client to consume. See [scope definitions](#scope-definitions) for more
information. The documentation for the application you want to use with Authelia will most-likely provide
you with the scopes to allow.

#### redirect_uris

<div markdown="1">
type: list(string)
{: .label .label-config .label-purple }
required: yes
{: .label .label-config .label-red }
</div>

A list of valid callback URIs this client will redirect to. All other callbacks will be considered
unsafe. The URIs are case-sensitive and they differ from application to application - the community has
provided [a list of URL´s for common applications](../../community/oidc-integrations.md).

Some restrictions that have been placed on clients and
their redirect URIs are as follows:

1. If a client attempts to authorize with Authelia and its redirect URI is not listed in the client configuration the
   attempt to authorize wil fail and an error will be generated.
2. The redirect URIs are case-sensitive.
3. The URI must include a scheme and that scheme must be one of `http` or `https`.
4. The client can ignore rule 3 and use `urn:ietf:wg:oauth:2.0:oob` if it is a [public](#public) client type.

#### grant_types

<div markdown="1">
type: list(string)
{: .label .label-config .label-purple } 
default: refresh_token, authorization_code
{: .label .label-config .label-blue }
required: no
{: .label .label-config .label-green }
</div>

A list of grant types this client can return. _It is recommended that this isn't configured at this time unless you
know what you're doing_. Valid options are: `implicit`, `refresh_token`, `authorization_code`, `password`,
`client_credentials`.

#### response_types

<div markdown="1">
type: list(string)
{: .label .label-config .label-purple } 
default: code
{: .label .label-config .label-blue }
required: no
{: .label .label-config .label-green }
</div>

A list of response types this client can return. _It is recommended that this isn't configured at this time unless you
know what you're doing_. Valid options are: `code`, `code id_token`, `id_token`, `token id_token`, `token`,
`token id_token code`.

#### response_modes

<div markdown="1">
type: list(string)
{: .label .label-config .label-purple } 
default: form_post, query, fragment
{: .label .label-config .label-blue }
required: no
{: .label .label-config .label-green }
</div>

A list of response modes this client can return. It is recommended that this isn't configured at this time unless you
know what you're doing. Potential values are `form_post`, `query`, and `fragment`.

#### userinfo_signing_algorithm

<div markdown="1">
type: string
{: .label .label-config .label-purple } 
default: none
{: .label .label-config .label-blue }
required: no
{: .label .label-config .label-green }
</div>

The algorithm used to sign the userinfo endpoint responses. This can either be `none` or `RS256`.

## Generating a random secret

If you must provide a random secret in configuration, you can generate a random string of sufficient length. The command

```sh
LENGTH=64
tr -cd '[:alnum:]' < /dev/urandom | fold -w "${LENGTH}" | head -n 1 | tr -d '\n' ; echo
```

prints such a string with a length in characters of `${LENGTH}` on `stdout`. The string will only contain alphanumeric
characters. For Kubernetes, see [this section too](../secrets.md#Kubernetes).

## Scope Definitions

### openid

This is the default scope for openid. This field is forced on every client by the configuration validation that Authelia
does.

_**Important Note:** The claim `sub` is planned to be changed in the future to a randomly unique value to identify the
individual user. Please use the claim `preferred_username` instead._

|     JWT Field      |   JWT Type    | Authelia Attribute |                  Description                  |
|:------------------:|:-------------:|:------------------:|:---------------------------------------------:|
|        sub         |    string     |      Username      |   The username the user used to login with    |
|       scope        |    string     |       scopes       |       Granted scopes (space delimited)        |
|        scp         | array[string] |       scopes       |                Granted scopes                 |
|        iss         |    string     |      hostname      |      The issuer name, determined by URL       |
|      at_hash       |    string     |       _N/A_        |               Access Token Hash               |
|        aud         | array[string] |       _N/A_        |                   Audience                    |
|        exp         |    number     |       _N/A_        |                    Expires                    |
|     auth_time      |    number     |       _N/A_        | The time the user authenticated with Authelia |
|        rat         |    number     |       _N/A_        |     The time when the token was requested     |
|        iat         |    number     |       _N/A_        |      The time when the token was issued       |
|        jti         | string(uuid)  |       _N/A_        |                JWT Identifier                 |
| preferred_username |    string     |      Username      |   The username the user used to login with    |

### groups

This scope includes the groups the authentication backend reports the user is a member of in the token.

| JWT Field |   JWT Type    | Authelia Attribute |      Description       |
|:---------:|:-------------:|:------------------:|:----------------------:|
|  groups   | array[string] |       Groups       | The users display name |

### email

This scope includes the email information the authentication backend reports about the user in the token.

|   JWT Field    |   JWT Type    | Authelia Attribute |                        Description                        |
|:--------------:|:-------------:|:------------------:|:---------------------------------------------------------:|
|     email      |    string     |      email[0]      |       The first email address in the list of emails       |
| email_verified |     bool      |       _N/A_        | If the email is verified, assumed true for the time being |
|   alt_emails   | array[string] |     email[1:]      |  All email addresses that are not in the email JWT field  |

### profile

This scope includes the profile information the authentication backend reports about the user in the token.

| JWT Field | JWT Type | Authelia Attribute |      Description       |
|:---------:|:--------:|:------------------:|:----------------------:|
|   name    |  string  |    display_name    | The users display name |

## Endpoint Implementations

This is a table of the endpoints we currently support and their paths. This can be requrired information for some RP's,
particularly those that don't use [discovery](https://openid.net/specs/openid-connect-discovery-1_0.html). The paths are
appended to the end of the primary URL used to access Authelia. For example in the Discovery example provided you access
Authelia via https://auth.example.com, the discovery URL is https://auth.example.com/.well-known/openid-configuration.

|   Endpoint    |               Path               |
|:-------------:|:--------------------------------:|
|   Discovery   | .well-known/openid-configuration |
|     JWKS      |          api/oidc/jwks           |
| Authorization |        api/oidc/authorize        |
|     Token     |          api/oidc/token          |
| Introspection |       api/oidc/introspect        |
|  Revocation   |         api/oidc/revoke          |
|   Userinfo    |        api/oidc/userinfo         |

[OpenID Connect]: https://openid.net/connect/
[token lifespan]: https://docs.apigee.com/api-platform/antipatterns/oauth-long-expiration<|MERGE_RESOLUTION|>--- conflicted
+++ resolved
@@ -19,11 +19,7 @@
 ## Roadmap
 
 We have decided to implement [OpenID Connect] as a beta feature, it's suggested you only utilize it for testing and
-<<<<<<< HEAD
-providing feedback, and should take caution in relying on it in production as of now. [OpenID Connect] and it's related 
-=======
 providing feedback, and should take caution in relying on it in production as of now. [OpenID Connect] and it's related
->>>>>>> db046b2d
 endpoints are not enabled by default unless you specifically configure the [OpenID Connect] section.
 
 As [OpenID Connect] is fairly complex (the [OpenID Connect] Provider role especially so) it's intentional that it is
@@ -506,7 +502,7 @@
 _**Important Note:** The claim `sub` is planned to be changed in the future to a randomly unique value to identify the
 individual user. Please use the claim `preferred_username` instead._
 
-|     JWT Field      |   JWT Type    | Authelia Attribute |                  Description                  |
+|       Claim        |   JWT Type    | Authelia Attribute |                  Description                  |
 |:------------------:|:-------------:|:------------------:|:---------------------------------------------:|
 |        sub         |    string     |      Username      |   The username the user used to login with    |
 |       scope        |    string     |       scopes       |       Granted scopes (space delimited)        |
@@ -525,15 +521,15 @@
 
 This scope includes the groups the authentication backend reports the user is a member of in the token.
 
-| JWT Field |   JWT Type    | Authelia Attribute |      Description       |
-|:---------:|:-------------:|:------------------:|:----------------------:|
-|  groups   | array[string] |       Groups       | The users display name |
+| Claim  |   JWT Type    | Authelia Attribute |      Description       |
+|:------:|:-------------:|:------------------:|:----------------------:|
+| groups | array[string] |       Groups       | The users display name |
 
 ### email
 
 This scope includes the email information the authentication backend reports about the user in the token.
 
-|   JWT Field    |   JWT Type    | Authelia Attribute |                        Description                        |
+|     Claim      |   JWT Type    | Authelia Attribute |                        Description                        |
 |:--------------:|:-------------:|:------------------:|:---------------------------------------------------------:|
 |     email      |    string     |      email[0]      |       The first email address in the list of emails       |
 | email_verified |     bool      |       _N/A_        | If the email is verified, assumed true for the time being |
@@ -543,9 +539,9 @@
 
 This scope includes the profile information the authentication backend reports about the user in the token.
 
-| JWT Field | JWT Type | Authelia Attribute |      Description       |
-|:---------:|:--------:|:------------------:|:----------------------:|
-|   name    |  string  |    display_name    | The users display name |
+| Claim | JWT Type | Authelia Attribute |      Description       |
+|:-----:|:--------:|:------------------:|:----------------------:|
+| name  |  string  |    display_name    | The users display name |
 
 ## Endpoint Implementations
 
