---
layout: default
title: Community-Tested OIDC Integrations
parent: Community
nav_order: 5
has_children: true
has_toc: false
---

# OIDC Integrations

**Note** This is community-based content for which the core-maintainers cannot guarantee correctness. The parameters may change over time. If a parameter does not work as documented, please submit a PR to update the list.

## Currently Tested Applications

<<<<<<< HEAD
|   Application   |        Minimal Version         |                                                    Notes                                                    |
|:---------------:|:------------------------------:|:-----------------------------------------------------------------------------------------------------------:|
|      Gitea      |            `1.14.6`            |                                                                                                             |
|     GitLab      |            `13.0.0`            |                                                                                                             |
|     Grafana     |            `8.0.5`             |                                                                                                             |
| Hashicorp Vault |            `1.8.1`             |                                                                                                             |
|      MinIO      | `RELEASE.2021-11-09T03-21-45Z` | must set `MINIO_IDENTITY_OPENID_CLAIM_NAME: groups` in MinIO and set [MinIO policies] as groups in Authelia |
|    Nextcloud    |            `22.1.0`            |   Tested using the `nextcloud-oidc-login` app - [Link](https://github.com/pulsejet/nextcloud-oidc-login)    |
|      Wekan      |             `5.41`             |                                                                                                             |
|  Portainer CE   |            `2.6.1`             |   Settings to use username as ID: set `Scopes` to `openid` and `User Identifier` to `preferred_username`    |
=======
| Application    | Minimal Version                | Notes   |
| :------------: | :----------------------------: | :-----: |
| Gitea          | `1.14.6`                       | |
| GitLab         | `13.0.0`                       | |
| Grafana        | `8.0.5`                        | |
| Hashicorp Vault| `1.8.1`                        | |
| MinIO          | `RELEASE.2021-11-09T03-21-45Z` | must set `MINIO_IDENTITY_OPENID_CLAIM_NAME: groups` in MinIO and set [MinIO policies] as groups in Authelia |
| Nextcloud      | `22.1.0`                       | Tested using the `nextcloud-oidc-login` app - [Link](https://github.com/pulsejet/nextcloud-oidc-login)|
| Wekan          | `5.41`                         | |
| Portainer CE   | `2.6.1`                        | Settings to use username as ID: set `Scopes` to `openid` and `User Identifier` to `sub` |
| Bookstack      | `21.10`                        | |
>>>>>>> 100d598a

[MinIO policies]: https://docs.min.io/minio/baremetal/security/minio-identity-management/policy-based-access-control.html#minio-policy

## Known Callback URLs

If you do not find the application in the list below, you will need to search for yourself - and maybe come back to open a PR to add your application to this list so others won't have to search for them.

`<DOMAIN>` needs to be substituted with the full URL on which the application runs on. If GitLab, as an example, was reachable under `https://gitlab.example.com`, `<DOMAIN>` would be exactly the same.

<<<<<<< HEAD
|  Application   |                Version                |                               Callback URL                               |                                                                                                                                              Notes                                                                                                                                               |
|:--------------:|:-------------------------------------:|:------------------------------------------------------------------------:|:------------------------------------------------------------------------------------------------------------------------------------------------------------------------------------------------------------------------------------------------------------------------------------------------:|
|     Gitea      |               `1.14.6`                |                 `<DOMAIN>/user/oauth2/authelia/callback`                 | `ROOT_URL` in `[server]` section of `app.ini` must be configured correctly. Typically it is `<DOMAIN>/`. The string `authelia` in the callback url is the `Authentication Name` of the configured Authentication Source in Gitea (Authentication Type: OAuth2, OAuth2 Provider: OpenID Connect). |
|     GitLab     |               `14.0.1`                |              `<DOMAIN>/users/auth/openid_connect/callback`               |                                                                                                                                                                                                                                                                                                  |
| Hasicorp Vault |               `14.0.1`                | `<DOMAIN>/oidc/callback` and `<DOMAIN>/ui/vault/auth/oidc/oidc/callback` |                                                                                                                                                                                                                                                                                                  |
|     MinIO      |    `RELEASE.2021-07-12T02-44-53Z`     |                        `<DOMAIN>/oauth_callback`                         |                                                                                                                                                                                                                                                                                                  |
|   Nextcloud    | `22.1.0` + `nextcloud-oidc-login` app |                     `<DOMAIN>/apps/oidc_login/oidc`                      |                                                                                                                                                                                                                                                                                                  |
|     Wekan      |                `5.41`                 |                          `<DOMAIN>/_oauth_oidc`                          |                                                                                                                                                                                                                                                                                                  |
|  Portainer CE  |                `2.6.1`                |                                `<DOMAIN>`                                |                                                                                                                                                                                                                                                                                                  |
=======
| Application   | Version                               | Callback URL                                             | Notes   |
| :-----------: | :-----------------------------------: | :------------------------------------------------------: |:-----:|
| Gitea         | `1.14.6`                              | `<DOMAIN>/user/oauth2/authelia/callback`                 |`ROOT_URL` in `[server]` section of `app.ini` must be configured correctly. Typically it is `<DOMAIN>/`. The string `authelia` in the callback url is the `Authentication Name` of the configured Authentication Source in Gitea (Authentication Type: OAuth2, OAuth2 Provider: OpenID Connect).
| GitLab        | `14.0.1`                              | `<DOMAIN>/users/auth/openid_connect/callback`            | |
| Hasicorp Vault| `14.0.1`                              | `<DOMAIN>/oidc/callback` and `<DOMAIN>/ui/vault/auth/oidc/oidc/callback`             | |
| MinIO         | `RELEASE.2021-07-12T02-44-53Z`        | `<DOMAIN>/oauth_callback`                                | |
| Nextcloud     | `22.1.0` + `nextcloud-oidc-login` app | `<DOMAIN>/apps/oidc_login/oidc`                          | |
| Wekan         | `5.41`                                | `<DOMAIN>/_oauth_oidc`                                   | |
| Portainer CE  | `2.6.1`                               | `<DOMAIN>`                                               | |
| Bookstack     | `21.10`                               | `<DOMAIN>/oidc/callback`                                 | |
>>>>>>> 100d598a
<|MERGE_RESOLUTION|>--- conflicted
+++ resolved
@@ -13,30 +13,17 @@
 
 ## Currently Tested Applications
 
-<<<<<<< HEAD
-|   Application   |        Minimal Version         |                                                    Notes                                                    |
-|:---------------:|:------------------------------:|:-----------------------------------------------------------------------------------------------------------:|
-|      Gitea      |            `1.14.6`            |                                                                                                             |
-|     GitLab      |            `13.0.0`            |                                                                                                             |
-|     Grafana     |            `8.0.5`             |                                                                                                             |
-| Hashicorp Vault |            `1.8.1`             |                                                                                                             |
-|      MinIO      | `RELEASE.2021-11-09T03-21-45Z` | must set `MINIO_IDENTITY_OPENID_CLAIM_NAME: groups` in MinIO and set [MinIO policies] as groups in Authelia |
-|    Nextcloud    |            `22.1.0`            |   Tested using the `nextcloud-oidc-login` app - [Link](https://github.com/pulsejet/nextcloud-oidc-login)    |
-|      Wekan      |             `5.41`             |                                                                                                             |
-|  Portainer CE   |            `2.6.1`             |   Settings to use username as ID: set `Scopes` to `openid` and `User Identifier` to `preferred_username`    |
-=======
-| Application    | Minimal Version                | Notes   |
-| :------------: | :----------------------------: | :-----: |
-| Gitea          | `1.14.6`                       | |
-| GitLab         | `13.0.0`                       | |
-| Grafana        | `8.0.5`                        | |
-| Hashicorp Vault| `1.8.1`                        | |
-| MinIO          | `RELEASE.2021-11-09T03-21-45Z` | must set `MINIO_IDENTITY_OPENID_CLAIM_NAME: groups` in MinIO and set [MinIO policies] as groups in Authelia |
-| Nextcloud      | `22.1.0`                       | Tested using the `nextcloud-oidc-login` app - [Link](https://github.com/pulsejet/nextcloud-oidc-login)|
-| Wekan          | `5.41`                         | |
-| Portainer CE   | `2.6.1`                        | Settings to use username as ID: set `Scopes` to `openid` and `User Identifier` to `sub` |
-| Bookstack      | `21.10`                        | |
->>>>>>> 100d598a
+|   Application    |        Minimal Version         |                                                    Notes                                                    |
+|:----------------:|:------------------------------:|:-----------------------------------------------------------------------------------------------------------:|
+|      Gitea       |            `1.14.6`            |                                                                                                             |
+|      GitLab      |            `13.0.0`            |                                                                                                             |
+|     Grafana      |            `8.0.5`             |                                                                                                             |
+| Hashicorp Vault  |            `1.8.1`             |                                                                                                             |
+|      MinIO       | `RELEASE.2021-11-09T03-21-45Z` | must set `MINIO_IDENTITY_OPENID_CLAIM_NAME: groups` in MinIO and set [MinIO policies] as groups in Authelia |
+|    Nextcloud     |            `22.1.0`            |   Tested using the `nextcloud-oidc-login` app - [Link](https://github.com/pulsejet/nextcloud-oidc-login)    |
+|      Wekan       |             `5.41`             |                                                                                                             |
+|   Portainer CE   |            `2.6.1`             |   Settings to use username as ID: set `Scopes` to `openid` and `User Identifier` to `preferred_username`    |
+| Bookstack        | `21.10`                        |                                                                                                             |
 
 [MinIO policies]: https://docs.min.io/minio/baremetal/security/minio-identity-management/policy-based-access-control.html#minio-policy
 
@@ -46,25 +33,13 @@
 
 `<DOMAIN>` needs to be substituted with the full URL on which the application runs on. If GitLab, as an example, was reachable under `https://gitlab.example.com`, `<DOMAIN>` would be exactly the same.
 
-<<<<<<< HEAD
-|  Application   |                Version                |                               Callback URL                               |                                                                                                                                              Notes                                                                                                                                               |
-|:--------------:|:-------------------------------------:|:------------------------------------------------------------------------:|:------------------------------------------------------------------------------------------------------------------------------------------------------------------------------------------------------------------------------------------------------------------------------------------------:|
-|     Gitea      |               `1.14.6`                |                 `<DOMAIN>/user/oauth2/authelia/callback`                 | `ROOT_URL` in `[server]` section of `app.ini` must be configured correctly. Typically it is `<DOMAIN>/`. The string `authelia` in the callback url is the `Authentication Name` of the configured Authentication Source in Gitea (Authentication Type: OAuth2, OAuth2 Provider: OpenID Connect). |
-|     GitLab     |               `14.0.1`                |              `<DOMAIN>/users/auth/openid_connect/callback`               |                                                                                                                                                                                                                                                                                                  |
-| Hasicorp Vault |               `14.0.1`                | `<DOMAIN>/oidc/callback` and `<DOMAIN>/ui/vault/auth/oidc/oidc/callback` |                                                                                                                                                                                                                                                                                                  |
-|     MinIO      |    `RELEASE.2021-07-12T02-44-53Z`     |                        `<DOMAIN>/oauth_callback`                         |                                                                                                                                                                                                                                                                                                  |
-|   Nextcloud    | `22.1.0` + `nextcloud-oidc-login` app |                     `<DOMAIN>/apps/oidc_login/oidc`                      |                                                                                                                                                                                                                                                                                                  |
-|     Wekan      |                `5.41`                 |                          `<DOMAIN>/_oauth_oidc`                          |                                                                                                                                                                                                                                                                                                  |
-|  Portainer CE  |                `2.6.1`                |                                `<DOMAIN>`                                |                                                                                                                                                                                                                                                                                                  |
-=======
-| Application   | Version                               | Callback URL                                             | Notes   |
-| :-----------: | :-----------------------------------: | :------------------------------------------------------: |:-----:|
-| Gitea         | `1.14.6`                              | `<DOMAIN>/user/oauth2/authelia/callback`                 |`ROOT_URL` in `[server]` section of `app.ini` must be configured correctly. Typically it is `<DOMAIN>/`. The string `authelia` in the callback url is the `Authentication Name` of the configured Authentication Source in Gitea (Authentication Type: OAuth2, OAuth2 Provider: OpenID Connect).
-| GitLab        | `14.0.1`                              | `<DOMAIN>/users/auth/openid_connect/callback`            | |
-| Hasicorp Vault| `14.0.1`                              | `<DOMAIN>/oidc/callback` and `<DOMAIN>/ui/vault/auth/oidc/oidc/callback`             | |
-| MinIO         | `RELEASE.2021-07-12T02-44-53Z`        | `<DOMAIN>/oauth_callback`                                | |
-| Nextcloud     | `22.1.0` + `nextcloud-oidc-login` app | `<DOMAIN>/apps/oidc_login/oidc`                          | |
-| Wekan         | `5.41`                                | `<DOMAIN>/_oauth_oidc`                                   | |
-| Portainer CE  | `2.6.1`                               | `<DOMAIN>`                                               | |
-| Bookstack     | `21.10`                               | `<DOMAIN>/oidc/callback`                                 | |
->>>>>>> 100d598a
+|   Application   |                Version                |                               Callback URL                               |                                                                                                                                              Notes                                                                                                                                               |
+|:---------------:|:-------------------------------------:|:------------------------------------------------------------------------:|:------------------------------------------------------------------------------------------------------------------------------------------------------------------------------------------------------------------------------------------------------------------------------------------------:|
+|      Gitea      |               `1.14.6`                |                 `<DOMAIN>/user/oauth2/authelia/callback`                 | `ROOT_URL` in `[server]` section of `app.ini` must be configured correctly. Typically it is `<DOMAIN>/`. The string `authelia` in the callback url is the `Authentication Name` of the configured Authentication Source in Gitea (Authentication Type: OAuth2, OAuth2 Provider: OpenID Connect). |
+|     GitLab      |               `14.0.1`                |              `<DOMAIN>/users/auth/openid_connect/callback`               |                                                                                                                                                                                                                                                                                                  |
+| Hasicorp Vault  |               `14.0.1`                | `<DOMAIN>/oidc/callback` and `<DOMAIN>/ui/vault/auth/oidc/oidc/callback` |                                                                                                                                                                                                                                                                                                  |
+|      MinIO      |    `RELEASE.2021-07-12T02-44-53Z`     |                        `<DOMAIN>/oauth_callback`                         |                                                                                                                                                                                                                                                                                                  |
+|    Nextcloud    | `22.1.0` + `nextcloud-oidc-login` app |                     `<DOMAIN>/apps/oidc_login/oidc`                      |                                                                                                                                                                                                                                                                                                  |
+|      Wekan      |                `5.41`                 |                          `<DOMAIN>/_oauth_oidc`                          |                                                                                                                                                                                                                                                                                                  |
+|  Portainer CE   |                `2.6.1`                |                                `<DOMAIN>`                                |                                                                                                                                                                                                                                                                                                  |
+| Bookstack       | `21.10`                               |        `<DOMAIN>/oidc/callback`                                          |                                                                                                                                                                                                                                                                                                  |